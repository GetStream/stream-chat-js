--- conflicted
+++ resolved
@@ -222,15 +222,11 @@
   getDevices(userId: string): Promise<GetDevicesAPIResponse>;
   removeDevice(deviceId: string, userID?: string): Promise<APIResponse>;
 
-<<<<<<< HEAD
   channel(
     channelType: string,
     channelIdOrCustom?: string | ChannelData,
     custom?: ChannelData,
   ): Channel;
-=======
-  channel(channelType: string, channelID: string, custom?: ChannelData): Channel;
->>>>>>> 346048fa
 
   updateUser(userObject: User): Promise<UpdateUsersAPIResponse>;
   updateUsers(users: User[]): Promise<UpdateUsersAPIResponse>;
