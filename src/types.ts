import { AxiosRequestConfig, AxiosResponse } from 'axios';
import { EVENT_MAP } from './events';
import { Role } from './permissions';

/**
 * Utility Types
 */

export type ArrayOneOrMore<T> = {
  0: T;
} & Array<T>;

export type ArrayTwoOrMore<T> = {
  0: T;
  1: T;
} & Array<T>;

export type KnownKeys<T> = {
  [K in keyof T]: string extends K ? never : number extends K ? never : K;
} extends { [_ in keyof T]: infer U }
  ? U
  : never;

export type RequireAtLeastOne<T> = {
  [K in keyof T]-?: Required<Pick<T, K>> & Partial<Pick<T, Exclude<keyof T, K>>>;
}[keyof T];

export type RequireOnlyOne<T, Keys extends keyof T = keyof T> = Pick<T, Exclude<keyof T, Keys>> &
  {
    [K in Keys]-?: Required<Pick<T, K>> & Partial<Record<Exclude<Keys, K>, undefined>>;
  }[Keys];

/* Unknown Record */
export type UR = Record<string, unknown>;
export type UnknownType = UR; //alias to avoid breaking change

export type DefaultGenerics = {
  attachmentType: UR;
  channelType: UR;
  commandType: LiteralStringForUnion;
  eventType: UR;
  messageType: UR;
  reactionType: UR;
  userType: UR;
};

export type ExtendableGenerics = {
  attachmentType: UR;
  channelType: UR;
  commandType: string;
  eventType: UR;
  messageType: UR;
  reactionType: UR;
  userType: UR;
};

export type Unpacked<T> = T extends (infer U)[]
  ? U // eslint-disable-next-line @typescript-eslint/no-explicit-any
  : T extends (...args: any[]) => infer U
  ? U
  : T extends Promise<infer U>
  ? U
  : T;

/**
 * Response Types
 */

export type APIResponse = {
  duration: string;
};

export type AppSettingsAPIResponse<StreamChatGenerics extends ExtendableGenerics = DefaultGenerics> = APIResponse & {
  app?: {
    channel_configs: Record<
      string,
      {
        reminders: boolean;
        automod?: ChannelConfigAutomod;
        automod_behavior?: ChannelConfigAutomodBehavior;
        automod_thresholds?: ChannelConfigAutomodThresholds;
        blocklist_behavior?: ChannelConfigAutomodBehavior;
        commands?: CommandVariants<StreamChatGenerics>[];
        connect_events?: boolean;
        created_at?: string;
        custom_events?: boolean;
        max_message_length?: number;
        message_retention?: string;
        mutes?: boolean;
        name?: string;
        push_notifications?: boolean;
        quotes?: boolean;
        reactions?: boolean;
        read_events?: boolean;
        replies?: boolean;
        search?: boolean;
        typing_events?: boolean;
        updated_at?: string;
        uploads?: boolean;
        url_enrichment?: boolean;
      }
    >;
    reminders_interval: number;
    async_url_enrich_enabled?: boolean;
    auto_translation_enabled?: boolean;
    before_message_send_hook_url?: string;
    campaign_enabled?: boolean;
    custom_action_handler_url?: string;
    disable_auth_checks?: boolean;
    disable_permissions_checks?: boolean;
    enforce_unique_usernames?: 'no' | 'app' | 'team';
    file_upload_config?: FileUploadConfig;
    grants?: Record<string, string[]>;
    image_moderation_enabled?: boolean;
    image_upload_config?: FileUploadConfig;
    multi_tenant_enabled?: boolean;
    name?: string;
    organization?: string;
    permission_version?: string;
    policies?: Record<string, Policy[]>;
    push_notifications?: {
      offline_only: boolean;
      version: string;
      apn?: APNConfig;
      firebase?: FirebaseConfig;
      huawei?: HuaweiConfig;
      providers?: PushProviderConfig[];
      xiaomi?: XiaomiConfig;
    };
    revoke_tokens_issued_before?: string | null;
    search_backend?: 'disabled' | 'elasticsearch' | 'postgres';
    sqs_key?: string;
    sqs_secret?: string;
    sqs_url?: string;
    suspended?: boolean;
    suspended_explanation?: string;
    user_search_disallowed_roles?: string[] | null;
    webhook_events?: Array<string>;
    webhook_url?: string;
  };
};

export type ModerationResult = {
  action: string;
  created_at: string;
  message_id: string;
  updated_at: string;
  user_bad_karma: boolean;
  user_karma: number;
  blocked_word?: string;
  blocklist_name?: string;
  moderated_by?: string;
};

export type AutomodDetails = {
  action?: string;
  image_labels?: Array<string>;
  original_message_type?: string;
  result?: ModerationResult;
};

export type FlagDetails = {
  automod?: AutomodDetails;
};

export type Flag<StreamChatGenerics extends ExtendableGenerics = DefaultGenerics> = {
  created_at: string;
  created_by_automod: boolean;
  updated_at: string;
  details?: FlagDetails;
  target_message?: MessageResponse<StreamChatGenerics>;
  target_user?: UserResponse<StreamChatGenerics>;
  user?: UserResponse<StreamChatGenerics>;
};

export type FlagsResponse<StreamChatGenerics extends ExtendableGenerics = DefaultGenerics> = APIResponse & {
  flags?: Array<Flag<StreamChatGenerics>>;
};

export type MessageFlagsResponse<StreamChatGenerics extends ExtendableGenerics = DefaultGenerics> = APIResponse & {
  flags?: Array<{
    message: MessageResponse<StreamChatGenerics>;
    user: UserResponse<StreamChatGenerics>;
    approved_at?: string;
    created_at?: string;
    created_by_automod?: boolean;
    moderation_result?: ModerationResult;
    rejected_at?: string;
    reviewed_at?: string;
    reviewed_by?: UserResponse<StreamChatGenerics>;
    updated_at?: string;
  }>;
};

export type FlagReport<StreamChatGenerics extends ExtendableGenerics = DefaultGenerics> = {
  flags_count: number;
  id: string;
  message: MessageResponse<StreamChatGenerics>;
  user: UserResponse<StreamChatGenerics>;
  created_at?: string;
  details?: FlagDetails;
  review_result?: string;
  reviewed_at?: string;
  reviewed_by?: UserResponse<StreamChatGenerics>;
  updated_at?: string;
};

export type FlagReportsResponse<StreamChatGenerics extends ExtendableGenerics = DefaultGenerics> = APIResponse & {
  flag_reports: Array<FlagReport<StreamChatGenerics>>;
};

export type ReviewFlagReportResponse<StreamChatGenerics extends ExtendableGenerics = DefaultGenerics> = APIResponse & {
  flag_report: FlagReport<StreamChatGenerics>;
};

export type BannedUsersResponse<StreamChatGenerics extends ExtendableGenerics = DefaultGenerics> = APIResponse & {
  bans?: Array<{
    user: UserResponse<StreamChatGenerics>;
    banned_by?: UserResponse<StreamChatGenerics>;
    channel?: ChannelResponse<StreamChatGenerics>;
    expires?: string;
    ip_ban?: boolean;
    reason?: string;
    timeout?: number;
  }>;
};

export type BlockListResponse = BlockList & {
  created_at?: string;
  updated_at?: string;
};

export type ChannelResponse<
  StreamChatGenerics extends ExtendableGenerics = DefaultGenerics
> = StreamChatGenerics['channelType'] & {
  cid: string;
  disabled: boolean;
  frozen: boolean;
  id: string;
  type: string;
  auto_translation_enabled?: boolean;
  auto_translation_language?: TranslationLanguages | '';
  config?: ChannelConfigWithInfo<StreamChatGenerics>;
  cooldown?: number;
  created_at?: string;
  created_by?: UserResponse<StreamChatGenerics> | null;
  created_by_id?: string;
  deleted_at?: string;
  hidden?: boolean;
  invites?: string[];
  last_message_at?: string;
  member_count?: number;
  members?: ChannelMemberResponse<StreamChatGenerics>[];
  muted?: boolean;
  name?: string;
  own_capabilities?: string[];
  team?: string;
  truncated_at?: string;
  truncated_by?: UserResponse<StreamChatGenerics>;
  truncated_by_id?: string;
  updated_at?: string;
};

export type ChannelAPIResponse<StreamChatGenerics extends ExtendableGenerics = DefaultGenerics> = APIResponse & {
  channel: ChannelResponse<StreamChatGenerics>;
  members: ChannelMemberResponse<StreamChatGenerics>[];
  messages: MessageResponse<StreamChatGenerics>[];
  pinned_messages: MessageResponse<StreamChatGenerics>[];
  hidden?: boolean;
  membership?: ChannelMembership<StreamChatGenerics> | null;
  read?: ReadResponse<StreamChatGenerics>[];
  watcher_count?: number;
  watchers?: UserResponse<StreamChatGenerics>[];
};

export type ChannelUpdateOptions = {
  hide_history?: boolean;
  skip_push?: boolean;
};

export type ChannelMemberAPIResponse<StreamChatGenerics extends ExtendableGenerics = DefaultGenerics> = APIResponse & {
  members: ChannelMemberResponse<StreamChatGenerics>[];
};

export type ChannelMemberResponse<StreamChatGenerics extends ExtendableGenerics = DefaultGenerics> = {
  banned?: boolean;
  channel_role?: Role;
  created_at?: string;
  invite_accepted_at?: string;
  invite_rejected_at?: string;
  invited?: boolean;
  is_moderator?: boolean;
  role?: string;
  shadow_banned?: boolean;
  updated_at?: string;
  user?: UserResponse<StreamChatGenerics>;
  user_id?: string;
};

export type CheckPushResponse = APIResponse & {
  device_errors?: {
    [deviceID: string]: {
      error_message?: string;
      provider?: PushProvider;
      provider_name?: string;
    };
  };
  general_errors?: string[];
  rendered_apn_template?: string;
  rendered_firebase_template?: string;
  rendered_message?: {};
  skip_devices?: boolean;
};

export type CheckSQSResponse = APIResponse & {
  status: string;
  data?: {};
  error?: string;
};

export type CommandResponse<
  StreamChatGenerics extends ExtendableGenerics = DefaultGenerics
> = Partial<CreatedAtUpdatedAt> & {
  args?: string;
  description?: string;
  name?: CommandVariants<StreamChatGenerics>;
  set?: CommandVariants<StreamChatGenerics>;
};

export type ConnectAPIResponse<
  StreamChatGenerics extends ExtendableGenerics = DefaultGenerics
> = Promise<void | ConnectionOpen<StreamChatGenerics>>;

export type CreateChannelResponse<StreamChatGenerics extends ExtendableGenerics = DefaultGenerics> = APIResponse &
  Omit<CreateChannelOptions<StreamChatGenerics>, 'client_id' | 'connection_id'> & {
    created_at: string;
    updated_at: string;
    grants?: Record<string, string[]>;
  };

export type CreateCommandResponse<StreamChatGenerics extends ExtendableGenerics = DefaultGenerics> = APIResponse & {
  command: CreateCommandOptions<StreamChatGenerics> & CreatedAtUpdatedAt;
};

export type DeleteChannelAPIResponse<StreamChatGenerics extends ExtendableGenerics = DefaultGenerics> = APIResponse & {
  channel: ChannelResponse<StreamChatGenerics>;
};

export type DeleteCommandResponse<StreamChatGenerics extends ExtendableGenerics = DefaultGenerics> = APIResponse & {
  name?: CommandVariants<StreamChatGenerics>;
};

export type EventAPIResponse<StreamChatGenerics extends ExtendableGenerics = DefaultGenerics> = APIResponse & {
  event: Event<StreamChatGenerics>;
};

export type ExportChannelResponse = {
  task_id: string;
};

export type ExportUsersResponse = {
  task_id: string;
};

export type ExportChannelStatusResponse = {
  created_at?: string;
  error?: {};
  result?: {};
  updated_at?: string;
};

export type FlagMessageResponse<StreamChatGenerics extends ExtendableGenerics = DefaultGenerics> = APIResponse & {
  flag: {
    created_at: string;
    created_by_automod: boolean;
    target_message_id: string;
    updated_at: string;
    user: UserResponse<StreamChatGenerics>;
    approved_at?: string;
    channel_cid?: string;
    details?: Object; // Any JSON
    message_user_id?: string;
    rejected_at?: string;
    reviewed_at?: string;
    reviewed_by?: string;
  };
};

export type FlagUserResponse<StreamChatGenerics extends ExtendableGenerics = DefaultGenerics> = APIResponse & {
  flag: {
    created_at: string;
    created_by_automod: boolean;
    target_user: UserResponse<StreamChatGenerics>;
    updated_at: string;
    user: UserResponse<StreamChatGenerics>;
    approved_at?: string;
    details?: Object; // Any JSON
    rejected_at?: string;
    reviewed_at?: string;
    reviewed_by?: string;
  };
};

export type FormatMessageResponse<StreamChatGenerics extends ExtendableGenerics = DefaultGenerics> = Omit<
  MessageResponse<{
    attachmentType: StreamChatGenerics['attachmentType'];
    channelType: StreamChatGenerics['channelType'];
    commandType: StreamChatGenerics['commandType'];
    eventType: StreamChatGenerics['eventType'];
    messageType: {};
    reactionType: StreamChatGenerics['reactionType'];
    userType: StreamChatGenerics['userType'];
  }>,
  'created_at' | 'pinned_at' | 'updated_at' | 'status'
> &
  StreamChatGenerics['messageType'] & {
    created_at: Date;
    pinned_at: Date | null;
    status: string;
    updated_at: Date;
  };

export type GetChannelTypeResponse<StreamChatGenerics extends ExtendableGenerics = DefaultGenerics> = APIResponse &
  Omit<CreateChannelOptions<StreamChatGenerics>, 'client_id' | 'connection_id' | 'commands'> & {
    created_at: string;
    updated_at: string;
    commands?: CommandResponse<StreamChatGenerics>[];
    grants?: Record<string, string[]>;
  };

export type GetCommandResponse<StreamChatGenerics extends ExtendableGenerics = DefaultGenerics> = APIResponse &
  CreateCommandOptions<StreamChatGenerics> &
  CreatedAtUpdatedAt;

export type GetMultipleMessagesAPIResponse<
  StreamChatGenerics extends ExtendableGenerics = DefaultGenerics
> = APIResponse & {
  messages: MessageResponse<StreamChatGenerics>[];
};

export type GetRateLimitsResponse = APIResponse & {
  android?: RateLimitsMap;
  ios?: RateLimitsMap;
  server_side?: RateLimitsMap;
  web?: RateLimitsMap;
};

export type GetReactionsAPIResponse<StreamChatGenerics extends ExtendableGenerics = DefaultGenerics> = APIResponse & {
  reactions: ReactionResponse<StreamChatGenerics>[];
};

export type GetRepliesAPIResponse<StreamChatGenerics extends ExtendableGenerics = DefaultGenerics> = APIResponse & {
  messages: MessageResponse<StreamChatGenerics>[];
};

export type ListChannelResponse<StreamChatGenerics extends ExtendableGenerics = DefaultGenerics> = APIResponse & {
  channel_types: Record<
    string,
    Omit<CreateChannelOptions<StreamChatGenerics>, 'client_id' | 'connection_id' | 'commands'> & {
      commands: CommandResponse<StreamChatGenerics>[];
      created_at: string;
      updated_at: string;
      grants?: Record<string, string[]>;
    }
  >;
};

export type ListChannelTypesAPIResponse<
  StreamChatGenerics extends ExtendableGenerics = DefaultGenerics
> = ListChannelResponse<StreamChatGenerics>;

export type ListCommandsResponse<StreamChatGenerics extends ExtendableGenerics = DefaultGenerics> = APIResponse & {
  commands: Array<CreateCommandOptions<StreamChatGenerics> & Partial<CreatedAtUpdatedAt>>;
};

export type MuteChannelAPIResponse<StreamChatGenerics extends ExtendableGenerics = DefaultGenerics> = APIResponse & {
  channel_mute: ChannelMute<StreamChatGenerics>;
  own_user: OwnUserResponse<StreamChatGenerics>;
  channel_mutes?: ChannelMute<StreamChatGenerics>[];
  mute?: MuteResponse<StreamChatGenerics>;
};

export type MessageResponse<
  StreamChatGenerics extends ExtendableGenerics = DefaultGenerics
> = MessageResponseBase<StreamChatGenerics> & {
  quoted_message?: MessageResponseBase<StreamChatGenerics>;
};

export type MessageResponseBase<
  StreamChatGenerics extends ExtendableGenerics = DefaultGenerics
> = MessageBase<StreamChatGenerics> & {
  args?: string;
  channel?: ChannelResponse<StreamChatGenerics>;
  cid?: string;
  command?: string;
  command_info?: { name?: string };
  created_at?: string;
  deleted_at?: string;
  i18n?: RequireAtLeastOne<Record<`${TranslationLanguages}_text`, string>> & {
    language: TranslationLanguages;
  };
  latest_reactions?: ReactionResponse<StreamChatGenerics>[];
  mentioned_users?: UserResponse<StreamChatGenerics>[];
  own_reactions?: ReactionResponse<StreamChatGenerics>[] | null;
  pin_expires?: string | null;
  pinned_at?: string | null;
  pinned_by?: UserResponse<StreamChatGenerics> | null;
  reaction_counts?: { [key: string]: number } | null;
  reaction_scores?: { [key: string]: number } | null;
  reply_count?: number;
  shadowed?: boolean;
  silent?: boolean;
  status?: string;
  thread_participants?: UserResponse<StreamChatGenerics>[];
  type?: MessageLabel;
  updated_at?: string;
};

export type MuteResponse<StreamChatGenerics extends ExtendableGenerics = DefaultGenerics> = {
  user: UserResponse<StreamChatGenerics>;
  created_at?: string;
  expires?: string;
  target?: UserResponse<StreamChatGenerics>;
  updated_at?: string;
};

export type MuteUserResponse<StreamChatGenerics extends ExtendableGenerics = DefaultGenerics> = APIResponse & {
  mute?: MuteResponse<StreamChatGenerics>;
  mutes?: Array<Mute<StreamChatGenerics>>;
  own_user?: OwnUserResponse<StreamChatGenerics>;
};

export type OwnUserBase<StreamChatGenerics extends ExtendableGenerics = DefaultGenerics> = {
  channel_mutes: ChannelMute<StreamChatGenerics>[];
  devices: Device<StreamChatGenerics>[];
  mutes: Mute<StreamChatGenerics>[];
  total_unread_count: number;
  unread_channels: number;
  unread_count: number;
  invisible?: boolean;
  roles?: string[];
};

export type OwnUserResponse<
  StreamChatGenerics extends ExtendableGenerics = DefaultGenerics
> = UserResponse<StreamChatGenerics> & OwnUserBase<StreamChatGenerics>;

export type PartialUpdateChannelAPIResponse<
  StreamChatGenerics extends ExtendableGenerics = DefaultGenerics
> = APIResponse & {
  channel: ChannelResponse<StreamChatGenerics>;
  members: ChannelMemberResponse<StreamChatGenerics>[];
};

export type PermissionAPIResponse = APIResponse & {
  permission?: PermissionAPIObject;
};

export type PermissionsAPIResponse = APIResponse & {
  permissions?: PermissionAPIObject[];
};

export type ReactionAPIResponse<StreamChatGenerics extends ExtendableGenerics = DefaultGenerics> = APIResponse & {
  message: MessageResponse<StreamChatGenerics>;
  reaction: ReactionResponse<StreamChatGenerics>;
};

export type ReactionResponse<
  StreamChatGenerics extends ExtendableGenerics = DefaultGenerics
> = Reaction<StreamChatGenerics> & {
  created_at: string;
  updated_at: string;
};

export type ReadResponse<StreamChatGenerics extends ExtendableGenerics = DefaultGenerics> = {
  last_read: string;
  user: UserResponse<StreamChatGenerics>;
  unread_messages?: number;
};

export type SearchAPIResponse<StreamChatGenerics extends ExtendableGenerics = DefaultGenerics> = APIResponse & {
  results: {
    message: MessageResponse<StreamChatGenerics>;
  }[];
  next?: string;
  previous?: string;
  results_warning?: SearchWarning | null;
};

export type SearchWarning = {
  channel_search_cids: string[];
  channel_search_count: number;
  warning_code: number;
  warning_description: string;
};
export type SendFileAPIResponse = APIResponse & { file: string };

export type SendMessageAPIResponse<StreamChatGenerics extends ExtendableGenerics = DefaultGenerics> = APIResponse & {
  message: MessageResponse<StreamChatGenerics>;
};

export type TruncateChannelAPIResponse<
  StreamChatGenerics extends ExtendableGenerics = DefaultGenerics
> = APIResponse & {
  channel: ChannelResponse<StreamChatGenerics>;
  message?: MessageResponse<StreamChatGenerics>;
};

export type UpdateChannelAPIResponse<StreamChatGenerics extends ExtendableGenerics = DefaultGenerics> = APIResponse & {
  channel: ChannelResponse<StreamChatGenerics>;
  members: ChannelMemberResponse<StreamChatGenerics>[];
  message?: MessageResponse<StreamChatGenerics>;
};

export type UpdateChannelResponse<StreamChatGenerics extends ExtendableGenerics = DefaultGenerics> = APIResponse &
  Omit<CreateChannelOptions<StreamChatGenerics>, 'client_id' | 'connection_id'> & {
    created_at: string;
    updated_at: string;
  };

export type UpdateCommandResponse<StreamChatGenerics extends ExtendableGenerics = DefaultGenerics> = APIResponse & {
  command: UpdateCommandOptions<StreamChatGenerics> &
    CreatedAtUpdatedAt & {
      name: CommandVariants<StreamChatGenerics>;
    };
};

export type UpdateMessageAPIResponse<StreamChatGenerics extends ExtendableGenerics = DefaultGenerics> = APIResponse & {
  message: MessageResponse<StreamChatGenerics>;
};

export type UsersAPIResponse<StreamChatGenerics extends ExtendableGenerics = DefaultGenerics> = APIResponse & {
  users: Array<UserResponse<StreamChatGenerics>>;
};

export type UpdateUsersAPIResponse<StreamChatGenerics extends ExtendableGenerics = DefaultGenerics> = APIResponse & {
  users: { [key: string]: UserResponse<StreamChatGenerics> };
};

export type UserResponse<StreamChatGenerics extends ExtendableGenerics = DefaultGenerics> = User<StreamChatGenerics> & {
  banned?: boolean;
  created_at?: string;
  deactivated_at?: string;
  deleted_at?: string;
  language?: TranslationLanguages | '';
  last_active?: string;
  online?: boolean;
  push_notifications?: PushNotificationSettings;
  revoke_tokens_issued_before?: string;
  shadow_banned?: boolean;
  updated_at?: string;
};

export type PushNotificationSettings = {
  disabled?: boolean;
  disabled_until?: string | null;
};

/**
 * Option Types
 */

export type MessageFlagsPaginationOptions = {
  limit?: number;
  offset?: number;
};

export type FlagsPaginationOptions = {
  limit?: number;
  offset?: number;
};

export type FlagReportsPaginationOptions = {
  limit?: number;
  offset?: number;
};

export type ReviewFlagReportOptions = {
  review_details?: Object;
  user_id?: string;
};

export type BannedUsersPaginationOptions = Omit<PaginationOptions, 'id_gt' | 'id_gte' | 'id_lt' | 'id_lte'>;

export type BanUserOptions<StreamChatGenerics extends ExtendableGenerics = DefaultGenerics> = UnBanUserOptions & {
  banned_by?: UserResponse<StreamChatGenerics>;
  banned_by_id?: string;
  ip_ban?: boolean;
  reason?: string;
  timeout?: number;
};

export type ChannelOptions = {
  limit?: number;
  member_limit?: number;
  message_limit?: number;
  offset?: number;
  presence?: boolean;
  state?: boolean;
  user_id?: string;
  watch?: boolean;
};

export type ChannelQueryOptions<StreamChatGenerics extends ExtendableGenerics = DefaultGenerics> = {
  client_id?: string;
  connection_id?: string;
  data?: ChannelResponse<StreamChatGenerics>;
  members?: PaginationOptions;
  messages?: MessagePaginationOptions;
  presence?: boolean;
  state?: boolean;
  watch?: boolean;
  watchers?: PaginationOptions;
};

export type ChannelStateOptions = {
  skipInitialization?: string[];
};

export type CreateChannelOptions<StreamChatGenerics extends ExtendableGenerics = DefaultGenerics> = {
  automod?: ChannelConfigAutomod;
  automod_behavior?: ChannelConfigAutomodBehavior;
  automod_thresholds?: ChannelConfigAutomodThresholds;
  blocklist?: string;
  blocklist_behavior?: ChannelConfigAutomodBehavior;
  client_id?: string;
  commands?: CommandVariants<StreamChatGenerics>[];
  connect_events?: boolean;
  connection_id?: string;
  custom_events?: boolean;
  grants?: Record<string, string[]>;
  max_message_length?: number;
  message_retention?: string;
  mutes?: boolean;
  name?: string;
  permissions?: PermissionObject[];
  push_notifications?: boolean;
  quotes?: boolean;
  reactions?: boolean;
  read_events?: boolean;
  reminders?: boolean;
  replies?: boolean;
  search?: boolean;
  typing_events?: boolean;
  uploads?: boolean;
  url_enrichment?: boolean;
};

export type CreateCommandOptions<StreamChatGenerics extends ExtendableGenerics = DefaultGenerics> = {
  description: string;
  name: CommandVariants<StreamChatGenerics>;
  args?: string;
  set?: CommandVariants<StreamChatGenerics>;
};

export type CustomPermissionOptions = {
  action: string;
  condition: object;
  id: string;
  name: string;
  description?: string;
  owner?: boolean;
  same_team?: boolean;
};

// TODO: rename to UpdateChannelOptions in the next major update and use it in channel._update and/or channel.update
export type InviteOptions<StreamChatGenerics extends ExtendableGenerics = DefaultGenerics> = {
  accept_invite?: boolean;
  add_members?: string[];
  add_moderators?: string[];
  client_id?: string;
  connection_id?: string;
  data?: Omit<ChannelResponse<StreamChatGenerics>, 'id' | 'cid'>;
  demote_moderators?: string[];
  invites?: string[];
  message?: MessageResponse<StreamChatGenerics>;
  reject_invite?: boolean;
  remove_members?: string[];
  user?: UserResponse<StreamChatGenerics>;
  user_id?: string;
};

/** @deprecated use MarkChannelsReadOptions instead */
export type MarkAllReadOptions<
  StreamChatGenerics extends ExtendableGenerics = DefaultGenerics
> = MarkChannelsReadOptions<StreamChatGenerics>;

export type MarkChannelsReadOptions<StreamChatGenerics extends ExtendableGenerics = DefaultGenerics> = {
  client_id?: string;
  connection_id?: string;
  read_by_channel?: Record<string, string>;
  user?: UserResponse<StreamChatGenerics>;
  user_id?: string;
};

export type MarkReadOptions<StreamChatGenerics extends ExtendableGenerics = DefaultGenerics> = {
  client_id?: string;
  connection_id?: string;
  message_id?: string;
  user?: UserResponse<StreamChatGenerics>;
  user_id?: string;
};

export type MuteUserOptions<StreamChatGenerics extends ExtendableGenerics = DefaultGenerics> = {
  client_id?: string;
  connection_id?: string;
  id?: string;
  reason?: string;
  target_user_id?: string;
  timeout?: number;
  type?: string;
  user?: UserResponse<StreamChatGenerics>;
  user_id?: string;
};

export type PaginationOptions = {
  created_at_after?: string | Date;
  created_at_after_or_equal?: string | Date;
  created_at_before?: string | Date;
  created_at_before_or_equal?: string | Date;
  id_gt?: string;
  id_gte?: string;
  id_lt?: string;
  id_lte?: string;
  limit?: number;
  offset?: number;
};

export type MessagePaginationOptions = PaginationOptions & {
  created_at_around?: string | Date;
  id_around?: string;
};

export type PinnedMessagePaginationOptions = {
  id_around?: string;
  id_gt?: string;
  id_gte?: string;
  id_lt?: string;
  id_lte?: string;
  limit?: number;
  offset?: number;
  pinned_at_after?: string | Date;
  pinned_at_after_or_equal?: string | Date;
  pinned_at_around?: string | Date;
  pinned_at_before?: string | Date;
  pinned_at_before_or_equal?: string | Date;
};

export type QueryMembersOptions = {
  limit?: number;
  offset?: number;
  user_id_gt?: string;
  user_id_gte?: string;
  user_id_lt?: string;
  user_id_lte?: string;
};

export type SearchOptions<StreamChatGenerics extends ExtendableGenerics = DefaultGenerics> = {
  limit?: number;
  next?: string;
  offset?: number;
  sort?: SearchMessageSort<StreamChatGenerics>;
};

export type StreamChatOptions = AxiosRequestConfig & {
  /**
   * Used to disable warnings that are triggered by using connectUser or connectAnonymousUser server-side.
   */
  allowServerSideConnect?: boolean;
  /**
   * Base url to use for API
   * such as https://chat-proxy-dublin.stream-io-api.com
   */
  baseURL?: string;
  browser?: boolean;
  device?: BaseDeviceFields;
  enableInsights?: boolean;
  /** experimental feature, please contact support if you want this feature enabled for you */
  enableWSFallback?: boolean;
  logger?: Logger;
  /**
   * When network is recovered, we re-query the active channels on client. But in single query, you can recover
   * only 30 channels. So its not guaranteed that all the channels in activeChannels object have updated state.
   * Thus in UI sdks, state recovery is managed by components themselves, they don't rely on js client for this.
   *
   * `recoverStateOnReconnect` parameter can be used in such cases, to disable state recovery within js client.
   * When false, user/consumer of this client will need to make sure all the channels present on UI by
   * manually calling queryChannels endpoint.
   */
  recoverStateOnReconnect?: boolean;
  warmUp?: boolean;
};

export type UnBanUserOptions = {
  client_id?: string;
  connection_id?: string;
  id?: string;
  shadow?: boolean;
  target_user_id?: string;
  type?: string;
};

// TODO: rename to UpdateChannelTypeOptions in the next major update
export type UpdateChannelOptions<StreamChatGenerics extends ExtendableGenerics = DefaultGenerics> = Omit<
  CreateChannelOptions<StreamChatGenerics>,
  'name'
> & {
  created_at?: string;
  updated_at?: string;
};

export type UpdateCommandOptions<StreamChatGenerics extends ExtendableGenerics = DefaultGenerics> = {
  description: string;
  args?: string;
  set?: CommandVariants<StreamChatGenerics>;
};

export type UserOptions = {
  limit?: number;
  offset?: number;
  presence?: boolean;
};

/**
 * Event Types
 */

export type ConnectionChangeEvent = {
  type: EventTypes;
  online?: boolean;
};

export type Event<StreamChatGenerics extends ExtendableGenerics = DefaultGenerics> = StreamChatGenerics['eventType'] & {
  type: EventTypes;
  channel?: ChannelResponse<StreamChatGenerics>;
  channel_id?: string;
  channel_type?: string;
  cid?: string;
  clear_history?: boolean;
  connection_id?: string;
  created_at?: string;
  hard_delete?: boolean;
  mark_messages_deleted?: boolean;
  me?: OwnUserResponse<StreamChatGenerics>;
  member?: ChannelMemberResponse<StreamChatGenerics>;
  message?: MessageResponse<StreamChatGenerics>;
  online?: boolean;
  parent_id?: string;
  reaction?: ReactionResponse<StreamChatGenerics>;
  received_at?: string | Date;
  team?: string;
  total_unread_count?: number;
  unread_channels?: number;
  unread_count?: number;
  user?: UserResponse<StreamChatGenerics>;
  user_id?: string;
  watcher_count?: number;
};

export type UserCustomEvent<
  StreamChatGenerics extends ExtendableGenerics = DefaultGenerics
> = StreamChatGenerics['eventType'] & {
  type: string;
};

export type EventHandler<StreamChatGenerics extends ExtendableGenerics = DefaultGenerics> = (
  event: Event<StreamChatGenerics>,
) => void;

export type EventTypes = 'all' | keyof typeof EVENT_MAP;

/**
 * Filter Types
 */

export type AscDesc = 1 | -1;

export type MessageFlagsFiltersOptions = {
  channel_cid?: string;
  is_reviewed?: boolean;
  team?: string;
  user_id?: string;
};

export type MessageFlagsFilters = QueryFilters<
  {
    channel_cid?:
      | RequireOnlyOne<Pick<QueryFilter<MessageFlagsFiltersOptions['channel_cid']>, '$eq' | '$in'>>
      | PrimitiveFilter<MessageFlagsFiltersOptions['channel_cid']>;
  } & {
    team?:
      | RequireOnlyOne<Pick<QueryFilter<MessageFlagsFiltersOptions['team']>, '$eq' | '$in'>>
      | PrimitiveFilter<MessageFlagsFiltersOptions['team']>;
  } & {
    user_id?:
      | RequireOnlyOne<Pick<QueryFilter<MessageFlagsFiltersOptions['user_id']>, '$eq' | '$in'>>
      | PrimitiveFilter<MessageFlagsFiltersOptions['user_id']>;
  } & {
      [Key in keyof Omit<MessageFlagsFiltersOptions, 'channel_cid' | 'user_id' | 'is_reviewed'>]:
        | RequireOnlyOne<QueryFilter<MessageFlagsFiltersOptions[Key]>>
        | PrimitiveFilter<MessageFlagsFiltersOptions[Key]>;
    }
>;

export type FlagsFiltersOptions = {
  channel_cid?: string;
  message_id?: string;
  message_user_id?: string;
  reporter_id?: string;
  team?: string;
  user_id?: string;
};

export type FlagsFilters = QueryFilters<
  {
    user_id?:
      | RequireOnlyOne<Pick<QueryFilter<FlagsFiltersOptions['user_id']>, '$eq' | '$in'>>
      | PrimitiveFilter<FlagsFiltersOptions['user_id']>;
  } & {
    message_id?:
      | RequireOnlyOne<Pick<QueryFilter<FlagsFiltersOptions['message_id']>, '$eq' | '$in'>>
      | PrimitiveFilter<FlagsFiltersOptions['message_id']>;
  } & {
    message_user_id?:
      | RequireOnlyOne<Pick<QueryFilter<FlagsFiltersOptions['message_user_id']>, '$eq' | '$in'>>
      | PrimitiveFilter<FlagsFiltersOptions['message_user_id']>;
  } & {
    channel_cid?:
      | RequireOnlyOne<Pick<QueryFilter<FlagsFiltersOptions['channel_cid']>, '$eq' | '$in'>>
      | PrimitiveFilter<FlagsFiltersOptions['channel_cid']>;
  } & {
    reporter_id?:
      | RequireOnlyOne<Pick<QueryFilter<FlagsFiltersOptions['reporter_id']>, '$eq' | '$in'>>
      | PrimitiveFilter<FlagsFiltersOptions['reporter_id']>;
  } & {
    team?:
      | RequireOnlyOne<Pick<QueryFilter<FlagsFiltersOptions['team']>, '$eq' | '$in'>>
      | PrimitiveFilter<FlagsFiltersOptions['team']>;
  }
>;

export type FlagReportsFiltersOptions = {
  channel_cid?: string;
  is_reviewed?: boolean;
  message_id?: string;
  message_user_id?: string;
  report_id?: string;
  review_result?: string;
  reviewed_by?: string;
  team?: string;
  user_id?: string;
};

export type FlagReportsFilters = QueryFilters<
  {
    report_id?:
      | RequireOnlyOne<Pick<QueryFilter<FlagReportsFiltersOptions['report_id']>, '$eq' | '$in'>>
      | PrimitiveFilter<FlagReportsFiltersOptions['report_id']>;
  } & {
    review_result?:
      | RequireOnlyOne<Pick<QueryFilter<FlagReportsFiltersOptions['review_result']>, '$eq' | '$in'>>
      | PrimitiveFilter<FlagReportsFiltersOptions['review_result']>;
  } & {
    reviewed_by?:
      | RequireOnlyOne<Pick<QueryFilter<FlagReportsFiltersOptions['reviewed_by']>, '$eq' | '$in'>>
      | PrimitiveFilter<FlagReportsFiltersOptions['reviewed_by']>;
  } & {
    user_id?:
      | RequireOnlyOne<Pick<QueryFilter<FlagReportsFiltersOptions['user_id']>, '$eq' | '$in'>>
      | PrimitiveFilter<FlagReportsFiltersOptions['user_id']>;
  } & {
    message_id?:
      | RequireOnlyOne<Pick<QueryFilter<FlagReportsFiltersOptions['message_id']>, '$eq' | '$in'>>
      | PrimitiveFilter<FlagReportsFiltersOptions['message_id']>;
  } & {
    message_user_id?:
      | RequireOnlyOne<Pick<QueryFilter<FlagReportsFiltersOptions['message_user_id']>, '$eq' | '$in'>>
      | PrimitiveFilter<FlagReportsFiltersOptions['message_user_id']>;
  } & {
    channel_cid?:
      | RequireOnlyOne<Pick<QueryFilter<FlagReportsFiltersOptions['channel_cid']>, '$eq' | '$in'>>
      | PrimitiveFilter<FlagReportsFiltersOptions['channel_cid']>;
  } & {
    team?:
      | RequireOnlyOne<Pick<QueryFilter<FlagReportsFiltersOptions['team']>, '$eq' | '$in'>>
      | PrimitiveFilter<FlagReportsFiltersOptions['team']>;
  } & {
      [Key in keyof Omit<
        FlagReportsFiltersOptions,
        'report_id' | 'user_id' | 'message_id' | 'review_result' | 'reviewed_by'
      >]: RequireOnlyOne<QueryFilter<FlagReportsFiltersOptions[Key]>> | PrimitiveFilter<FlagReportsFiltersOptions[Key]>;
    }
>;

export type BannedUsersFilterOptions = {
  banned_by_id?: string;
  channel_cid?: string;
  created_at?: string;
  reason?: string;
  user_id?: string;
};

export type BannedUsersFilters = QueryFilters<
  {
    channel_cid?:
      | RequireOnlyOne<Pick<QueryFilter<BannedUsersFilterOptions['channel_cid']>, '$eq' | '$in'>>
      | PrimitiveFilter<BannedUsersFilterOptions['channel_cid']>;
  } & {
    reason?:
      | RequireOnlyOne<
          {
            $autocomplete?: BannedUsersFilterOptions['reason'];
          } & QueryFilter<BannedUsersFilterOptions['reason']>
        >
      | PrimitiveFilter<BannedUsersFilterOptions['reason']>;
  } & {
      [Key in keyof Omit<BannedUsersFilterOptions, 'channel_cid' | 'reason'>]:
        | RequireOnlyOne<QueryFilter<BannedUsersFilterOptions[Key]>>
        | PrimitiveFilter<BannedUsersFilterOptions[Key]>;
    }
>;

export type ChannelFilters<StreamChatGenerics extends ExtendableGenerics = DefaultGenerics> = QueryFilters<
  ContainsOperator<StreamChatGenerics['channelType']> & {
    members?:
      | RequireOnlyOne<Pick<QueryFilter<string>, '$in' | '$nin'>>
      | RequireOnlyOne<Pick<QueryFilter<string[]>, '$eq'>>
      | PrimitiveFilter<string[]>;
  } & {
    name?:
      | RequireOnlyOne<
          {
            $autocomplete?: ChannelResponse<StreamChatGenerics>['name'];
          } & QueryFilter<ChannelResponse<StreamChatGenerics>['name']>
        >
      | PrimitiveFilter<ChannelResponse<StreamChatGenerics>['name']>;
  } & {
      [Key in keyof Omit<
        ChannelResponse<{
          attachmentType: StreamChatGenerics['attachmentType'];
          channelType: {};
          commandType: StreamChatGenerics['commandType'];
          eventType: StreamChatGenerics['eventType'];
          messageType: StreamChatGenerics['messageType'];
          reactionType: StreamChatGenerics['reactionType'];
          userType: StreamChatGenerics['userType'];
        }>,
        'name' | 'members'
      >]:
        | RequireOnlyOne<
            QueryFilter<
              ChannelResponse<{
                attachmentType: StreamChatGenerics['attachmentType'];
                channelType: {};
                commandType: StreamChatGenerics['commandType'];
                eventType: StreamChatGenerics['eventType'];
                messageType: StreamChatGenerics['messageType'];
                reactionType: StreamChatGenerics['reactionType'];
                userType: StreamChatGenerics['userType'];
              }>[Key]
            >
          >
        | PrimitiveFilter<
            ChannelResponse<{
              attachmentType: StreamChatGenerics['attachmentType'];
              channelType: {};
              commandType: StreamChatGenerics['commandType'];
              eventType: StreamChatGenerics['eventType'];
              messageType: StreamChatGenerics['messageType'];
              reactionType: StreamChatGenerics['reactionType'];
              userType: StreamChatGenerics['userType'];
            }>[Key]
          >;
    }
>;

export type ContainsOperator<CustomType = {}> = {
  [Key in keyof CustomType]?: CustomType[Key] extends (infer ContainType)[]
    ?
        | RequireOnlyOne<
            {
              $contains?: ContainType extends object
                ? PrimitiveFilter<RequireAtLeastOne<ContainType>>
                : PrimitiveFilter<ContainType>;
            } & QueryFilter<PrimitiveFilter<ContainType>[]>
          >
        | PrimitiveFilter<PrimitiveFilter<ContainType>[]>
    : RequireOnlyOne<QueryFilter<CustomType[Key]>> | PrimitiveFilter<CustomType[Key]>;
};

export type MessageFilters<StreamChatGenerics extends ExtendableGenerics = DefaultGenerics> = QueryFilters<
  ContainsOperator<StreamChatGenerics['messageType']> & {
    text?:
      | RequireOnlyOne<
          {
            $autocomplete?: MessageResponse<StreamChatGenerics>['text'];
            $q?: MessageResponse<StreamChatGenerics>['text'];
          } & QueryFilter<MessageResponse<StreamChatGenerics>['text']>
        >
      | PrimitiveFilter<MessageResponse<StreamChatGenerics>['text']>;
  } & {
      [Key in keyof Omit<
        MessageResponse<{
          attachmentType: StreamChatGenerics['attachmentType'];
          channelType: StreamChatGenerics['channelType'];
          commandType: StreamChatGenerics['commandType'];
          eventType: StreamChatGenerics['eventType'];
          messageType: {};
          reactionType: StreamChatGenerics['reactionType'];
          userType: StreamChatGenerics['userType'];
        }>,
        'text'
      >]?:
        | RequireOnlyOne<
            QueryFilter<
              MessageResponse<{
                attachmentType: StreamChatGenerics['attachmentType'];
                channelType: StreamChatGenerics['channelType'];
                commandType: StreamChatGenerics['commandType'];
                eventType: StreamChatGenerics['eventType'];
                messageType: {};
                reactionType: StreamChatGenerics['reactionType'];
                userType: StreamChatGenerics['userType'];
              }>[Key]
            >
          >
        | PrimitiveFilter<
            MessageResponse<{
              attachmentType: StreamChatGenerics['attachmentType'];
              channelType: StreamChatGenerics['channelType'];
              commandType: StreamChatGenerics['commandType'];
              eventType: StreamChatGenerics['eventType'];
              messageType: {};
              reactionType: StreamChatGenerics['reactionType'];
              userType: StreamChatGenerics['userType'];
            }>[Key]
          >;
    }
>;

export type PrimitiveFilter<ObjectType> = ObjectType | null;

export type QueryFilter<ObjectType = string> = NonNullable<ObjectType> extends string | number | boolean
  ? {
      $eq?: PrimitiveFilter<ObjectType>;
      $exists?: boolean;
      $gt?: PrimitiveFilter<ObjectType>;
      $gte?: PrimitiveFilter<ObjectType>;
      $in?: PrimitiveFilter<ObjectType>[];
      $lt?: PrimitiveFilter<ObjectType>;
      $lte?: PrimitiveFilter<ObjectType>;
      $ne?: PrimitiveFilter<ObjectType>;
      $nin?: PrimitiveFilter<ObjectType>[];
    }
  : {
      $eq?: PrimitiveFilter<ObjectType>;
      $exists?: boolean;
      $in?: PrimitiveFilter<ObjectType>[];
      $ne?: PrimitiveFilter<ObjectType>;
      $nin?: PrimitiveFilter<ObjectType>[];
    };

export type QueryFilters<Operators = {}> = {
  [Key in keyof Operators]?: Operators[Key];
} &
  QueryLogicalOperators<Operators>;

export type QueryLogicalOperators<Operators> = {
  $and?: ArrayOneOrMore<QueryFilters<Operators>>;
  $nor?: ArrayOneOrMore<QueryFilters<Operators>>;
  $or?: ArrayTwoOrMore<QueryFilters<Operators>>;
};

export type UserFilters<StreamChatGenerics extends ExtendableGenerics = DefaultGenerics> = QueryFilters<
  ContainsOperator<StreamChatGenerics['userType']> & {
    id?:
      | RequireOnlyOne<
          { $autocomplete?: UserResponse<StreamChatGenerics>['id'] } & QueryFilter<
            UserResponse<StreamChatGenerics>['id']
          >
        >
      | PrimitiveFilter<UserResponse<StreamChatGenerics>['id']>;
    name?:
      | RequireOnlyOne<
          { $autocomplete?: UserResponse<StreamChatGenerics>['name'] } & QueryFilter<
            UserResponse<StreamChatGenerics>['name']
          >
        >
      | PrimitiveFilter<UserResponse<StreamChatGenerics>['name']>;
    teams?:
      | RequireOnlyOne<{
          $contains?: PrimitiveFilter<string>;
          $eq?: PrimitiveFilter<UserResponse<StreamChatGenerics>['teams']>;
        }>
      | PrimitiveFilter<UserResponse<StreamChatGenerics>['teams']>;
    username?:
      | RequireOnlyOne<
          { $autocomplete?: UserResponse<StreamChatGenerics>['username'] } & QueryFilter<
            UserResponse<StreamChatGenerics>['username']
          >
        >
      | PrimitiveFilter<UserResponse<StreamChatGenerics>['username']>;
  } & {
      [Key in keyof Omit<
        UserResponse<{
          attachmentType: StreamChatGenerics['attachmentType'];
          channelType: StreamChatGenerics['channelType'];
          commandType: StreamChatGenerics['commandType'];
          eventType: StreamChatGenerics['eventType'];
          messageType: StreamChatGenerics['messageType'];
          reactionType: StreamChatGenerics['reactionType'];
          userType: {};
        }>,
        'id' | 'name' | 'teams' | 'username'
      >]?:
        | RequireOnlyOne<
            QueryFilter<
              UserResponse<{
                attachmentType: StreamChatGenerics['attachmentType'];
                channelType: StreamChatGenerics['channelType'];
                commandType: StreamChatGenerics['commandType'];
                eventType: StreamChatGenerics['eventType'];
                messageType: StreamChatGenerics['messageType'];
                reactionType: StreamChatGenerics['reactionType'];
                userType: {};
              }>[Key]
            >
          >
        | PrimitiveFilter<
            UserResponse<{
              attachmentType: StreamChatGenerics['attachmentType'];
              channelType: StreamChatGenerics['channelType'];
              commandType: StreamChatGenerics['commandType'];
              eventType: StreamChatGenerics['eventType'];
              messageType: StreamChatGenerics['messageType'];
              reactionType: StreamChatGenerics['reactionType'];
              userType: {};
            }>[Key]
          >;
    }
>;

/**
 * Sort Types
 */

export type BannedUsersSort = BannedUsersSortBase | Array<BannedUsersSortBase>;

export type BannedUsersSortBase = { created_at?: AscDesc };

export type ChannelSort<StreamChatGenerics extends ExtendableGenerics = DefaultGenerics> =
  | ChannelSortBase<StreamChatGenerics>
  | Array<ChannelSortBase<StreamChatGenerics>>;

export type ChannelSortBase<StreamChatGenerics extends ExtendableGenerics = DefaultGenerics> = Sort<
  StreamChatGenerics['channelType']
> & {
  created_at?: AscDesc;
  has_unread?: AscDesc;
  last_message_at?: AscDesc;
  last_updated?: AscDesc;
  member_count?: AscDesc;
  unread_count?: AscDesc;
  updated_at?: AscDesc;
};

export type PinnedMessagesSort = PinnedMessagesSortBase | Array<PinnedMessagesSortBase>;
export type PinnedMessagesSortBase = { pinned_at?: AscDesc };

export type Sort<T> = {
  [P in keyof T]?: AscDesc;
};

export type UserSort<StreamChatGenerics extends ExtendableGenerics = DefaultGenerics> =
  | Sort<UserResponse<StreamChatGenerics>>
  | Array<Sort<UserResponse<StreamChatGenerics>>>;

export type MemberSort<StreamChatGenerics extends ExtendableGenerics = DefaultGenerics> =
  | Sort<Pick<UserResponse<StreamChatGenerics>, 'id' | 'created_at' | 'name'>>
  | Array<Sort<Pick<UserResponse<StreamChatGenerics>, 'id' | 'created_at' | 'name'>>>;

export type SearchMessageSortBase<StreamChatGenerics extends ExtendableGenerics = DefaultGenerics> = Sort<
  StreamChatGenerics['messageType']
> & {
  attachments?: AscDesc;
  'attachments.type'?: AscDesc;
  created_at?: AscDesc;
  id?: AscDesc;
  'mentioned_users.id'?: AscDesc;
  parent_id?: AscDesc;
  pinned?: AscDesc;
  relevance?: AscDesc;
  reply_count?: AscDesc;
  text?: AscDesc;
  type?: AscDesc;
  updated_at?: AscDesc;
  'user.id'?: AscDesc;
};

export type SearchMessageSort<StreamChatGenerics extends ExtendableGenerics = DefaultGenerics> =
  | SearchMessageSortBase<StreamChatGenerics>
  | Array<SearchMessageSortBase<StreamChatGenerics>>;

export type QuerySort<StreamChatGenerics extends ExtendableGenerics = DefaultGenerics> =
  | BannedUsersSort
  | ChannelSort<StreamChatGenerics>
  | SearchMessageSort<StreamChatGenerics>
  | UserSort<StreamChatGenerics>;

/**
 * Base Types
 */

export type Action = {
  name?: string;
  style?: string;
  text?: string;
  type?: string;
  value?: string;
};

export type AnonUserType = {};

export type APNConfig = {
  auth_key?: string;
  auth_type?: string;
  bundle_id?: string;
  development?: boolean;
  enabled?: boolean;
  host?: string;
  key_id?: string;
  notification_template?: string;
  p12_cert?: string;
  team_id?: string;
};

export type AppSettings = {
  apn_config?: {
    auth_key?: string;
    auth_type?: string;
    bundle_id?: string;
    development?: boolean;
    host?: string;
    key_id?: string;
    notification_template?: string;
    p12_cert?: string;
    team_id?: string;
  };
  async_url_enrich_enabled?: boolean;
  auto_translation_enabled?: boolean;
  custom_action_handler_url?: string;
  disable_auth_checks?: boolean;
  disable_permissions_checks?: boolean;
  enforce_unique_usernames?: 'no' | 'app' | 'team';
  // all possible file mime types are https://www.iana.org/assignments/media-types/media-types.xhtml
  file_upload_config?: FileUploadConfig;
  firebase_config?: {
    apn_template?: string;
    credentials_json?: string;
    data_template?: string;
    notification_template?: string;
    server_key?: string;
  };
  grants?: Record<string, string[]>;
  huawei_config?: {
    id: string;
    secret: string;
  };
  image_moderation_enabled?: boolean;
  image_upload_config?: FileUploadConfig;
  multi_tenant_enabled?: boolean;
  push_config?: {
    offline_only?: boolean;
    version?: string;
  };
  reminders_interval?: number;
  revoke_tokens_issued_before?: string | null;
  sqs_key?: string;
  sqs_secret?: string;
  sqs_url?: string;
  webhook_events?: Array<string> | null;
  webhook_url?: string;
  xiaomi_config?: {
    package_name: string;
    secret: string;
  };
};

export type Attachment<
  StreamChatGenerics extends ExtendableGenerics = DefaultGenerics
> = StreamChatGenerics['attachmentType'] & {
  actions?: Action[];
  asset_url?: string;
  author_icon?: string;
  author_link?: string;
  author_name?: string;
  color?: string;
  fallback?: string;
  fields?: Field[];
  file_size?: number | string;
  footer?: string;
  footer_icon?: string;
  giphy?: GiphyData;
  image_url?: string;
  mime_type?: string;
  og_scrape_url?: string;
  original_height?: number;
  original_width?: number;
  pretext?: string;
  text?: string;
  thumb_url?: string;
  title?: string;
  title_link?: string;
  type?: string;
};

export type OGAttachment = {
  og_scrape_url: string;
  asset_url?: string; // og:video | og:audio
  author_link?: string; // og:site
  author_name?: string; // og:site_name
  image_url?: string; // og:image
  text?: string; // og:description
  thumb_url?: string; // og:image
  title?: string; // og:title
  title_link?: string; // og:url
  type?: string | 'video' | 'audio' | 'image';
};

export type BlockList = {
  name: string;
  words: string[];
};

export type ChannelConfig<StreamChatGenerics extends ExtendableGenerics = DefaultGenerics> = ChannelConfigFields &
  CreatedAtUpdatedAt & {
    commands?: CommandVariants<StreamChatGenerics>[];
  };

export type ChannelConfigAutomod = '' | 'AI' | 'disabled' | 'simple';

export type ChannelConfigAutomodBehavior = '' | 'block' | 'flag';

export type ChannelConfigAutomodThresholds = null | {
  explicit?: { block?: number; flag?: number };
  spam?: { block?: number; flag?: number };
  toxic?: { block?: number; flag?: number };
};

export type ChannelConfigFields = {
  reminders: boolean;
  automod?: ChannelConfigAutomod;
  automod_behavior?: ChannelConfigAutomodBehavior;
  automod_thresholds?: ChannelConfigAutomodThresholds;
  blocklist_behavior?: ChannelConfigAutomodBehavior;
  connect_events?: boolean;
  custom_events?: boolean;
  max_message_length?: number;
  message_retention?: string;
  mutes?: boolean;
  name?: string;
  push_notifications?: boolean;
  quotes?: boolean;
  reactions?: boolean;
  read_events?: boolean;
  replies?: boolean;
  search?: boolean;
  typing_events?: boolean;
  uploads?: boolean;
  url_enrichment?: boolean;
};

export type ChannelConfigWithInfo<
  StreamChatGenerics extends ExtendableGenerics = DefaultGenerics
> = ChannelConfigFields &
  CreatedAtUpdatedAt & {
    commands?: CommandResponse<StreamChatGenerics>[];
  };

export type ChannelData<
  StreamChatGenerics extends ExtendableGenerics = DefaultGenerics
> = StreamChatGenerics['channelType'] & {
  members?: string[];
  name?: string;
};

export type ChannelMembership<StreamChatGenerics extends ExtendableGenerics = DefaultGenerics> = {
  banned?: boolean;
  channel_role?: Role;
  created_at?: string;
  is_moderator?: boolean;
  role?: string;
  shadow_banned?: boolean;
  updated_at?: string;
  user?: UserResponse<StreamChatGenerics>;
};

export type ChannelMute<StreamChatGenerics extends ExtendableGenerics = DefaultGenerics> = {
  user: UserResponse<StreamChatGenerics>;
  channel?: ChannelResponse<StreamChatGenerics>;
  created_at?: string;
  expires?: string;
  updated_at?: string;
};

export type ChannelRole = {
  custom?: boolean;
  name?: string;
  owner?: boolean;
  resource?: string;
  same_team?: boolean;
};

export type CheckPushInput<StreamChatGenerics extends ExtendableGenerics = DefaultGenerics> = {
  apn_template?: string;
  client_id?: string;
  connection_id?: string;
  firebase_data_template?: string;
  firebase_template?: string;
  message_id?: string;
  user?: UserResponse<StreamChatGenerics>;
  user_id?: string;
};

export type PushProvider = 'apn' | 'firebase' | 'huawei' | 'xiaomi';

export type PushProviderConfig = PushProviderCommon &
  PushProviderID &
  PushProviderAPN &
  PushProviderFirebase &
  PushProviderHuawei &
  PushProviderXiaomi;

export type PushProviderID = {
  name: string;
  type: PushProvider;
};

export type PushProviderCommon = {
  created_at: string;
  updated_at: string;
  description?: string;
  disabled_at?: string;
  disabled_reason?: string;
};

export type PushProviderAPN = {
  apn_auth_key?: string;
  apn_auth_type?: 'token' | 'certificate';
  apn_development?: boolean;
  apn_host?: string;
  apn_key_id?: string;
  apn_notification_template?: string;
  apn_p12_cert?: string;
  apn_team_id?: string;
  apn_topic?: string;
};

export type PushProviderFirebase = {
  firebase_apn_template?: string;
  firebase_credentials?: string;
  firebase_data_template?: string;
  firebase_notification_template?: string;
  firebase_server_key?: string;
};

export type PushProviderHuawei = {
  huawei_app_id?: string;
  huawei_app_secret?: string;
};

export type PushProviderXiaomi = {
  xiaomi_package_name?: string;
  xiaomi_secret?: string;
};

export type CommandVariants<StreamChatGenerics extends ExtendableGenerics = DefaultGenerics> =
  | 'all'
  | 'ban'
  | 'fun_set'
  | 'giphy'
  | 'moderation_set'
  | 'mute'
  | 'unban'
  | 'unmute'
  | StreamChatGenerics['commandType'];

export type Configs<StreamChatGenerics extends ExtendableGenerics = DefaultGenerics> = {
  [channel_type: string]: ChannelConfigWithInfo<StreamChatGenerics> | undefined;
};

export type ConnectionOpen<StreamChatGenerics extends ExtendableGenerics = DefaultGenerics> = {
  connection_id: string;
  cid?: string;
  created_at?: string;
  me?: OwnUserResponse<StreamChatGenerics>;
  type?: string;
};

export type CreatedAtUpdatedAt = {
  created_at: string;
  updated_at: string;
};

export type Device<StreamChatGenerics extends ExtendableGenerics = DefaultGenerics> = DeviceFields & {
  provider?: string;
  user?: UserResponse<StreamChatGenerics>;
  user_id?: string;
};

export type BaseDeviceFields = {
  id: string;
  push_provider: PushProvider;
  push_provider_name?: string;
};

export type DeviceFields = BaseDeviceFields & {
  created_at: string;
  disabled?: boolean;
  disabled_reason?: string;
};

export type EndpointName =
  | 'Connect'
  | 'LongPoll'
  | 'DeleteFile'
  | 'DeleteImage'
  | 'DeleteMessage'
  | 'DeleteUser'
  | 'DeleteUsers'
  | 'DeactivateUser'
  | 'ExportUser'
  | 'DeleteReaction'
  | 'UpdateChannel'
  | 'UpdateChannelPartial'
  | 'UpdateMessage'
  | 'UpdateMessagePartial'
  | 'GetMessage'
  | 'GetManyMessages'
  | 'UpdateUsers'
  | 'UpdateUsersPartial'
  | 'CreateGuest'
  | 'GetOrCreateChannel'
  | 'StopWatchingChannel'
  | 'QueryChannels'
  | 'Search'
  | 'QueryUsers'
  | 'QueryMembers'
  | 'QueryBannedUsers'
  | 'QueryFlags'
  | 'QueryMessageFlags'
  | 'GetReactions'
  | 'GetReplies'
  | 'GetPinnedMessages'
  | 'Ban'
  | 'Unban'
  | 'MuteUser'
  | 'MuteChannel'
  | 'UnmuteChannel'
  | 'UnmuteUser'
  | 'RunMessageAction'
  | 'SendEvent'
  | 'SendUserCustomEvent'
  | 'MarkRead'
  | 'MarkChannelsRead'
  | 'SendMessage'
  | 'ImportChannelMessages'
  | 'UploadFile'
  | 'UploadImage'
  | 'UpdateApp'
  | 'GetApp'
  | 'CreateDevice'
  | 'DeleteDevice'
  | 'SendReaction'
  | 'Flag'
  | 'Unflag'
  | 'Unblock'
  | 'QueryFlagReports'
  | 'FlagReportReview'
  | 'CreateChannelType'
  | 'DeleteChannel'
  | 'DeleteChannels'
  | 'DeleteChannelType'
  | 'GetChannelType'
  | 'ListChannelTypes'
  | 'ListDevices'
  | 'TruncateChannel'
  | 'UpdateChannelType'
  | 'CheckPush'
  | 'PrivateSubmitModeration'
  | 'ReactivateUser'
  | 'HideChannel'
  | 'ShowChannel'
  | 'CreatePermission'
  | 'UpdatePermission'
  | 'GetPermission'
  | 'DeletePermission'
  | 'ListPermissions'
  | 'CreateRole'
  | 'DeleteRole'
  | 'ListRoles'
  | 'ListCustomRoles'
  | 'Sync'
  | 'TranslateMessage'
  | 'CreateCommand'
  | 'GetCommand'
  | 'UpdateCommand'
  | 'DeleteCommand'
  | 'ListCommands'
  | 'CreateBlockList'
  | 'UpdateBlockList'
  | 'GetBlockList'
  | 'ListBlockLists'
  | 'DeleteBlockList'
  | 'ExportChannels'
  | 'GetExportChannelsStatus'
  | 'CheckSQS'
  | 'GetRateLimits'
  | 'CreateSegment'
  | 'GetSegment'
  | 'ListSegments'
  | 'UpdateSegment'
  | 'DeleteSegment'
  | 'CreateCampaign'
  | 'GetCampaign'
  | 'ListCampaigns'
  | 'UpdateCampaign'
  | 'DeleteCampaign'
  | 'ScheduleCampaign'
  | 'StopCampaign'
  | 'ResumeCampaign'
  | 'TestCampaign'
  | 'GetOG'
  | 'GetTask'
  | 'ExportUsers'
  | 'CreateImport'
  | 'CreateImportURL'
  | 'GetImport'
  | 'ListImports'
  | 'UpsertPushProvider'
  | 'DeletePushProvider'
  | 'ListPushProviders';

export type ExportChannelRequest = {
  id: string;
  type: string;
  cid?: string;
  messages_since?: Date;
  messages_until?: Date;
};

export type ExportChannelOptions = {
  clear_deleted_message_text?: boolean;
  export_users?: boolean;
  include_truncated_messages?: boolean;
  version?: string;
};

export type ExportUsersRequest = {
  user_ids: string[];
};

export type Field = {
  short?: boolean;
  title?: string;
  value?: string;
};

export type FileUploadConfig = {
  allowed_file_extensions?: string[] | null;
  allowed_mime_types?: string[] | null;
  blocked_file_extensions?: string[] | null;
  blocked_mime_types?: string[] | null;
};

export type FirebaseConfig = {
  apn_template?: string;
  credentials_json?: string;
  data_template?: string;
  enabled?: boolean;
  notification_template?: string;
  server_key?: string;
};

type GiphyVersionInfo = {
  height: string;
  url: string;
  width: string;
};

type GiphyVersions =
  | 'original'
  | 'fixed_height'
  | 'fixed_height_still'
  | 'fixed_height_downsampled'
  | 'fixed_width'
  | 'fixed_width_still'
  | 'fixed_width_downsampled';

type GiphyData = {
  [key in GiphyVersions]: GiphyVersionInfo;
};

export type HuaweiConfig = {
  enabled?: boolean;
  id?: string;
  secret?: string;
};

export type XiaomiConfig = {
  enabled?: boolean;
  package_name?: string;
  secret?: string;
};

export type LiteralStringForUnion = string & {};

export type LogLevel = 'info' | 'error' | 'warn';

export type Logger = (logLevel: LogLevel, message: string, extraData?: Record<string, unknown>) => void;

export type Message<StreamChatGenerics extends ExtendableGenerics = DefaultGenerics> = Partial<
  MessageBase<StreamChatGenerics>
> & {
  mentioned_users?: string[];
};

export type MessageBase<
  StreamChatGenerics extends ExtendableGenerics = DefaultGenerics
> = StreamChatGenerics['messageType'] & {
  id: string;
  attachments?: Attachment<StreamChatGenerics>[];
  html?: string;
  mml?: string;
  parent_id?: string;
  pin_expires?: string | null;
  pinned?: boolean;
  pinned_at?: string | null;
  quoted_message_id?: string;
  show_in_channel?: boolean;
  text?: string;
  user?: UserResponse<StreamChatGenerics> | null;
  user_id?: string;
};

export type MessageLabel = 'deleted' | 'ephemeral' | 'error' | 'regular' | 'reply' | 'system';

export type Mute<StreamChatGenerics extends ExtendableGenerics = DefaultGenerics> = {
  created_at: string;
  target: UserResponse<StreamChatGenerics>;
  updated_at: string;
  user: UserResponse<StreamChatGenerics>;
};

export type PartialUpdateChannel<StreamChatGenerics extends ExtendableGenerics = DefaultGenerics> = {
  set?: Partial<ChannelResponse<StreamChatGenerics>>;
  unset?: Array<keyof ChannelResponse<StreamChatGenerics>>;
};

export type PartialUserUpdate<StreamChatGenerics extends ExtendableGenerics = DefaultGenerics> = {
  id: string;
  set?: Partial<UserResponse<StreamChatGenerics>>;
  unset?: Array<keyof UserResponse<StreamChatGenerics>>;
};

export type MessageUpdatableFields<StreamChatGenerics extends ExtendableGenerics = DefaultGenerics> = Omit<
  MessageResponse<StreamChatGenerics>,
  'cid' | 'created_at' | 'updated_at' | 'deleted_at' | 'user' | 'user_id'
>;

export type PartialMessageUpdate<StreamChatGenerics extends ExtendableGenerics = DefaultGenerics> = {
  set?: Partial<MessageUpdatableFields<StreamChatGenerics>>;
  unset?: Array<keyof MessageUpdatableFields<StreamChatGenerics>>;
};

export type PermissionAPIObject = {
  action?: string;
  condition?: object;
  custom?: boolean;
  description?: string;
  id?: string;
  level?: string;
  name?: string;
  owner?: boolean;
  same_team?: boolean;
  tags?: string[];
};

export type PermissionObject = {
  action?: 'Deny' | 'Allow';
  name?: string;
  owner?: boolean;
  priority?: number;
  resources?: string[];
  roles?: string[];
};

export type Policy = {
  action?: 0 | 1;
  created_at?: string;
  name?: string;
  owner?: boolean;
  priority?: number;
  resources?: string[];
  roles?: string[] | null;
  updated_at?: string;
};

export type RateLimitsInfo = {
  limit: number;
  remaining: number;
  reset: number;
};

export type RateLimitsMap = Record<EndpointName, RateLimitsInfo>;

export type Reaction<
  StreamChatGenerics extends ExtendableGenerics = DefaultGenerics
> = StreamChatGenerics['reactionType'] & {
  type: string;
  message_id?: string;
  score?: number;
  user?: UserResponse<StreamChatGenerics> | null;
  user_id?: string;
};

export type Resource =
  | 'AddLinks'
  | 'BanUser'
  | 'CreateChannel'
  | 'CreateMessage'
  | 'CreateReaction'
  | 'DeleteAttachment'
  | 'DeleteChannel'
  | 'DeleteMessage'
  | 'DeleteReaction'
  | 'EditUser'
  | 'MuteUser'
  | 'ReadChannel'
  | 'RunMessageAction'
  | 'UpdateChannel'
  | 'UpdateChannelMembers'
  | 'UpdateMessage'
  | 'UpdateUser'
  | 'UploadAttachment';

export type SearchPayload<StreamChatGenerics extends ExtendableGenerics = DefaultGenerics> = Omit<
  SearchOptions<StreamChatGenerics>,
  'sort'
> & {
  client_id?: string;
  connection_id?: string;
  filter_conditions?: ChannelFilters<StreamChatGenerics>;
  message_filter_conditions?: MessageFilters<StreamChatGenerics>;
  query?: string;
  sort?: Array<{
    direction: AscDesc;
    field: keyof SearchMessageSortBase<StreamChatGenerics>;
  }>;
};

export type TestPushDataInput = {
  apnTemplate?: string;
  firebaseDataTemplate?: string;
  firebaseTemplate?: string;
  messageID?: string;
  pushProviderName?: string;
  pushProviderType?: PushProvider;
  skipDevices?: boolean;
};

export type TestSQSDataInput = {
  sqs_key?: string;
  sqs_secret?: string;
  sqs_url?: string;
};

export type TokenOrProvider = null | string | TokenProvider | undefined;

export type TokenProvider = () => Promise<string>;

export type TranslationLanguages =
  | ''
  | 'af'
  | 'am'
  | 'ar'
  | 'az'
  | 'bg'
  | 'bn'
  | 'bs'
  | 'cs'
  | 'da'
  | 'de'
  | 'el'
  | 'en'
  | 'es'
  | 'es-MX'
  | 'et'
  | 'fa'
  | 'fa-AF'
  | 'fi'
  | 'fr'
  | 'fr-CA'
  | 'ha'
  | 'he'
  | 'hi'
  | 'hr'
  | 'hu'
  | 'id'
  | 'it'
  | 'ja'
  | 'ka'
  | 'ko'
  | 'lv'
  | 'ms'
  | 'nl'
  | 'no'
  | 'pl'
  | 'ps'
  | 'pt'
  | 'ro'
  | 'ru'
  | 'sk'
  | 'sl'
  | 'so'
  | 'sq'
  | 'sr'
  | 'sv'
  | 'sw'
  | 'ta'
  | 'th'
  | 'tl'
  | 'tr'
  | 'uk'
  | 'ur'
  | 'vi'
  | 'zh'
  | 'zh-TW';

export type TypingStartEvent = Event;

export type ReservedMessageFields =
  | 'command'
  | 'created_at'
  | 'html'
  | 'latest_reactions'
  | 'own_reactions'
  | 'quoted_message'
  | 'reaction_counts'
  | 'reply_count'
  | 'type'
  | 'updated_at'
  | 'user'
  | '__html';

export type UpdatedMessage<StreamChatGenerics extends ExtendableGenerics = DefaultGenerics> = Omit<
  MessageResponse<StreamChatGenerics>,
  'mentioned_users'
> & { mentioned_users?: string[] };

export type User<StreamChatGenerics extends ExtendableGenerics = DefaultGenerics> = StreamChatGenerics['userType'] & {
  id: string;
  anon?: boolean;
  name?: string;
  role?: string;
  teams?: string[];
  username?: string;
};

export type TaskResponse = {
  task_id: string;
};

export type DeleteChannelsResponse = {
  result: Record<string, string>;
} & Partial<TaskResponse>;

export type DeleteType = 'soft' | 'hard';

/*
  DeleteUserOptions specifies a collection of one or more `user_ids` to be deleted.

  `user` soft|hard determines if the user needs to be hard- or soft-deleted, where hard-delete
  implies that all related objects (messages, flags, etc) will be hard-deleted as well.
  `conversations` soft|hard will delete any 1to1 channels that the user was a member of.
  `messages` soft-hard will delete any messages that the user has sent.
  `new_channel_owner_id` any channels owned by the hard-deleted user will be transferred to this user ID
 */
export type DeleteUserOptions = {
  user: DeleteType;
  conversations?: DeleteType;
  messages?: DeleteType;
  new_channel_owner_id?: string;
};

export type SegmentData = {
  description: string;
  // TODO: define this type in more detail
  filter: {
    channel?: object;
    user?: object;
  };
  name: string;
};

export type Segment = {
  app_pk: number;
  created_at: string;
  id: string;
  updated_at: string;
  recipients?: number;
} & SegmentData;

export type CampaignData = {
  attachments: Attachment[];
  defaults: Record<string, string>;
  name: string;
  segment_id: string;
  text: string;
  description?: string;
  push_notifications?: boolean;
  sender_id?: string;
};

export type CampaignStatus = {
  errors: string[];
  status: 'draft' | 'stopped' | 'scheduled' | 'completed' | 'failed' | 'canceled' | 'in_progress';
  completed_at?: string;
  failed_at?: string;
  progress?: number;
  resumed_at?: string;
  scheduled_at?: string;
  stopped_at?: string;
};

export type Campaign = {
  app_pk: string;
  created_at: string;
  id: string;
  updated_at: string;
} & CampaignData &
  CampaignStatus;

export type TestCampaignResponse = {
  campaign?: Campaign;
  invalid_users?: Record<string, string>;
};

export type TaskStatus = {
  created_at: string;
  status: string;
  task_id: string;
  updated_at: string;
  error?: {
    description: string;
    type: string;
  };
  result?: UR;
};

export type TruncateOptions<StreamChatGenerics extends ExtendableGenerics = DefaultGenerics> = {
  hard_delete?: boolean;
  message?: Message<StreamChatGenerics>;
  skip_push?: boolean;
  truncated_at?: Date;
  user?: UserResponse<StreamChatGenerics>;
  user_id?: string;
};

export type CreateImportURLResponse = {
  path: string;
  upload_url: string;
};

export type CreateImportResponse = {
  import_task: ImportTask;
};

export type GetImportResponse = {
  import_task: ImportTask;
};

export type CreateImportOptions = {
  mode: 'insert' | 'upsert';
};

export type ListImportsPaginationOptions = {
  limit?: number;
  offset?: number;
};

export type ListImportsResponse = {
  import_tasks: ImportTask[];
};

export type ImportTaskHistory = {
  created_at: string;
  next_state: string;
  prev_state: string;
};

export type ImportTask = {
  created_at: string;
  history: ImportTaskHistory[];
  id: string;
  path: string;
  state: string;
  updated_at: string;
  result?: UR;
  size?: number;
};

export type MessageSetType = 'latest' | 'current' | 'new';

export type PushProviderUpsertResponse = {
  push_provider: PushProvider;
};

export type PushProviderListResponse = {
  push_providers: PushProvider[];
};

<<<<<<< HEAD
export type CreateCallOptions = {
  id: String;
  type: String;
  created_by?: UserResponse<StreamChatGenerics> | null;
  created_by_id?: string;
  options?: Object;
};

export type HMSCall = {
  room: String;
};

export type AgoraCall = {
  channel: String;
};

export type Call = {
  id: String;
  provider: String;
  agora?: AgoraCall;
  hms?: HMSCall;
};

export type CreateCallResponse = APIResponse & {
  call: Call;
  token: String;
  agora_uid?: String;
};

export type GetCallTokenResponse = APIResponse & {};
=======
export type APIErrorResponse = {
  code: number;
  duration: string;
  message: string;
  more_info: string;
  StatusCode: number;
};

export class ErrorFromResponse<T> extends Error {
  code?: number;
  response?: AxiosResponse<T>;
  status?: number;
}
>>>>>>> 7906ed33
<|MERGE_RESOLUTION|>--- conflicted
+++ resolved
@@ -2320,7 +2320,6 @@
   push_providers: PushProvider[];
 };
 
-<<<<<<< HEAD
 export type CreateCallOptions = {
   id: String;
   type: String;
@@ -2351,7 +2350,7 @@
 };
 
 export type GetCallTokenResponse = APIResponse & {};
-=======
+
 export type APIErrorResponse = {
   code: number;
   duration: string;
@@ -2364,5 +2363,4 @@
   code?: number;
   response?: AxiosResponse<T>;
   status?: number;
-}
->>>>>>> 7906ed33
+}