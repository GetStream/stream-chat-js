import type { EVENT_MAP } from './events';
import type { Channel } from './channel';
import type { AxiosRequestConfig, AxiosResponse } from 'axios';
import type { StableWSConnection } from './connection';
import type { Role } from './permissions';
import type {
  CustomAttachmentData,
  CustomChannelData,
  CustomCommandData,
  CustomEventData,
  CustomMemberData,
  CustomMessageData,
  CustomPollData,
  CustomPollOptionData,
  CustomReactionData,
  CustomThreadData,
  CustomUserData,
} from './custom_types';

/**
 * Utility Types
 */

export type Readable<T> = {
  [key in keyof T]: T[key];
} & {};

export type ArrayOneOrMore<T> = {
  0: T;
} & Array<T>;

export type ArrayTwoOrMore<T> = {
  0: T;
  1: T;
} & Array<T>;

export type KnownKeys<T> = {
  [K in keyof T]: string extends K ? never : number extends K ? never : K;
} extends { [_ in keyof T]: infer U }
  ? U
  : never;

export type RequireAtLeastOne<T> = {
  [K in keyof T]-?: Required<Pick<T, K>> & Partial<Pick<T, Exclude<keyof T, K>>>;
}[keyof T];

export type RequireOnlyOne<T, Keys extends keyof T = keyof T> = Omit<T, Keys> &
  {
    [K in Keys]-?: Required<Pick<T, K>> & Partial<Omit<T, K>>;
  }[Keys];

/* Unknown Record */
export type UR = Record<string, unknown>;
export type UnknownType = UR; // alias to avoid breaking change

export type Unpacked<T> = T extends (infer U)[]
  ? U // eslint-disable-next-line @typescript-eslint/no-explicit-any
  : T extends (...args: any[]) => infer U
    ? U
    : T extends Promise<infer U>
      ? U
      : T;

/**
 * Response Types
 */

export type APIResponse = {
  duration: string;
};

export type TranslateResponse = {
  language: string;
  translated_text: string;
};

export type AppSettingsAPIResponse = APIResponse & {
  app?: {
    // TODO
    // eslint-disable-next-line @typescript-eslint/no-explicit-any
    call_types: any;
    channel_configs: Record<
      string,
      {
        reminders: boolean;
        automod?: ChannelConfigAutomod;
        automod_behavior?: ChannelConfigAutomodBehavior;
        automod_thresholds?: ChannelConfigAutomodThresholds;
        blocklist_behavior?: ChannelConfigAutomodBehavior;
        commands?: CommandVariants[];
        connect_events?: boolean;
        created_at?: string;
        custom_events?: boolean;
        mark_messages_pending?: boolean;
        max_message_length?: number;
        message_retention?: string;
        mutes?: boolean;
        name?: string;
        polls?: boolean;
        push_notifications?: boolean;
        quotes?: boolean;
        reactions?: boolean;
        read_events?: boolean;
        replies?: boolean;
        search?: boolean;
        typing_events?: boolean;
        updated_at?: string;
        uploads?: boolean;
        url_enrichment?: boolean;
      }
    >;
    reminders_interval: number;
    agora_options?: AgoraOptions | null;
    async_moderation_config?: AsyncModerationOptions;
    async_url_enrich_enabled?: boolean;
    auto_translation_enabled?: boolean;
    before_message_send_hook_url?: string;
    campaign_enabled?: boolean;
    cdn_expiration_seconds?: number;
    custom_action_handler_url?: string;
    datadog_info?: {
      api_key: string;
      site: string;
      enabled?: boolean;
    };
    disable_auth_checks?: boolean;
    disable_permissions_checks?: boolean;
    enforce_unique_usernames?: 'no' | 'app' | 'team';
    file_upload_config?: FileUploadConfig;
    geofences?: Array<{
      country_codes: Array<string>;
      description: string;
      name: string;
      type: string;
    }>;
    grants?: Record<string, string[]>;
    hms_options?: HMSOptions | null;
    image_moderation_enabled?: boolean;
    image_upload_config?: FileUploadConfig;
    multi_tenant_enabled?: boolean;
    name?: string;
    organization?: string;
    permission_version?: string;
    policies?: Record<string, Policy[]>;
    poll_enabled?: boolean;
    push_notifications?: {
      offline_only: boolean;
      version: string;
      apn?: APNConfig;
      firebase?: FirebaseConfig;
      huawei?: HuaweiConfig;
      providers?: PushProviderConfig[];
      xiaomi?: XiaomiConfig;
    };
    revoke_tokens_issued_before?: string | null;
    search_backend?: 'disabled' | 'elasticsearch' | 'postgres';
    sns_key?: string;
    sns_secret?: string;
    sns_topic_arn?: string;
    sqs_key?: string;
    sqs_secret?: string;
    sqs_url?: string;
    suspended?: boolean;
    suspended_explanation?: string;
    user_search_disallowed_roles?: string[] | null;
    video_provider?: string;
    webhook_events?: Array<string>;
    webhook_url?: string;
  };
};

export type ModerationResult = {
  action: string;
  created_at: string;
  message_id: string;
  updated_at: string;
  user_bad_karma: boolean;
  user_karma: number;
  blocked_word?: string;
  blocklist_name?: string;
  moderated_by?: string;
};

export type AutomodDetails = {
  action?: string;
  image_labels?: Array<string>;
  original_message_type?: string;
  result?: ModerationResult;
};

export type FlagDetails = {
  automod?: AutomodDetails;
};

export type Flag = {
  created_at: string;
  created_by_automod: boolean;
  updated_at: string;
  details?: FlagDetails;
  target_message?: MessageResponse;
  target_user?: UserResponse;
  user?: UserResponse;
};

export type FlagsResponse = APIResponse & {
  flags?: Array<Flag>;
};

export type MessageFlagsResponse = APIResponse & {
  flags?: Array<{
    message: MessageResponse;
    user: UserResponse;
    approved_at?: string;
    created_at?: string;
    created_by_automod?: boolean;
    moderation_result?: ModerationResult;
    rejected_at?: string;
    reviewed_at?: string;
    reviewed_by?: UserResponse;
    updated_at?: string;
  }>;
};

export type FlagReport = {
  flags_count: number;
  id: string;
  message: MessageResponse;
  user: UserResponse;
  created_at?: string;
  details?: FlagDetails;
  first_reporter?: UserResponse;
  review_result?: string;
  reviewed_at?: string;
  reviewed_by?: UserResponse;
  updated_at?: string;
};

export type FlagReportsResponse = APIResponse & {
  flag_reports: Array<FlagReport>;
};

export type ReviewFlagReportResponse = APIResponse & {
  flag_report: FlagReport;
};

export type BannedUsersResponse = APIResponse & {
  bans?: Array<{
    user: UserResponse;
    banned_by?: UserResponse;
    channel?: ChannelResponse;
    expires?: string;
    ip_ban?: boolean;
    reason?: string;
    timeout?: number;
  }>;
};

export type BlockListResponse = BlockList & {
  created_at?: string;
  type?: string;
  updated_at?: string;
};

export type ChannelResponse = CustomChannelData & {
  cid: string;
  disabled: boolean;
  frozen: boolean;
  id: string;
  type: string;
  blocked?: boolean;
  auto_translation_enabled?: boolean;
  auto_translation_language?: TranslationLanguages;
  hide_messages_before?: string;
  config?: ChannelConfigWithInfo;
  cooldown?: number;
  created_at?: string;
  created_by?: UserResponse | null;
  created_by_id?: string;
  deleted_at?: string;
  hidden?: boolean;
  invites?: string[];
  joined?: boolean;
  last_message_at?: string;
  member_count?: number;
  members?: ChannelMemberResponse[];
  muted?: boolean;
  mute_expires_at?: string;
  own_capabilities?: string[];
  team?: string;
  truncated_at?: string;
  truncated_by?: UserResponse;
  truncated_by_id?: string;
  updated_at?: string;
};

export type QueryReactionsOptions = Pager;

export type QueryReactionsAPIResponse = APIResponse & {
  reactions: ReactionResponse[];
  next?: string;
};

export type QueryChannelsAPIResponse = APIResponse & {
  channels: Omit<ChannelAPIResponse, keyof APIResponse>[];
};

export type QueryChannelAPIResponse = APIResponse & ChannelAPIResponse;

export type ChannelAPIResponse = {
  channel: ChannelResponse;
  members: ChannelMemberResponse[];
  messages: MessageResponse[];
  pinned_messages: MessageResponse[];
  hidden?: boolean;
  membership?: ChannelMemberResponse | null;
  pending_messages?: PendingMessageResponse[];
  push_preferences?: PushPreference;
  read?: ReadResponse[];
  threads?: ThreadResponse[];
  watcher_count?: number;
  watchers?: UserResponse[];
};

export type ChannelUpdateOptions = {
  hide_history?: boolean;
  skip_push?: boolean;
};

export type ChannelMemberAPIResponse = APIResponse & {
  members: ChannelMemberResponse[];
};

export type ChannelMemberUpdates = CustomMemberData & {
  archived?: boolean;
  channel_role?: Role;
  pinned?: boolean;
};

export type ChannelMemberResponse = CustomMemberData & {
  archived_at?: string;
  ban_expires?: string;
  banned?: boolean;
  channel_role?: Role;
  created_at?: string;
  invite_accepted_at?: string;
  invite_rejected_at?: string;
  invited?: boolean;
  is_moderator?: boolean;
  notifications_muted?: boolean;
  pinned_at?: string;
  role?: string;
  shadow_banned?: boolean;
  status?: InviteStatus;
  updated_at?: string;
  user?: UserResponse;
  user_id?: string;
};

export type PartialUpdateMemberAPIResponse = APIResponse & {
  channel_member: ChannelMemberResponse;
};

export type CheckPushResponse = APIResponse & {
  device_errors?: {
    [deviceID: string]: {
      error_message?: string;
      provider?: PushProvider;
      provider_name?: string;
    };
  };
  general_errors?: string[];
  rendered_apn_template?: string;
  rendered_firebase_template?: string;
  rendered_message?: {};
  skip_devices?: boolean;
};

export type CheckSQSResponse = APIResponse & {
  status: string;
  data?: {};
  error?: string;
};

export type CheckSNSResponse = APIResponse & {
  status: string;
  data?: {};
  error?: string;
};

export type CommandResponse = Partial<CreatedAtUpdatedAt> & {
  args?: string;
  description?: string;
  name?: CommandVariants;
  set?: CommandVariants;
};

export type ConnectAPIResponse = Promise<void | ConnectionOpen>;

export type CreateChannelResponse = APIResponse &
  Omit<CreateChannelOptions, 'client_id' | 'connection_id'> & {
    created_at: string;
    updated_at: string;
    grants?: Record<string, string[]>;
  };

export type CreateCommandResponse = APIResponse & {
  command: CreateCommandOptions & CreatedAtUpdatedAt;
};

export type DeleteChannelAPIResponse = APIResponse & {
  channel: ChannelResponse;
};

export type DeleteCommandResponse = APIResponse & {
  name?: CommandVariants;
};

export type EventAPIResponse = APIResponse & {
  event: Event;
};

export type ExportChannelResponse = {
  task_id: string;
};

export type ExportUsersResponse = {
  task_id: string;
};

export type ExportChannelStatusResponse = {
  created_at?: string;
  error?: {};
  result?: {};
  updated_at?: string;
};

export type FlagMessageResponse = APIResponse & {
  flag: {
    created_at: string;
    created_by_automod: boolean;
    target_message_id: string;
    updated_at: string;
    user: UserResponse;
    approved_at?: string;
    channel_cid?: string;
    details?: object; // Any JSON
    message_user_id?: string;
    rejected_at?: string;
    reviewed_at?: string;
    reviewed_by?: string;
  };
  review_queue_item_id?: string;
};

export type FlagUserResponse = APIResponse & {
  flag: {
    created_at: string;
    created_by_automod: boolean;
    target_user: UserResponse;
    updated_at: string;
    user: UserResponse;
    approved_at?: string;
    details?: object; // Any JSON
    rejected_at?: string;
    reviewed_at?: string;
    reviewed_by?: string;
  };
  review_queue_item_id?: string;
};

export type FormatMessageResponse = Omit<
  MessageResponse,
  'created_at' | 'pinned_at' | 'updated_at' | 'deleted_at' | 'status'
> & {
  created_at: Date;
  deleted_at: Date | null;
  pinned_at: Date | null;
  status: string;
  updated_at: Date;
};

export type GetCommandResponse = APIResponse & CreateCommandOptions & CreatedAtUpdatedAt;

export type GetMessageAPIResponse = SendMessageAPIResponse;

export interface ThreadResponse extends CustomThreadData {
  // FIXME: according to OpenAPI, `channel` could be undefined but since cid is provided I'll asume that it's wrong
  channel: ChannelResponse;
  channel_cid: string;
  created_at: string;
  created_by_user_id: string;
  latest_replies: Array<MessageResponse>;
  parent_message: MessageResponse;
  parent_message_id: string;
  title: string;
  updated_at: string;
  active_participant_count?: number;
  created_by?: UserResponse;
  deleted_at?: string;
  last_message_at?: string;
  participant_count?: number;
  read?: Array<ReadResponse>;
  reply_count?: number;
  thread_participants?: Array<{
    channel_cid: string;
    created_at: string;
    last_read_at: string;
    last_thread_message_at?: string;
    left_thread_at?: string;
    thread_id?: string;
    user?: UserResponse;
    user_id?: string;
  }>;
  // TODO: when moving to API v2 we should do this instead
  // custom: CustomThreadType;
}

// TODO: Figure out a way to strongly type set and unset.
export type PartialThreadUpdate = {
  set?: Partial<Record<string, unknown>>;
  unset?: Array<string>;
};

export type QueryThreadsOptions = {
  limit?: number;
  member_limit?: number;
  next?: string;
  participant_limit?: number;
  reply_limit?: number;
  watch?: boolean;
};

export type QueryThreadsAPIResponse = APIResponse & {
  threads: ThreadResponse[];
  next?: string;
};

export type GetThreadOptions = {
  member_limit?: number;
  participant_limit?: number;
  reply_limit?: number;
  watch?: boolean;
};

export type GetThreadAPIResponse = APIResponse & {
  thread: ThreadResponse;
};

export type GetMultipleMessagesAPIResponse = APIResponse & {
  messages: MessageResponse[];
};

export type GetRateLimitsResponse = APIResponse & {
  android?: RateLimitsMap;
  ios?: RateLimitsMap;
  server_side?: RateLimitsMap;
  web?: RateLimitsMap;
};

export type GetReactionsAPIResponse = APIResponse & {
  reactions: ReactionResponse[];
};

export type GetRepliesAPIResponse = APIResponse & {
  messages: MessageResponse[];
};

export type GetUnreadCountAPIResponse = APIResponse & {
  channel_type: {
    channel_count: number;
    channel_type: string;
    unread_count: number;
  }[];
  channels: {
    channel_id: string;
    last_read: string;
    unread_count: number;
  }[];
  threads: {
    last_read: string;
    last_read_message_id: string;
    parent_message_id: string;
    unread_count: number;
  }[];
  total_unread_count: number;
  total_unread_threads_count: number;
};

export type ChatLevelPushPreference = 'all' | 'none' | 'mentions' | (string & {});

export type PushPreference = {
  callLevel?: 'all' | 'none' | (string & {});
  chatLevel?: ChatLevelPushPreference;
  disabledUntil?: string; // snooze till this time
  removeDisable?: boolean; // Temporary flag for resetting disabledUntil
};

export type ChannelPushPreference = {
  chatLevel?: ChatLevelPushPreference; // "all", "none", "mentions", or other custom strings
  disabledUntil?: string;
  removeDisable?: boolean; // Temporary flag for resetting disabledUntil
};

export type UpsertPushPreferencesResponse = APIResponse & {
  // Mapping of user IDs to their push preferences
  userChannelPreferences: Record<string, Record<string, ChannelPushPreference>>;
  userPreferences: Record<string, PushPreference>; // Mapping of user -> channel id -> push preferences
};

export type GetUnreadCountBatchAPIResponse = APIResponse & {
  counts_by_user: { [userId: string]: GetUnreadCountAPIResponse };
};

export type ListChannelResponse = APIResponse & {
  channel_types: Record<
    string,
    Omit<CreateChannelOptions, 'client_id' | 'connection_id' | 'commands'> & {
      commands: CommandResponse[];
      created_at: string;
      updated_at: string;
      grants?: Record<string, string[]>;
    }
  >;
};

export type ListChannelTypesAPIResponse = ListChannelResponse;

export type ListCommandsResponse = APIResponse & {
  commands: Array<CreateCommandOptions & Partial<CreatedAtUpdatedAt>>;
};

export type MuteChannelAPIResponse = APIResponse & {
  channel_mute: ChannelMute;
  own_user: OwnUserResponse;
  channel_mutes?: ChannelMute[];
  mute?: MuteResponse;
};

export type MessageResponse = MessageResponseBase & {
  quoted_message?: MessageResponseBase;
};

export type MessageResponseBase = MessageBase & {
  type: MessageLabel;
  args?: string;
  before_message_send_failed?: boolean;
  channel?: ChannelResponse;
  cid?: string;
  command?: string;
  command_info?: { name?: string };
  created_at?: string;
  deleted_at?: string;
  deleted_reply_count?: number;
  i18n?: RequireAtLeastOne<Record<`${TranslationLanguages}_text`, string>> & {
    language: TranslationLanguages;
  };
  latest_reactions?: ReactionResponse[];
  mentioned_users?: UserResponse[];
  message_text_updated_at?: string;
  moderation?: ModerationResponse; // present only with Moderation v2
  moderation_details?: ModerationDetailsResponse; // present only with Moderation v1
  own_reactions?: ReactionResponse[] | null;
  pin_expires?: string | null;
  pinned_at?: string | null;
  pinned_by?: UserResponse | null;
  poll?: PollResponse;
  reaction_counts?: { [key: string]: number } | null;
  reaction_groups?: { [key: string]: ReactionGroupResponse } | null;
  reaction_scores?: { [key: string]: number } | null;
  reply_count?: number;
  shadowed?: boolean;
  status?: string;
  thread_participants?: UserResponse[];
  updated_at?: string;
};

export type ReactionGroupResponse = {
  count: number;
  sum_scores: number;
  first_reaction_at?: string;
  last_reaction_at?: string;
};

export type ModerationDetailsResponse = {
  action: 'MESSAGE_RESPONSE_ACTION_BOUNCE' | (string & {});
  error_msg: string;
  harms: ModerationHarmResponse[];
  original_text: string;
};

export type ModerationHarmResponse = {
  name: string;
  phrase_list_ids: number[];
};

export type ModerationAction = 'bounce' | 'flag' | 'remove' | 'shadow';

export type ModerationResponse = {
  action: ModerationAction;
  original_text: string;
};

export type MuteResponse = {
  user: UserResponse;
  created_at?: string;
  expires?: string;
  target?: UserResponse;
  updated_at?: string;
};

export type MuteUserResponse = APIResponse & {
  mute?: MuteResponse;
  mutes?: Array<Mute>;
  own_user?: OwnUserResponse;
};

export type BlockUserAPIResponse = APIResponse & {
  blocked_at: string;
  blocked_by_user_id: string;
  blocked_user_id: string;
};

export type GetBlockedUsersAPIResponse = APIResponse & {
  blocks: BlockedUserDetails[];
};
export type BlockedUserDetails = APIResponse & {
  blocked_user: UserResponse;
  blocked_user_id: string;
  created_at: string;
  user: UserResponse;
  user_id: string;
};

export type OwnUserBase = {
  channel_mutes: ChannelMute[];
  devices: Device[];
  mutes: Mute[];
  total_unread_count: number;
  unread_channels: number;
  unread_count: number;
  unread_threads: number;
  invisible?: boolean;
  privacy_settings?: PrivacySettings;
  push_preferences?: PushPreference;
  roles?: string[];
};

export type OwnUserResponse = UserResponse & OwnUserBase;

export type PartialUpdateChannelAPIResponse = APIResponse & {
  channel: ChannelResponse;
  members: ChannelMemberResponse[];
};

export type PermissionAPIResponse = APIResponse & {
  permission?: PermissionAPIObject;
};

export type PermissionsAPIResponse = APIResponse & {
  permissions?: PermissionAPIObject[];
};

export type ReactionAPIResponse = APIResponse & {
  message: MessageResponse;
  reaction: ReactionResponse;
};

export type ReactionResponse = Reaction & {
  created_at: string;
  message_id: string;
  updated_at: string;
};

export type ReadResponse = {
  last_read: string;
  user: UserResponse;
  last_read_message_id?: string;
  unread_messages?: number;
};

export type SearchAPIResponse = APIResponse & {
  results: {
    message: MessageResponse;
  }[];
  next?: string;
  previous?: string;
  results_warning?: SearchWarning | null;
};

export type SearchWarning = {
  channel_search_cids: string[];
  channel_search_count: number;
  warning_code: number;
  warning_description: string;
};

// Thumb URL(thumb_url) is added considering video attachments as the backend will return the thumbnail in the response.
export type SendFileAPIResponse = APIResponse & { file: string; thumb_url?: string };

export type SendMessageAPIResponse = APIResponse & {
  message: MessageResponse;
  pending_message_metadata?: Record<string, string> | null;
};

export type SyncResponse = APIResponse & {
  events: Event[];
  inaccessible_cids?: string[];
};

export type TruncateChannelAPIResponse = APIResponse & {
  channel: ChannelResponse;
  message?: MessageResponse;
};

export type UpdateChannelAPIResponse = APIResponse & {
  channel: ChannelResponse;
  members: ChannelMemberResponse[];
  message?: MessageResponse;
};

export type UpdateChannelResponse = APIResponse &
  Omit<CreateChannelOptions, 'client_id' | 'connection_id'> & {
    created_at: string;
    updated_at: string;
  };

export type UpdateCommandResponse = APIResponse & {
  command: UpdateCommandOptions &
    CreatedAtUpdatedAt & {
      name: CommandVariants;
    };
};

export type UpdateMessageAPIResponse = APIResponse & {
  message: MessageResponse;
};

export type UsersAPIResponse = APIResponse & {
  users: Array<UserResponse>;
};

export type UpdateUsersAPIResponse = APIResponse & {
  users: { [key: string]: UserResponse };
};

export type UserResponse = CustomUserData & {
  id: string;
  anon?: boolean;
  banned?: boolean;
  blocked_user_ids?: string[];
  created_at?: string;
  deactivated_at?: string;
  deleted_at?: string;
  image?: string;
  language?: TranslationLanguages | '';
  last_active?: string;
  name?: string;
  notifications_muted?: boolean;
  online?: boolean;
  privacy_settings?: PrivacySettings;
  push_notifications?: PushNotificationSettings;
  revoke_tokens_issued_before?: string;
  role?: string;
  shadow_banned?: boolean;
<<<<<<< HEAD
  teams?: string[];
=======
  teams_role?: TeamsRole;
>>>>>>> dd62cff3
  updated_at?: string;
  username?: string;
};

export type TeamsRole = { [team: string]: string };

export type PrivacySettings = {
  read_receipts?: {
    enabled?: boolean;
  };
  typing_indicators?: {
    enabled?: boolean;
  };
};

export type PushNotificationSettings = {
  disabled?: boolean;
  disabled_until?: string | null;
};

/**
 * Option Types
 */

export type MessageFlagsPaginationOptions = {
  limit?: number;
  offset?: number;
};

export type FlagsPaginationOptions = {
  limit?: number;
  offset?: number;
};

export type FlagReportsPaginationOptions = {
  limit?: number;
  offset?: number;
};

export type ReviewFlagReportOptions = {
  review_details?: object;
  user_id?: string;
};

export type BannedUsersPaginationOptions = Omit<
  PaginationOptions,
  'id_gt' | 'id_gte' | 'id_lt' | 'id_lte'
> & {
  exclude_expired_bans?: boolean;
};

export type BanUserOptions = UnBanUserOptions & {
  banned_by?: UserResponse;
  banned_by_id?: string;
  ip_ban?: boolean;
  reason?: string;
  timeout?: number;
};

export type ChannelOptions = {
  limit?: number;
  member_limit?: number;
  message_limit?: number;
  offset?: number;
  presence?: boolean;
  state?: boolean;
  user_id?: string;
  watch?: boolean;
};

export type ChannelQueryOptions = {
  client_id?: string;
  connection_id?: string;
  created_by?: UserResponse | null;
  created_by_id?: UserResponse['id'];
  data?: ChannelResponse;
  hide_for_creator?: boolean;
  members?: PaginationOptions;
  messages?: MessagePaginationOptions;
  presence?: boolean;
  state?: boolean;
  watch?: boolean;
  watchers?: PaginationOptions;
};

export type ChannelStateOptions = {
  offlineMode?: boolean;
  skipInitialization?: string[];
};

export type CreateChannelOptions = {
  automod?: ChannelConfigAutomod;
  automod_behavior?: ChannelConfigAutomodBehavior;
  automod_thresholds?: ChannelConfigAutomodThresholds;
  blocklist?: string;
  blocklist_behavior?: ChannelConfigAutomodBehavior;
  client_id?: string;
  commands?: CommandVariants[];
  connect_events?: boolean;
  connection_id?: string;
  custom_events?: boolean;
  grants?: Record<string, string[]>;
  mark_messages_pending?: boolean;
  max_message_length?: number;
  message_retention?: string;
  mutes?: boolean;
  name?: string;
  permissions?: PermissionObject[];
  polls?: boolean;
  push_notifications?: boolean;
  quotes?: boolean;
  reactions?: boolean;
  read_events?: boolean;
  reminders?: boolean;
  replies?: boolean;
  search?: boolean;
  skip_last_msg_update_for_system_msgs?: boolean;
  typing_events?: boolean;
  uploads?: boolean;
  url_enrichment?: boolean;
};

export type CreateCommandOptions = {
  description: string;
  name: CommandVariants;
  args?: string;
  set?: CommandVariants;
};

export type CustomPermissionOptions = {
  action: string;
  condition: object;
  id: string;
  name: string;
  description?: string;
  owner?: boolean;
  same_team?: boolean;
};

export type DeactivateUsersOptions = {
  created_by_id?: string;
  mark_messages_deleted?: boolean;
};

export type NewMemberPayload = CustomMemberData &
  Pick<ChannelMemberResponse, 'user_id' | 'channel_role'>;

export type Thresholds = Record<
  'explicit' | 'spam' | 'toxic',
  Partial<{ block: number; flag: number }>
>;

export type BlockListOptions = {
  behavior: BlocklistBehavior;
  blocklist: string;
};

export type PolicyRequest = {
  action: 'Deny' | 'Allow' | (string & {});
  /**
   * @description User-friendly policy name
   */
  name: string;
  /**
   * @description Whether policy applies to resource owner or not
   */
  owner: boolean;
  priority: number;
  /**
   * @description List of resources to apply policy to
   */
  resources: string[];
  /**
   * @description List of roles to apply policy to
   */
  roles: string[];
};

export type Automod = 'disabled' | 'simple' | 'AI' | (string & {});
export type AutomodBehavior = 'flag' | 'block' | 'shadow_block' | (string & {});
export type BlocklistBehavior = AutomodBehavior;
export type Command = {
  args: string;
  description: string;
  name: string;
  set: string;
  created_at?: string;
  updated_at?: string;
};

export type UpdateChannelTypeRequest =
  // these three properties are required in OpenAPI spec but omitted in some QA tests
  Partial<{
    automod: Automod;
    automod_behavior: AutomodBehavior;
    max_message_length: number;
  }> & {
    allowed_flag_reasons?: string[];
    automod_thresholds?: Thresholds;
    blocklist?: string;
    blocklist_behavior?: BlocklistBehavior;
    blocklists?: BlockListOptions[];
    commands?: CommandVariants[];
    connect_events?: boolean;
    custom_events?: boolean;
    grants?: Record<string, string[]>;
    mark_messages_pending?: boolean;
    mutes?: boolean;
    partition_size?: number;
    /**
     * @example 24h
     */
    partition_ttl?: string | null;
    permissions?: PolicyRequest[];
    polls?: boolean;
    push_notifications?: boolean;
    quotes?: boolean;
    reactions?: boolean;
    read_events?: boolean;
    reminders?: boolean;
    replies?: boolean;
    search?: boolean;
    skip_last_msg_update_for_system_msgs?: boolean;
    typing_events?: boolean;
    uploads?: boolean;
    url_enrichment?: boolean;
  };

export type UpdateChannelTypeResponse = {
  automod: Automod;
  automod_behavior: AutomodBehavior;
  commands: CommandVariants[];
  connect_events: boolean;
  created_at: string;
  custom_events: boolean;
  duration: string;
  grants: Record<string, string[]>;
  mark_messages_pending: boolean;
  max_message_length: number;
  mutes: boolean;
  name: string;
  permissions: PolicyRequest[];
  polls: boolean;
  push_notifications: boolean;
  quotes: boolean;
  reactions: boolean;
  read_events: boolean;
  reminders: boolean;
  replies: boolean;
  search: boolean;
  skip_last_msg_update_for_system_msgs: boolean;
  typing_events: boolean;
  updated_at: string;
  uploads: boolean;
  url_enrichment: boolean;
  allowed_flag_reasons?: string[];
  automod_thresholds?: Thresholds;
  blocklist?: string;
  blocklist_behavior?: BlocklistBehavior;
  blocklists?: BlockListOptions[];
  partition_size?: number;
  partition_ttl?: string;
};

export type GetChannelTypeResponse = {
  automod: Automod;
  automod_behavior: AutomodBehavior;
  commands: Command[];
  connect_events: boolean;
  created_at: string;
  custom_events: boolean;
  duration: string;
  grants: Record<string, string[]>;
  mark_messages_pending: boolean;
  max_message_length: number;
  mutes: boolean;
  name: string;
  permissions: PolicyRequest[];
  polls: boolean;
  push_notifications: boolean;
  quotes: boolean;
  reactions: boolean;
  read_events: boolean;
  reminders: boolean;
  replies: boolean;
  search: boolean;
  skip_last_msg_update_for_system_msgs: boolean;
  typing_events: boolean;
  updated_at: string;
  uploads: boolean;
  url_enrichment: boolean;
  allowed_flag_reasons?: string[];
  automod_thresholds?: Thresholds;
  blocklist?: string;
  blocklist_behavior?: BlocklistBehavior;
  blocklists?: BlockListOptions[];
  partition_size?: number;
  partition_ttl?: string;
};

export type UpdateChannelOptions = Partial<{
  accept_invite: boolean;
  add_members: string[];
  add_moderators: string[];
  client_id: string;
  connection_id: string;
  data: Omit<ChannelResponse, 'id' | 'cid'>;
  demote_moderators: string[];
  invites: string[];
  message: MessageResponse;
  reject_invite: boolean;
  remove_members: string[];
  user: UserResponse;
  user_id: string;
}>;

export type MarkChannelsReadOptions = {
  client_id?: string;
  connection_id?: string;
  read_by_channel?: Record<string, string>;
  user?: UserResponse;
  user_id?: string;
};

export type MarkReadOptions = {
  client_id?: string;
  connection_id?: string;
  thread_id?: string;
  user?: UserResponse;
  user_id?: string;
};

export type MarkUnreadOptions = {
  client_id?: string;
  connection_id?: string;
  message_id?: string;
  thread_id?: string;
  user?: UserResponse;
  user_id?: string;
};

export type MuteUserOptions = {
  client_id?: string;
  connection_id?: string;
  id?: string;
  reason?: string;
  target_user_id?: string;
  timeout?: number;
  type?: string;
  user?: UserResponse;
  user_id?: string;
};

export type PaginationOptions = {
  created_at_after?: string | Date;
  created_at_after_or_equal?: string | Date;
  created_at_before?: string | Date;
  created_at_before_or_equal?: string | Date;
  id_gt?: string;
  id_gte?: string;
  id_lt?: string;
  id_lte?: string;
  limit?: number;
  offset?: number; // should be avoided with channel.query()
};

export type MessagePaginationOptions = PaginationOptions & {
  created_at_around?: string | Date;
  id_around?: string;
};

export type PinnedMessagePaginationOptions = {
  id_around?: string;
  id_gt?: string;
  id_gte?: string;
  id_lt?: string;
  id_lte?: string;
  limit?: number;
  offset?: number;
  pinned_at_after?: string | Date;
  pinned_at_after_or_equal?: string | Date;
  pinned_at_around?: string | Date;
  pinned_at_before?: string | Date;
  pinned_at_before_or_equal?: string | Date;
};

export type QueryMembersOptions = {
  // Pagination option: select members created after the date (RFC399)
  created_at_after?: string;
  // Pagination option: select members created after or equal the date (RFC399)
  created_at_after_or_equal?: string;
  // Pagination option: select members created before the date (RFC399)
  created_at_before?: string;
  // Pagination option: select members created before or equal the date (RFC399)
  created_at_before_or_equal?: string;
  // Number of members to return, default 100
  limit?: number;
  // Offset (max is 1000)
  offset?: number;
  // 	Pagination option: excludes members with ID less or equal the value
  user_id_gt?: string;
  // Pagination option: excludes members with ID less than the value
  user_id_gte?: string;
  // Pagination option: excludes members with ID greater or equal the value
  user_id_lt?: string;
  // 	Pagination option: excludes members with ID greater than the value
  user_id_lte?: string;
};

export type ReactivateUserOptions = {
  created_by_id?: string;
  name?: string;
  restore_messages?: boolean;
};

export type ReactivateUsersOptions = {
  created_by_id?: string;
  restore_messages?: boolean;
};

export type SearchOptions = {
  limit?: number;
  next?: string;
  offset?: number;
  sort?: SearchMessageSort;
};

export type StreamChatOptions = AxiosRequestConfig & {
  /**
   * Used to disable warnings that are triggered by using connectUser or connectAnonymousUser server-side.
   */
  allowServerSideConnect?: boolean;
  axiosRequestConfig?: AxiosRequestConfig;
  /**
   * Base url to use for API
   * such as https://chat-proxy-dublin.stream-io-api.com
   */
  baseURL?: string;
  browser?: boolean;
  device?: BaseDeviceFields;
  /**
   * Disables the hydration of all caches within the JS Client. This includes this.activeChannels,
   * this.polls.pollCache and this.config.
   * It is mainly meant to be used for integrations where stream-chat is used as a server-side service
   * interacting with Stream's REST API, not depending on any state and purely serving as a wrapper
   * around HTTP requests. Using this property on either the client side or a backend implementation
   * that also relies on WS events will break these functionalities, so please use carefully.
   */
  disableCache?: boolean;
  enableInsights?: boolean;
  /** experimental feature, please contact support if you want this feature enabled for you */
  enableWSFallback?: boolean;
  logger?: Logger;
  /**
   * When true, user will be persisted on client. Otherwise if `connectUser` call fails, then you need to
   * call `connectUser` again to retry.
   * This is mainly useful for chat application working in offline mode, where you will need client.user to
   * persist even if connectUser call fails.
   */
  persistUserOnConnectionFailure?: boolean;
  /**
   * When network is recovered, we re-query the active channels on client. But in single query, you can recover
   * only 30 channels. So its not guaranteed that all the channels in activeChannels object have updated state.
   * Thus in UI sdks, state recovery is managed by components themselves, they don't rely on js client for this.
   *
   * `recoverStateOnReconnect` parameter can be used in such cases, to disable state recovery within js client.
   * When false, user/consumer of this client will need to make sure all the channels present on UI by
   * manually calling queryChannels endpoint.
   */
  recoverStateOnReconnect?: boolean;
  warmUp?: boolean;
  /**
   * Set the instance of StableWSConnection on chat client. Its purely for testing purpose and should
   * not be used in production apps.
   */
  wsConnection?: StableWSConnection;
  /**
   * Sets a suffix to the wsUrl when it is being built in `wsConnection`. Is meant to be
   * used purely in testing suites and should not be used in production apps.
   */
  wsUrlParams?: URLSearchParams;
};

export type SyncOptions = {
  /**
   * This will behave as queryChannels option.
   */
  watch?: boolean;
  /**
   * Return channels from request that user does not have access to in a separate
   * field in the response called 'inaccessible_cids' instead of
   * adding them as 'notification.removed_from_channel' events.
   */
  with_inaccessible_cids?: boolean;
};

export type UnBanUserOptions = {
  client_id?: string;
  connection_id?: string;
  id?: string;
  shadow?: boolean;
  target_user_id?: string;
  type?: string;
};

export type UpdateCommandOptions = {
  description: string;
  args?: string;
  set?: CommandVariants;
};

export type UserOptions = {
  include_deactivated_users?: boolean;
  limit?: number;
  offset?: number;
  presence?: boolean;
};

/**
 * Event Types
 */

export type ConnectionChangeEvent = {
  type: EventTypes;
  online?: boolean;
};

export type Event = CustomEventData & {
  type: EventTypes;
  ai_message?: string;
  ai_state?: AIState;
  channel?: ChannelResponse;
  channel_id?: string;
  channel_type?: string;
  cid?: string;
  clear_history?: boolean;
  connection_id?: string;
  // event creation timestamp, format Date ISO string
  created_at?: string;
  // id of the message that was marked as unread - all the following messages are considered unread. (notification.mark_unread)
  first_unread_message_id?: string;
  hard_delete?: boolean;
  // creation date of a message with last_read_message_id, formatted as Date ISO string
  last_read_at?: string;
  last_read_message_id?: string;
  mark_messages_deleted?: boolean;
  me?: OwnUserResponse;
  member?: ChannelMemberResponse;
  message?: MessageResponse;
  message_id?: string;
  mode?: string;
  online?: boolean;
  own_capabilities?: string[];
  parent_id?: string;
  poll?: PollResponse;
  poll_vote?: PollVote | PollAnswer;
  queriedChannels?: {
    channels: ChannelAPIResponse[];
    isLatestMessageSet?: boolean;
  };
  reaction?: ReactionResponse;
  received_at?: string | Date;
  shadow?: boolean;
  team?: string;
  thread?: ThreadResponse;
  // @deprecated number of all unread messages across all current user's unread channels, equals unread_count
  total_unread_count?: number;
  // number of all current user's channels with at least one unread message including the channel in this event
  unread_channels?: number;
  // number of all unread messages across all current user's unread channels
  unread_count?: number;
  // number of unread messages in the channel from this event (notification.mark_unread)
  unread_messages?: number;
  unread_thread_messages?: number;
  unread_threads?: number;
  user?: UserResponse;
  user_id?: string;
  watcher_count?: number;
};

export type UserCustomEvent = CustomEventData & {
  type: string;
};

export type EventHandler = (event: Event) => void;

export type EventTypes = 'all' | keyof typeof EVENT_MAP;

/**
 * Filter Types
 */

export type AscDesc = 1 | -1;

export type MessageFlagsFiltersOptions = {
  channel_cid?: string;
  is_reviewed?: boolean;
  team?: string;
  user_id?: string;
};

export type MessageFlagsFilters = QueryFilters<
  {
    channel_cid?:
      | RequireOnlyOne<
          Pick<QueryFilter<MessageFlagsFiltersOptions['channel_cid']>, '$eq' | '$in'>
        >
      | PrimitiveFilter<MessageFlagsFiltersOptions['channel_cid']>;
  } & {
    team?:
      | RequireOnlyOne<
          Pick<QueryFilter<MessageFlagsFiltersOptions['team']>, '$eq' | '$in'>
        >
      | PrimitiveFilter<MessageFlagsFiltersOptions['team']>;
  } & {
    user_id?:
      | RequireOnlyOne<
          Pick<QueryFilter<MessageFlagsFiltersOptions['user_id']>, '$eq' | '$in'>
        >
      | PrimitiveFilter<MessageFlagsFiltersOptions['user_id']>;
  } & {
    [Key in keyof Omit<
      MessageFlagsFiltersOptions,
      'channel_cid' | 'user_id' | 'is_reviewed'
    >]:
      | RequireOnlyOne<QueryFilter<MessageFlagsFiltersOptions[Key]>>
      | PrimitiveFilter<MessageFlagsFiltersOptions[Key]>;
  }
>;

export type FlagsFiltersOptions = {
  channel_cid?: string;
  message_id?: string;
  message_user_id?: string;
  reporter_id?: string;
  team?: string;
  user_id?: string;
};

export type FlagsFilters = QueryFilters<
  {
    user_id?:
      | RequireOnlyOne<Pick<QueryFilter<FlagsFiltersOptions['user_id']>, '$eq' | '$in'>>
      | PrimitiveFilter<FlagsFiltersOptions['user_id']>;
  } & {
    message_id?:
      | RequireOnlyOne<
          Pick<QueryFilter<FlagsFiltersOptions['message_id']>, '$eq' | '$in'>
        >
      | PrimitiveFilter<FlagsFiltersOptions['message_id']>;
  } & {
    message_user_id?:
      | RequireOnlyOne<
          Pick<QueryFilter<FlagsFiltersOptions['message_user_id']>, '$eq' | '$in'>
        >
      | PrimitiveFilter<FlagsFiltersOptions['message_user_id']>;
  } & {
    channel_cid?:
      | RequireOnlyOne<
          Pick<QueryFilter<FlagsFiltersOptions['channel_cid']>, '$eq' | '$in'>
        >
      | PrimitiveFilter<FlagsFiltersOptions['channel_cid']>;
  } & {
    reporter_id?:
      | RequireOnlyOne<
          Pick<QueryFilter<FlagsFiltersOptions['reporter_id']>, '$eq' | '$in'>
        >
      | PrimitiveFilter<FlagsFiltersOptions['reporter_id']>;
  } & {
    team?:
      | RequireOnlyOne<Pick<QueryFilter<FlagsFiltersOptions['team']>, '$eq' | '$in'>>
      | PrimitiveFilter<FlagsFiltersOptions['team']>;
  }
>;

export type FlagReportsFiltersOptions = {
  channel_cid?: string;
  is_reviewed?: boolean;
  message_id?: string;
  message_user_id?: string;
  report_id?: string;
  review_result?: string;
  reviewed_by?: string;
  team?: string;
  user_id?: string;
};

export type FlagReportsFilters = QueryFilters<
  {
    report_id?:
      | RequireOnlyOne<
          Pick<QueryFilter<FlagReportsFiltersOptions['report_id']>, '$eq' | '$in'>
        >
      | PrimitiveFilter<FlagReportsFiltersOptions['report_id']>;
  } & {
    review_result?:
      | RequireOnlyOne<
          Pick<QueryFilter<FlagReportsFiltersOptions['review_result']>, '$eq' | '$in'>
        >
      | PrimitiveFilter<FlagReportsFiltersOptions['review_result']>;
  } & {
    reviewed_by?:
      | RequireOnlyOne<
          Pick<QueryFilter<FlagReportsFiltersOptions['reviewed_by']>, '$eq' | '$in'>
        >
      | PrimitiveFilter<FlagReportsFiltersOptions['reviewed_by']>;
  } & {
    user_id?:
      | RequireOnlyOne<
          Pick<QueryFilter<FlagReportsFiltersOptions['user_id']>, '$eq' | '$in'>
        >
      | PrimitiveFilter<FlagReportsFiltersOptions['user_id']>;
  } & {
    message_id?:
      | RequireOnlyOne<
          Pick<QueryFilter<FlagReportsFiltersOptions['message_id']>, '$eq' | '$in'>
        >
      | PrimitiveFilter<FlagReportsFiltersOptions['message_id']>;
  } & {
    message_user_id?:
      | RequireOnlyOne<
          Pick<QueryFilter<FlagReportsFiltersOptions['message_user_id']>, '$eq' | '$in'>
        >
      | PrimitiveFilter<FlagReportsFiltersOptions['message_user_id']>;
  } & {
    channel_cid?:
      | RequireOnlyOne<
          Pick<QueryFilter<FlagReportsFiltersOptions['channel_cid']>, '$eq' | '$in'>
        >
      | PrimitiveFilter<FlagReportsFiltersOptions['channel_cid']>;
  } & {
    team?:
      | RequireOnlyOne<
          Pick<QueryFilter<FlagReportsFiltersOptions['team']>, '$eq' | '$in'>
        >
      | PrimitiveFilter<FlagReportsFiltersOptions['team']>;
  } & {
    [Key in keyof Omit<
      FlagReportsFiltersOptions,
      'report_id' | 'user_id' | 'message_id' | 'review_result' | 'reviewed_by'
    >]:
      | RequireOnlyOne<QueryFilter<FlagReportsFiltersOptions[Key]>>
      | PrimitiveFilter<FlagReportsFiltersOptions[Key]>;
  }
>;

export type BannedUsersFilterOptions = {
  banned_by_id?: string;
  channel_cid?: string;
  created_at?: string;
  reason?: string;
  user_id?: string;
};

export type BannedUsersFilters = QueryFilters<
  {
    channel_cid?:
      | RequireOnlyOne<
          Pick<QueryFilter<BannedUsersFilterOptions['channel_cid']>, '$eq' | '$in'>
        >
      | PrimitiveFilter<BannedUsersFilterOptions['channel_cid']>;
  } & {
    reason?:
      | RequireOnlyOne<
          {
            $autocomplete?: BannedUsersFilterOptions['reason'];
          } & QueryFilter<BannedUsersFilterOptions['reason']>
        >
      | PrimitiveFilter<BannedUsersFilterOptions['reason']>;
  } & {
    [Key in keyof Omit<BannedUsersFilterOptions, 'channel_cid' | 'reason'>]:
      | RequireOnlyOne<QueryFilter<BannedUsersFilterOptions[Key]>>
      | PrimitiveFilter<BannedUsersFilterOptions[Key]>;
  }
>;

export type ReactionFilters = QueryFilters<
  {
    user_id?:
      | RequireOnlyOne<Pick<QueryFilter<ReactionResponse['user_id']>, '$eq' | '$in'>>
      | PrimitiveFilter<ReactionResponse['user_id']>;
  } & {
    type?:
      | RequireOnlyOne<Pick<QueryFilter<ReactionResponse['type']>, '$eq'>>
      | PrimitiveFilter<ReactionResponse['type']>;
  } & {
    created_at?:
      | RequireOnlyOne<
          Pick<
            QueryFilter<PollResponse['created_at']>,
            '$eq' | '$gt' | '$lt' | '$gte' | '$lte'
          >
        >
      | PrimitiveFilter<PollResponse['created_at']>;
  }
>;

export type ChannelFilters = QueryFilters<
  ContainsOperator<Omit<CustomChannelData, 'name'>> & {
    archived?: boolean;
    'member.user.name'?:
      | RequireOnlyOne<{
          $autocomplete?: string;
          $eq?: string;
        }>
      | string;

    members?:
      | RequireOnlyOne<Pick<QueryFilter<string>, '$in'>>
      | RequireOnlyOne<Pick<QueryFilter<string[]>, '$eq'>>
      | PrimitiveFilter<string[]>;
    name?:
      | RequireOnlyOne<
          {
            $autocomplete?: string;
          } & QueryFilter<string>
        >
      | PrimitiveFilter<string>;
    pinned?: boolean;
  } & {
    [Key in keyof Omit<ChannelResponse, 'name' | 'members' | keyof CustomChannelData>]:
      | RequireOnlyOne<QueryFilter<ChannelResponse[Key]>>
      | PrimitiveFilter<ChannelResponse[Key]>;
  }
>;

export type DraftFilters = {
  channel_cid?:
    | RequireOnlyOne<Pick<QueryFilter<DraftResponse['channel_cid']>, '$in' | '$eq'>>
    | PrimitiveFilter<DraftResponse['channel_cid']>;
  created_at?:
    | RequireOnlyOne<
        Pick<
          QueryFilter<DraftResponse['created_at']>,
          '$eq' | '$gt' | '$lt' | '$gte' | '$lte'
        >
      >
    | PrimitiveFilter<DraftResponse['created_at']>;
  parent_id?:
    | RequireOnlyOne<
        Pick<QueryFilter<DraftResponse['created_at']>, '$in' | '$eq' | '$exists'>
      >
    | PrimitiveFilter<DraftResponse['parent_id']>;
};

export type QueryPollsParams = {
  filter?: QueryPollsFilters;
  options?: QueryPollsOptions;
  sort?: PollSort;
};

export type QueryPollsOptions = Pager;

export type VotesFiltersOptions = {
  is_answer?: boolean;
  option_id?: string;
  user_id?: string;
};

export type QueryVotesOptions = Pager;

export type QueryPollsFilters = QueryFilters<
  {
    id?:
      | RequireOnlyOne<Pick<QueryFilter<PollResponse['id']>, '$eq' | '$in'>>
      | PrimitiveFilter<PollResponse['id']>;
  } & {
    user_id?:
      | RequireOnlyOne<Pick<QueryFilter<VotesFiltersOptions['user_id']>, '$eq' | '$in'>>
      | PrimitiveFilter<VotesFiltersOptions['user_id']>;
  } & {
    is_closed?:
      | RequireOnlyOne<Pick<QueryFilter<PollResponse['is_closed']>, '$eq'>>
      | PrimitiveFilter<PollResponse['is_closed']>;
  } & {
    max_votes_allowed?:
      | RequireOnlyOne<
          Pick<
            QueryFilter<PollResponse['max_votes_allowed']>,
            '$eq' | '$gt' | '$lt' | '$gte' | '$lte'
          >
        >
      | PrimitiveFilter<PollResponse['max_votes_allowed']>;
  } & {
    allow_answers?:
      | RequireOnlyOne<Pick<QueryFilter<PollResponse['allow_answers']>, '$eq'>>
      | PrimitiveFilter<PollResponse['allow_answers']>;
  } & {
    allow_user_suggested_options?:
      | RequireOnlyOne<
          Pick<QueryFilter<PollResponse['allow_user_suggested_options']>, '$eq'>
        >
      | PrimitiveFilter<PollResponse['allow_user_suggested_options']>;
  } & {
    voting_visibility?:
      | RequireOnlyOne<Pick<QueryFilter<PollResponse['voting_visibility']>, '$eq'>>
      | PrimitiveFilter<PollResponse['voting_visibility']>;
  } & {
    created_at?:
      | RequireOnlyOne<
          Pick<
            QueryFilter<PollResponse['created_at']>,
            '$eq' | '$gt' | '$lt' | '$gte' | '$lte'
          >
        >
      | PrimitiveFilter<PollResponse['created_at']>;
  } & {
    created_by_id?:
      | RequireOnlyOne<Pick<QueryFilter<PollResponse['created_by_id']>, '$eq' | '$in'>>
      | PrimitiveFilter<PollResponse['created_by_id']>;
  } & {
    updated_at?:
      | RequireOnlyOne<
          Pick<
            QueryFilter<PollResponse['updated_at']>,
            '$eq' | '$gt' | '$lt' | '$gte' | '$lte'
          >
        >
      | PrimitiveFilter<PollResponse['updated_at']>;
  } & {
    name?:
      | RequireOnlyOne<Pick<QueryFilter<PollResponse['name']>, '$eq' | '$in'>>
      | PrimitiveFilter<PollResponse['name']>;
  }
>;

export type QueryVotesFilters = QueryFilters<
  {
    id?:
      | RequireOnlyOne<Pick<QueryFilter<PollResponse['id']>, '$eq' | '$in'>>
      | PrimitiveFilter<PollResponse['id']>;
  } & {
    option_id?:
      | RequireOnlyOne<Pick<QueryFilter<VotesFiltersOptions['option_id']>, '$eq' | '$in'>>
      | PrimitiveFilter<VotesFiltersOptions['option_id']>;
  } & {
    is_answer?:
      | RequireOnlyOne<Pick<QueryFilter<VotesFiltersOptions['is_answer']>, '$eq'>>
      | PrimitiveFilter<VotesFiltersOptions['is_answer']>;
  } & {
    user_id?:
      | RequireOnlyOne<Pick<QueryFilter<VotesFiltersOptions['user_id']>, '$eq' | '$in'>>
      | PrimitiveFilter<VotesFiltersOptions['user_id']>;
  } & {
    created_at?:
      | RequireOnlyOne<
          Pick<
            QueryFilter<PollResponse['created_at']>,
            '$eq' | '$gt' | '$lt' | '$gte' | '$lte'
          >
        >
      | PrimitiveFilter<PollResponse['created_at']>;
  } & {
    created_by_id?:
      | RequireOnlyOne<Pick<QueryFilter<PollResponse['created_by_id']>, '$eq' | '$in'>>
      | PrimitiveFilter<PollResponse['created_by_id']>;
  } & {
    updated_at?:
      | RequireOnlyOne<
          Pick<
            QueryFilter<PollResponse['updated_at']>,
            '$eq' | '$gt' | '$lt' | '$gte' | '$lte'
          >
        >
      | PrimitiveFilter<PollResponse['updated_at']>;
  }
>;

export type ContainsOperator<CustomType = {}> = {
  [Key in keyof CustomType]?: CustomType[Key] extends (infer ContainType)[]
    ?
        | RequireOnlyOne<
            {
              $contains?: ContainType extends object
                ? PrimitiveFilter<RequireAtLeastOne<ContainType>>
                : PrimitiveFilter<ContainType>;
            } & QueryFilter<PrimitiveFilter<ContainType>[]>
          >
        | PrimitiveFilter<PrimitiveFilter<ContainType>[]>
    : RequireOnlyOne<QueryFilter<CustomType[Key]>> | PrimitiveFilter<CustomType[Key]>;
};

export type MessageFilters = QueryFilters<
  ContainsOperator<CustomMessageData> & {
    'attachments.type'?:
      | RequireOnlyOne<{
          $eq: PrimitiveFilter<Attachment['type']>;
          $in: PrimitiveFilter<Attachment['type']>[];
        }>
      | PrimitiveFilter<Attachment['type']>;
    'mentioned_users.id'?: RequireOnlyOne<{
      $contains: PrimitiveFilter<UserResponse['id']>;
    }>;
    text?:
      | RequireOnlyOne<
          {
            $autocomplete?: MessageResponse['text'];
            $q?: MessageResponse['text'];
          } & QueryFilter<MessageResponse['text']>
        >
      | PrimitiveFilter<MessageResponse['text']>;
    'user.id'?:
      | RequireOnlyOne<
          {
            $autocomplete?: UserResponse['id'];
          } & QueryFilter<UserResponse['id']>
        >
      | PrimitiveFilter<UserResponse['id']>;
  } & {
    [Key in keyof Omit<MessageResponse, 'text' | keyof CustomMessageData>]?:
      | RequireOnlyOne<QueryFilter<MessageResponse[Key]>>
      | PrimitiveFilter<MessageResponse[Key]>;
  }
>;

export type MessageOptions = {
  include_thread_participants?: boolean;
};

export type PrimitiveFilter<ObjectType> = ObjectType | null;

export type QueryFilter<ObjectType = string> =
  NonNullable<ObjectType> extends string | number | boolean
    ? {
        $eq?: PrimitiveFilter<ObjectType>;
        $exists?: boolean;
        $gt?: PrimitiveFilter<ObjectType>;
        $gte?: PrimitiveFilter<ObjectType>;
        $in?: PrimitiveFilter<ObjectType>[];
        $lt?: PrimitiveFilter<ObjectType>;
        $lte?: PrimitiveFilter<ObjectType>;
      }
    : {
        $eq?: PrimitiveFilter<ObjectType>;
        $exists?: boolean;
        $in?: PrimitiveFilter<ObjectType>[];
      };

export type QueryFilters<Operators = {}> = {
  [Key in keyof Operators]?: Operators[Key];
} & QueryLogicalOperators<Operators>;

export type QueryLogicalOperators<Operators> = {
  $and?: ArrayOneOrMore<QueryFilters<Operators>>;
  $nor?: ArrayOneOrMore<QueryFilters<Operators>>;
  $or?: ArrayTwoOrMore<QueryFilters<Operators>>;
};

export type UserFilters = QueryFilters<
  ContainsOperator<CustomUserData> & {
    id?:
      | RequireOnlyOne<
          { $autocomplete?: UserResponse['id'] } & QueryFilter<UserResponse['id']>
        >
      | PrimitiveFilter<UserResponse['id']>;
    name?:
      | RequireOnlyOne<
          { $autocomplete?: UserResponse['name'] } & QueryFilter<UserResponse['name']>
        >
      | PrimitiveFilter<UserResponse['name']>;
    notifications_muted?:
      | RequireOnlyOne<{
          $eq?: PrimitiveFilter<UserResponse['notifications_muted']>;
        }>
      | boolean;
    teams?:
      | RequireOnlyOne<{
          $contains?: PrimitiveFilter<string>;
          $eq?: PrimitiveFilter<UserResponse['teams']>;
          $in?: PrimitiveFilter<UserResponse['teams']>;
        }>
      | PrimitiveFilter<UserResponse['teams']>;
    username?:
      | RequireOnlyOne<
          { $autocomplete?: UserResponse['username'] } & QueryFilter<
            UserResponse['username']
          >
        >
      | PrimitiveFilter<UserResponse['username']>;
  } & {
    [Key in keyof Omit<
      UserResponse,
      'id' | 'name' | 'teams' | 'username' | keyof CustomUserData
    >]?:
      | RequireOnlyOne<QueryFilter<UserResponse[Key]>>
      | PrimitiveFilter<UserResponse[Key]>;
  }
>;

export type InviteStatus = 'pending' | 'accepted' | 'rejected';

// https://getstream.io/chat/docs/react/channel_member/#update-channel-members
export type MemberFilters = QueryFilters<
  {
    banned?: { $eq?: ChannelMemberResponse['banned'] } | ChannelMemberResponse['banned'];
    channel_role?:
      | { $eq?: ChannelMemberResponse['channel_role'] }
      | ChannelMemberResponse['channel_role'];
    cid?: { $eq?: ChannelResponse['cid'] } | ChannelResponse['cid'];
    created_at?:
      | {
          $eq?: ChannelMemberResponse['created_at'];
          $gt?: ChannelMemberResponse['created_at'];
          $gte?: ChannelMemberResponse['created_at'];
          $lt?: ChannelMemberResponse['created_at'];
          $lte?: ChannelMemberResponse['created_at'];
        }
      | ChannelMemberResponse['created_at'];
    id?:
      | RequireOnlyOne<{
          $eq?: UserResponse['id'];
          $in?: UserResponse['id'][];
        }>
      | UserResponse['id'];
    invite?: { $eq?: ChannelMemberResponse['status'] } | ChannelMemberResponse['status'];
    is_moderator?:
      | RequireOnlyOne<{ $eq?: ChannelMemberResponse['is_moderator'] }>
      | ChannelMemberResponse['is_moderator'];
    joined?: { $eq?: boolean } | boolean;
    last_active?:
      | {
          $eq?: UserResponse['last_active'];
          $gt?: UserResponse['last_active'];
          $gte?: UserResponse['last_active'];
          $lt?: UserResponse['last_active'];
          $lte?: UserResponse['last_active'];
        }
      | UserResponse['last_active'];
    name?:
      | RequireOnlyOne<{
          $autocomplete?: NonNullable<ChannelMemberResponse['user']>['name'];
          $eq?: NonNullable<ChannelMemberResponse['user']>['name'];
          $in?: NonNullable<ChannelMemberResponse['user']>['name'][];
          $q?: NonNullable<ChannelMemberResponse['user']>['name'];
        }>
      | PrimitiveFilter<NonNullable<ChannelMemberResponse['user']>['name']>;
    notifications_muted?:
      | RequireOnlyOne<{ $eq?: ChannelMemberResponse['notifications_muted'] }>
      | ChannelMemberResponse['notifications_muted'];
    updated_at?:
      | {
          $eq?: ChannelMemberResponse['updated_at'];
          $gt?: ChannelMemberResponse['updated_at'];
          $gte?: ChannelMemberResponse['updated_at'];
          $lt?: ChannelMemberResponse['updated_at'];
          $lte?: ChannelMemberResponse['updated_at'];
        }
      | ChannelMemberResponse['updated_at'];
    'user.email'?:
      | RequireOnlyOne<{
          $autocomplete?: string;
          $eq?: string;
          $in?: string;
        }>
      | string;
    user_id?:
      | RequireOnlyOne<{
          $eq?: ChannelMemberResponse['user_id'];
          $in?: ChannelMemberResponse['user_id'][];
        }>
      | PrimitiveFilter<ChannelMemberResponse['user_id']>;
  } & {
    [Key in keyof ContainsOperator<CustomMemberData>]?:
      | RequireOnlyOne<QueryFilter<ContainsOperator<CustomMemberData>[Key]>>
      | PrimitiveFilter<ContainsOperator<CustomMemberData>[Key]>;
  }
>;

/**
 * Sort Types
 */

export type BannedUsersSort = BannedUsersSortBase | Array<BannedUsersSortBase>;

export type BannedUsersSortBase = { created_at?: AscDesc };

export type ReactionSort = ReactionSortBase | Array<ReactionSortBase>;

export type ReactionSortBase = Sort<CustomReactionData> & {
  created_at?: AscDesc;
};

export type ChannelSort = ChannelSortBase | Array<ChannelSortBase>;

export type ChannelSortBase = Sort<CustomChannelData> & {
  created_at?: AscDesc;
  has_unread?: AscDesc;
  last_message_at?: AscDesc;
  last_updated?: AscDesc;
  member_count?: AscDesc;
  pinned_at?: AscDesc;
  unread_count?: AscDesc;
  updated_at?: AscDesc;
};

export type PinnedMessagesSort = PinnedMessagesSortBase | Array<PinnedMessagesSortBase>;
export type PinnedMessagesSortBase = { pinned_at?: AscDesc };

export type Sort<T> = {
  [P in keyof T]?: AscDesc;
};

export type UserSort = Sort<UserResponse> | Array<Sort<UserResponse>>;

export type MemberSort =
  | Sort<Pick<UserResponse, 'id' | 'created_at' | 'last_active' | 'name' | 'updated_at'>>
  | Array<
      Sort<
        Pick<UserResponse, 'id' | 'created_at' | 'last_active' | 'name' | 'updated_at'>
      >
    >;

export type SearchMessageSortBase = Sort<CustomMessageData> & {
  attachments?: AscDesc;
  'attachments.type'?: AscDesc;
  created_at?: AscDesc;
  id?: AscDesc;
  'mentioned_users.id'?: AscDesc;
  parent_id?: AscDesc;
  pinned?: AscDesc;
  relevance?: AscDesc;
  reply_count?: AscDesc;
  text?: AscDesc;
  type?: AscDesc;
  updated_at?: AscDesc;
  'user.id'?: AscDesc;
};

export type SearchMessageSort = SearchMessageSortBase | Array<SearchMessageSortBase>;

export type QuerySort = BannedUsersSort | ChannelSort | SearchMessageSort | UserSort;

export type DraftSortBase = {
  created_at?: AscDesc;
};

export type DraftSort = DraftSortBase | Array<DraftSortBase>;

export type PollSort = PollSortBase | Array<PollSortBase>;

export type PollSortBase = {
  created_at?: AscDesc;
  id?: AscDesc;
  is_closed?: AscDesc;
  name?: AscDesc;
  updated_at?: AscDesc;
};

export type VoteSort = VoteSortBase | Array<VoteSortBase>;

export type VoteSortBase = {
  created_at?: AscDesc;
  id?: AscDesc;
  is_closed?: AscDesc;
  name?: AscDesc;
  updated_at?: AscDesc;
};

/**
 * Base Types
 */

export type Action = {
  name?: string;
  style?: string;
  text?: string;
  type?: string;
  value?: string;
};

export type AnonUserType = {};

export type APNConfig = {
  auth_key?: string;
  auth_type?: string;
  bundle_id?: string;
  development?: boolean;
  enabled?: boolean;
  host?: string;
  key_id?: string;
  notification_template?: string;
  p12_cert?: string;
  team_id?: string;
};

export type AgoraOptions = {
  app_certificate: string;
  app_id: string;
  role_map?: Record<string, string>;
};

export type HMSOptions = {
  app_access_key: string;
  app_secret: string;
  default_role: string;
  default_room_template: string;
  default_region?: string;
  role_map?: Record<string, string>;
};

export type AsyncModerationOptions = {
  callback?: {
    mode?: 'CALLBACK_MODE_NONE' | 'CALLBACK_MODE_REST' | 'CALLBACK_MODE_TWIRP';
    server_url?: string;
  };
  timeout_ms?: number;
};

export type AppSettings = {
  agora_options?: AgoraOptions | null;
  allowed_flag_reasons?: string[];
  apn_config?: {
    auth_key?: string;
    auth_type?: string;
    bundle_id?: string;
    development?: boolean;
    host?: string;
    key_id?: string;
    notification_template?: string;
    p12_cert?: string;
    team_id?: string;
  };
  async_moderation_config?: AsyncModerationOptions;
  async_url_enrich_enabled?: boolean;
  auto_translation_enabled?: boolean;
  before_message_send_hook_url?: string;
  cdn_expiration_seconds?: number;
  custom_action_handler_url?: string;
  disable_auth_checks?: boolean;
  disable_permissions_checks?: boolean;
  enforce_unique_usernames?: 'no' | 'app' | 'team';
  // all possible file mime types are https://www.iana.org/assignments/media-types/media-types.xhtml
  file_upload_config?: FileUploadConfig;
  firebase_config?: {
    apn_template?: string;
    credentials_json?: string;
    data_template?: string;
    notification_template?: string;
    server_key?: string;
  };
  grants?: Record<string, string[]>;
  hms_options?: HMSOptions | null;
  huawei_config?: {
    id: string;
    secret: string;
  };
  image_moderation_enabled?: boolean;
  image_upload_config?: FileUploadConfig;
  migrate_permissions_to_v2?: boolean;
  multi_tenant_enabled?: boolean;
  permission_version?: 'v1' | 'v2';
  push_config?: {
    offline_only?: boolean;
    version?: string;
  };
  reminders_interval?: number;
  revoke_tokens_issued_before?: string | null;
  sns_key?: string;
  sns_secret?: string;
  sns_topic_arn?: string;
  sqs_key?: string;
  sqs_secret?: string;
  sqs_url?: string;
  video_provider?: string;
  webhook_events?: Array<string> | null;
  webhook_url?: string;
  xiaomi_config?: {
    package_name: string;
    secret: string;
  };
};

export type Attachment = CustomAttachmentData & {
  actions?: Action[];
  asset_url?: string;
  author_icon?: string;
  author_link?: string;
  author_name?: string;
  color?: string;
  duration?: number;
  fallback?: string;
  fields?: Field[];
  file_size?: number | string;
  footer?: string;
  footer_icon?: string;
  giphy?: GiphyData;
  image_url?: string;
  latitude?: number;
  longitude?: number;
  mime_type?: string;
  og_scrape_url?: string;
  original_height?: number;
  original_width?: number;
  pretext?: string;
  stopped_sharing?: boolean;
  text?: string;
  thumb_url?: string;
  title?: string;
  title_link?: string;
  type?: string;
  waveform_data?: Array<number>;
};

export type OGAttachment = {
  og_scrape_url: string;
  asset_url?: string; // og:video | og:audio
  author_link?: string; // og:site
  author_name?: string; // og:site_name
  image_url?: string; // og:image
  text?: string; // og:description
  thumb_url?: string; // og:image
  title?: string; // og:title
  title_link?: string; // og:url
  type?: string | 'video' | 'audio' | 'image';
};

export type BlockList = {
  name: string;
  words: string[];
  team?: string;
  type?: string;
  validate?: boolean;
};

export type ChannelConfig = ChannelConfigFields &
  CreatedAtUpdatedAt & {
    commands?: CommandVariants[];
  };

export type ChannelConfigAutomod = Automod;

export type ChannelConfigAutomodBehavior = AutomodBehavior;

export type ChannelConfigAutomodThresholds = null | Thresholds;

export type ChannelConfigFields = {
  reminders: boolean;
  automod?: ChannelConfigAutomod;
  automod_behavior?: ChannelConfigAutomodBehavior;
  automod_thresholds?: ChannelConfigAutomodThresholds;
  blocklist_behavior?: ChannelConfigAutomodBehavior;
  connect_events?: boolean;
  custom_events?: boolean;
  mark_messages_pending?: boolean;
  max_message_length?: number;
  message_retention?: string;
  mutes?: boolean;
  name?: string;
  polls?: boolean;
  push_notifications?: boolean;
  quotes?: boolean;
  reactions?: boolean;
  read_events?: boolean;
  replies?: boolean;
  search?: boolean;
  typing_events?: boolean;
  uploads?: boolean;
  url_enrichment?: boolean;
};

export type ChannelConfigWithInfo = ChannelConfigFields &
  CreatedAtUpdatedAt & {
    commands?: CommandResponse[];
  };

export type ChannelData = CustomChannelData &
  Partial<{
    blocked: boolean;
    created_by: UserResponse | null;
    created_by_id: UserResponse['id'];
    members: string[] | Array<NewMemberPayload>;
  }>;

export type ChannelMute = {
  user: UserResponse;
  channel?: ChannelResponse;
  created_at?: string;
  expires?: string;
  updated_at?: string;
};

export type ChannelRole = {
  custom?: boolean;
  name?: string;
  owner?: boolean;
  resource?: string;
  same_team?: boolean;
};

export type CheckPushInput = {
  apn_template?: string;
  client_id?: string;
  connection_id?: string;
  firebase_data_template?: string;
  firebase_template?: string;
  message_id?: string;
  user?: UserResponse;
  user_id?: string;
};

export type PushProvider = 'apn' | 'firebase' | 'huawei' | 'xiaomi';

export type PushProviderConfig = PushProviderCommon &
  PushProviderID &
  PushProviderAPN &
  PushProviderFirebase &
  PushProviderHuawei &
  PushProviderXiaomi;

export type PushProviderID = {
  name: string;
  type: PushProvider;
};

export type PushProviderCommon = {
  created_at: string;
  updated_at: string;
  description?: string;
  disabled_at?: string;
  disabled_reason?: string;
};

export type PushProviderAPN = {
  apn_auth_key?: string;
  apn_auth_type?: 'token' | 'certificate';
  apn_development?: boolean;
  apn_host?: string;
  apn_key_id?: string;
  apn_notification_template?: string;
  apn_p12_cert?: string;
  apn_team_id?: string;
  apn_topic?: string;
};

export type PushProviderFirebase = {
  firebase_apn_template?: string;
  firebase_credentials?: string;
  firebase_data_template?: string;
  firebase_notification_template?: string;
  firebase_server_key?: string;
};

export type PushProviderHuawei = {
  huawei_app_id?: string;
  huawei_app_secret?: string;
};

export type PushProviderXiaomi = {
  xiaomi_package_name?: string;
  xiaomi_secret?: string;
};

export type CommandVariants =
  | 'all'
  | 'ban'
  | 'fun_set'
  | 'giphy'
  | 'moderation_set'
  | 'mute'
  | 'unban'
  | 'unmute'
  | keyof CustomCommandData;

export type Configs = Record<string, ChannelConfigWithInfo | undefined>;

export type ConnectionOpen = {
  connection_id: string;
  cid?: string;
  created_at?: string;
  me?: OwnUserResponse;
  type?: string;
};

export type CreatedAtUpdatedAt = {
  created_at: string;
  updated_at: string;
};

export type Device = DeviceFields & {
  provider?: string;
  user?: UserResponse;
  user_id?: string;
};

export type BaseDeviceFields = {
  id: string;
  push_provider: PushProvider;
  push_provider_name?: string;
};

export type DeviceFields = BaseDeviceFields & {
  created_at: string;
  disabled?: boolean;
  disabled_reason?: string;
};

export type EndpointName =
  | 'Connect'
  | 'LongPoll'
  | 'DeleteFile'
  | 'DeleteImage'
  | 'DeleteMessage'
  | 'DeleteUser'
  | 'DeleteUsers'
  | 'DeactivateUser'
  | 'ExportUser'
  | 'DeleteReaction'
  | 'UpdateChannel'
  | 'UpdateChannelPartial'
  | 'UpdateMessage'
  | 'UpdateMessagePartial'
  | 'GetMessage'
  | 'GetManyMessages'
  | 'UpdateUsers'
  | 'UpdateUsersPartial'
  | 'CreateGuest'
  | 'GetOrCreateChannel'
  | 'StopWatchingChannel'
  | 'QueryChannels'
  | 'Search'
  | 'QueryUsers'
  | 'QueryMembers'
  | 'QueryBannedUsers'
  | 'QueryFlags'
  | 'QueryMessageFlags'
  | 'GetReactions'
  | 'GetReplies'
  | 'GetPinnedMessages'
  | 'Ban'
  | 'Unban'
  | 'MuteUser'
  | 'MuteChannel'
  | 'UnmuteChannel'
  | 'UnmuteUser'
  | 'RunMessageAction'
  | 'SendEvent'
  | 'SendUserCustomEvent'
  | 'MarkRead'
  | 'MarkChannelsRead'
  | 'SendMessage'
  | 'ImportChannelMessages'
  | 'UploadFile'
  | 'UploadImage'
  | 'UpdateApp'
  | 'GetApp'
  | 'CreateDevice'
  | 'DeleteDevice'
  | 'SendReaction'
  | 'Flag'
  | 'Unflag'
  | 'Unblock'
  | 'QueryFlagReports'
  | 'FlagReportReview'
  | 'CreateChannelType'
  | 'DeleteChannel'
  | 'DeleteChannels'
  | 'DeleteChannelType'
  | 'GetChannelType'
  | 'ListChannelTypes'
  | 'ListDevices'
  | 'TruncateChannel'
  | 'UpdateChannelType'
  | 'CheckPush'
  | 'PrivateSubmitModeration'
  | 'ReactivateUser'
  | 'HideChannel'
  | 'ShowChannel'
  | 'CreatePermission'
  | 'UpdatePermission'
  | 'GetPermission'
  | 'DeletePermission'
  | 'ListPermissions'
  | 'CreateRole'
  | 'DeleteRole'
  | 'ListRoles'
  | 'ListCustomRoles'
  | 'Sync'
  | 'TranslateMessage'
  | 'CreateCommand'
  | 'GetCommand'
  | 'UpdateCommand'
  | 'DeleteCommand'
  | 'ListCommands'
  | 'CreateBlockList'
  | 'UpdateBlockList'
  | 'GetBlockList'
  | 'ListBlockLists'
  | 'DeleteBlockList'
  | 'ExportChannels'
  | 'GetExportChannelsStatus'
  | 'CheckSQS'
  | 'GetRateLimits'
  | 'CreateSegment'
  | 'GetSegment'
  | 'QuerySegments'
  | 'UpdateSegment'
  | 'DeleteSegment'
  | 'CreateCampaign'
  | 'GetCampaign'
  | 'ListCampaigns'
  | 'UpdateCampaign'
  | 'DeleteCampaign'
  | 'ScheduleCampaign'
  | 'StopCampaign'
  | 'ResumeCampaign'
  | 'TestCampaign'
  | 'GetOG'
  | 'GetTask'
  | 'ExportUsers'
  | 'CreateImport'
  | 'CreateImportURL'
  | 'GetImport'
  | 'ListImports'
  | 'UpsertPushProvider'
  | 'DeletePushProvider'
  | 'ListPushProviders'
  | 'CreatePoll';

export type ExportChannelRequest = (
  | {
      id: string;
      type: string;
    }
  | {
      cid: string;
    }
) & { messages_since?: Date; messages_until?: Date };

export type ExportChannelOptions = {
  clear_deleted_message_text?: boolean;
  export_users?: boolean;
  include_soft_deleted_channels?: boolean;
  include_truncated_messages?: boolean;
  version?: string;
};

export type ExportUsersRequest = {
  user_ids: string[];
};

export type Field = {
  short?: boolean;
  title?: string;
  value?: string;
};

export type FileUploadConfig = {
  allowed_file_extensions?: string[] | null;
  allowed_mime_types?: string[] | null;
  blocked_file_extensions?: string[] | null;
  blocked_mime_types?: string[] | null;
  size_limit?: number | null;
};

export type FirebaseConfig = {
  apn_template?: string;
  credentials_json?: string;
  data_template?: string;
  enabled?: boolean;
  notification_template?: string;
  server_key?: string;
};

type GiphyVersionInfo = {
  height: string;
  url: string;
  width: string;
  frames?: string;
  size?: string;
};

type GiphyVersions =
  | 'original'
  | 'fixed_height'
  | 'fixed_height_still'
  | 'fixed_height_downsampled'
  | 'fixed_width'
  | 'fixed_width_still'
  | 'fixed_width_downsampled';

type GiphyData = {
  [key in GiphyVersions]: GiphyVersionInfo;
};

export type HuaweiConfig = {
  enabled?: boolean;
  id?: string;
  secret?: string;
};

export type XiaomiConfig = {
  enabled?: boolean;
  package_name?: string;
  secret?: string;
};

export type LiteralStringForUnion = string & {};

export type LogLevel = 'info' | 'error' | 'warn';

export type Logger = (
  logLevel: LogLevel,
  message: string,
  extraData?: Record<string, unknown>,
) => void;

export type Message = Partial<MessageBase> & {
  mentioned_users?: string[];
};

export type MessageBase = CustomMessageData & {
  id: string;
  attachments?: Attachment[];
  html?: string;
  mml?: string;
  parent_id?: string;
  pin_expires?: string | null;
  pinned?: boolean;
  pinned_at?: string | null;
  poll_id?: string;
  quoted_message_id?: string;
  restricted_visibility?: string[];
  show_in_channel?: boolean;
  silent?: boolean;
  text?: string;
  user?: UserResponse | null;
  user_id?: string;
};

export type MessageLabel =
  | 'deleted'
  | 'ephemeral'
  | 'error'
  | 'regular'
  | 'reply'
  | 'system';

export type SendMessageOptions = {
  force_moderation?: boolean;
  is_pending_message?: boolean;
  keep_channel_hidden?: boolean;
  pending?: boolean;
  pending_message_metadata?: Record<string, string>;
  skip_enrich_url?: boolean;
  skip_push?: boolean;
};

export type UpdateMessageOptions = {
  skip_enrich_url?: boolean;
};

export type GetMessageOptions = {
  show_deleted_message?: boolean;
};

export type Mute = {
  created_at: string;
  target: UserResponse;
  updated_at: string;
  user: UserResponse;
};

export type PartialUpdateChannel = {
  set?: Partial<ChannelResponse>;
  unset?: Array<keyof ChannelResponse>;
};

export type PartialUpdateMember = {
  set?: ChannelMemberUpdates;
  unset?: Array<keyof ChannelMemberUpdates>;
};

export type PartialUserUpdate = {
  id: string;
  set?: Partial<UserResponse>;
  unset?: Array<keyof UserResponse>;
};

export type MessageUpdatableFields = Omit<
  MessageResponse,
  'cid' | 'created_at' | 'updated_at' | 'deleted_at' | 'user' | 'user_id'
>;

export type PartialMessageUpdate = {
  set?: Partial<MessageUpdatableFields>;
  unset?: Array<keyof MessageUpdatableFields>;
};

export type PendingMessageResponse = {
  message: MessageResponse;
  pending_message_metadata?: Record<string, string>;
};

export type PermissionAPIObject = {
  action?: string;
  condition?: object;
  custom?: boolean;
  description?: string;
  id?: string;
  level?: string;
  name?: string;
  owner?: boolean;
  same_team?: boolean;
  tags?: string[];
};

export type PermissionObject = {
  action?: 'Deny' | 'Allow';
  name?: string;
  owner?: boolean;
  priority?: number;
  resources?: string[];
  roles?: string[];
};

export type Policy = {
  action?: 0 | 1;
  created_at?: string;
  name?: string;
  owner?: boolean;
  priority?: number;
  resources?: string[];
  roles?: string[] | null;
  updated_at?: string;
};

export type RateLimitsInfo = {
  limit: number;
  remaining: number;
  reset: number;
};

export type RateLimitsMap = Record<EndpointName, RateLimitsInfo>;

export type Reaction = CustomReactionData & {
  type: string;
  message_id?: string;
  score?: number;
  user?: UserResponse | null;
  user_id?: string;
};

export type Resource =
  | 'AddLinks'
  | 'BanUser'
  | 'CreateChannel'
  | 'CreateMessage'
  | 'CreateReaction'
  | 'DeleteAttachment'
  | 'DeleteChannel'
  | 'DeleteMessage'
  | 'DeleteReaction'
  | 'EditUser'
  | 'MuteUser'
  | 'ReadChannel'
  | 'RunMessageAction'
  | 'UpdateChannel'
  | 'UpdateChannelMembers'
  | 'UpdateMessage'
  | 'UpdateUser'
  | 'UploadAttachment';

export type SearchPayload = Omit<SearchOptions, 'sort'> & {
  client_id?: string;
  connection_id?: string;
  filter_conditions?: ChannelFilters;
  message_filter_conditions?: MessageFilters;
  message_options?: MessageOptions;
  query?: string;
  sort?: Array<{
    direction: AscDesc;
    field: keyof SearchMessageSortBase;
  }>;
};

export type TestPushDataInput = {
  apnTemplate?: string;
  firebaseDataTemplate?: string;
  firebaseTemplate?: string;
  messageID?: string;
  pushProviderName?: string;
  pushProviderType?: PushProvider;
  skipDevices?: boolean;
};

export type TestSQSDataInput = {
  sqs_key?: string;
  sqs_secret?: string;
  sqs_url?: string;
};

export type TestSNSDataInput = {
  sns_key?: string;
  sns_secret?: string;
  sns_topic_arn?: string;
};

export type TokenOrProvider = null | string | TokenProvider | undefined;

export type TokenProvider = () => Promise<string>;

export type TranslationLanguages =
  | 'af'
  | 'am'
  | 'ar'
  | 'az'
  | 'bg'
  | 'bn'
  | 'bs'
  | 'cs'
  | 'da'
  | 'de'
  | 'el'
  | 'en'
  | 'es'
  | 'es-MX'
  | 'et'
  | 'fa'
  | 'fa-AF'
  | 'fi'
  | 'fr'
  | 'fr-CA'
  | 'ha'
  | 'he'
  | 'hi'
  | 'hr'
  | 'hu'
  | 'id'
  | 'it'
  | 'ja'
  | 'ka'
  | 'ko'
  | 'lt'
  | 'lv'
  | 'ms'
  | 'nl'
  | 'no'
  | 'pl'
  | 'ps'
  | 'pt'
  | 'ro'
  | 'ru'
  | 'sk'
  | 'sl'
  | 'so'
  | 'sq'
  | 'sr'
  | 'sv'
  | 'sw'
  | 'ta'
  | 'th'
  | 'tl'
  | 'tr'
  | 'uk'
  | 'ur'
  | 'vi'
  | 'zh'
  | 'zh-TW'
  | (string & {});

export type TypingStartEvent = Event;

export type ReservedMessageFields =
  | 'command'
  | 'created_at'
  | 'html'
  | 'latest_reactions'
  | 'own_reactions'
  | 'quoted_message'
  | 'reaction_counts'
  | 'reply_count'
  | 'type'
  | 'updated_at'
  | 'pinned_at'
  | 'user'
  | '__html';

export type UpdatedMessage = Omit<MessageResponse, 'mentioned_users' | 'type'> & {
  mentioned_users?: string[];
  type?: MessageLabel;
};

/**
 * @description type alias for UserResponse
 */
export type User = UserResponse;

export type TaskResponse = {
  task_id: string;
};

export type DeleteChannelsResponse = {
  result: Record<string, string>;
} & Partial<TaskResponse>;

export type DeleteType = 'soft' | 'hard' | 'pruning';

/*
  DeleteUserOptions specifies a collection of one or more `user_ids` to be deleted.

  `user`:
    - soft: marks user as deleted and retains all user data
    - pruning: marks user as deleted and nullifies user information
    - hard: deletes user completely - this requires hard option for messages and conversation as well
  `conversations`:
    - soft: marks all conversation channels as deleted (same effect as Delete Channels with 'hard' option disabled)
    - hard: deletes channel and all its data completely including messages (same effect as Delete Channels with 'hard' option enabled)
  `messages`:
    - soft: marks all user messages as deleted without removing any related message data
    - pruning: marks all user messages as deleted, nullifies message information and removes some message data such as reactions and flags
    - hard: deletes messages completely with all related information
  `new_channel_owner_id`: any channels owned by the hard-deleted user will be transferred to this user ID
 */
export type DeleteUserOptions = {
  conversations?: Exclude<DeleteType, 'pruning'>;
  messages?: DeleteType;
  new_channel_owner_id?: string;
  user?: DeleteType;
};

export type SegmentType = 'channel' | 'user';

export type SegmentData = {
  all_sender_channels?: boolean;
  all_users?: boolean;
  description?: string;
  filter?: {};
  name?: string;
};

export type SegmentResponse = {
  created_at: string;
  deleted_at: string;
  id: string;
  locked: boolean;
  size: number;
  task_id: string;
  type: SegmentType;
  updated_at: string;
} & SegmentData;

export type UpdateSegmentData = {
  name: string;
} & SegmentData;

export type SegmentTargetsResponse = {
  created_at: string;
  segment_id: string;
  target_id: string;
};

export type SortParam = {
  field: string;
  direction?: AscDesc;
};

export type Pager = {
  limit?: number;
  next?: string;
  prev?: string;
};

export type QuerySegmentsOptions = Pager;

export type QuerySegmentTargetsFilter = {
  target_id?: {
    $eq?: string;
    $gte?: string;
    $in?: string[];
    $lte?: string;
  };
};
export type QuerySegmentTargetsOptions = Pick<Pager, 'next' | 'limit'>;

export type GetCampaignOptions = {
  users?: { limit?: number; next?: string; prev?: string };
};

export type CampaignSort = {
  field: string;
  direction?: number;
}[];

export type CampaignQueryOptions = {
  limit?: number;
  next?: string;
  prev?: string;
  sort?: CampaignSort;
  user_limit?: number;
};

export type SegmentQueryOptions = CampaignQueryOptions;

// TODO: add better typing
export type CampaignFilters = {};

export type CampaignData = {
  channel_template?: {
    type: string;
    custom?: {};
    id?: string;
    members?: string[];
    team?: string;
  };
  create_channels?: boolean;
  deleted_at?: string;
  description?: string;
  id?: string | null;
  message_template?: {
    text: string;
    attachments?: Attachment[];
    custom?: {};
    poll_id?: string;
  };
  name?: string;
  segment_ids?: string[];
  sender_id?: string;
  sender_mode?: 'exclude' | 'include' | null;
  skip_push?: boolean;
  skip_webhook?: boolean;
  user_ids?: string[];
};

export type CampaignStats = {
  progress?: number;
  stats_channels_created?: number;
  stats_completed_at?: string;
  stats_messages_sent?: number;
  stats_started_at?: string;
  stats_users_read?: number;
  stats_users_sent?: number;
};
export type CampaignResponse = {
  created_at: string;
  id: string;
  segments: SegmentResponse[];
  sender: UserResponse;
  stats: CampaignStats;
  status: 'draft' | 'scheduled' | 'in_progress' | 'completed' | 'stopped';
  updated_at: string;
  users: UserResponse[];
  scheduled_for?: string;
} & CampaignData;

export type DeleteCampaignOptions = {};

export type TaskStatus = {
  created_at: string;
  status: string;
  task_id: string;
  updated_at: string;
  error?: {
    description: string;
    type: string;
  };
  result?: UR;
};

export type TruncateOptions = {
  hard_delete?: boolean;
  message?: Message;
  skip_push?: boolean;
  truncated_at?: Date;
  user?: UserResponse;
  user_id?: string;
};

export type CreateImportURLResponse = {
  path: string;
  upload_url: string;
};

export type CreateImportResponse = {
  import_task: ImportTask;
};

export type GetImportResponse = {
  import_task: ImportTask;
};

export type CreateImportOptions = {
  mode: 'insert' | 'upsert';
};

export type ListImportsPaginationOptions = {
  limit?: number;
  offset?: number;
};

export type ListImportsResponse = {
  import_tasks: ImportTask[];
};

export type ImportTaskHistory = {
  created_at: string;
  next_state: string;
  prev_state: string;
};

export type ImportTask = {
  created_at: string;
  history: ImportTaskHistory[];
  id: string;
  path: string;
  state: string;
  updated_at: string;
  result?: UR;
  size?: number;
};

export type MessageSetType = 'latest' | 'current' | 'new';
export type MessageSet = {
  isCurrent: boolean;
  isLatest: boolean;
  messages: FormatMessageResponse[];
  pagination: { hasNext: boolean; hasPrev: boolean };
};

export type PushProviderUpsertResponse = {
  push_provider: PushProvider;
};

export type PushProviderListResponse = {
  push_providers: PushProvider[];
};

export type CreateCallOptions = {
  id: string;
  type: string;
  options?: UR;
  user?: UserResponse | null;
  user_id?: string;
};

export type HMSCall = {
  room: string;
};

export type AgoraCall = {
  channel: string;
};

export type Call = {
  id: string;
  provider: string;
  agora?: AgoraCall;
  hms?: HMSCall;
};

export type CreateCallResponse = APIResponse & {
  call: Call;
  token: string;
  agora_app_id?: string;
  agora_uid?: number;
};

export type GetCallTokenResponse = APIResponse & {
  token: string;
  agora_app_id?: string;
  agora_uid?: number;
};

type ErrorResponseDetails = {
  code: number;
  messages: string[];
};

export type APIErrorResponse = {
  duration: string;
  message: string;
  more_info: string;
  StatusCode: number;
  code?: number;
  details?: ErrorResponseDetails;
};

export class ErrorFromResponse<T> extends Error {
  public code: number | null;
  public status: number;
  public response: AxiosResponse<T>;

  constructor(
    message: string,
    {
      code,
      status,
      response,
    }: {
      code: ErrorFromResponse<T>['code'];
      response: ErrorFromResponse<T>['response'];
      status: ErrorFromResponse<T>['status'];
    },
  ) {
    super(message);
    this.code = code;
    this.response = response;
    this.status = status;
  }
}

export type QueryPollsResponse = {
  polls: PollResponse[];
  next?: string;
};

export type CreatePollAPIResponse = {
  poll: PollResponse;
};

export type GetPollAPIResponse = {
  poll: PollResponse;
};

export type UpdatePollAPIResponse = {
  poll: PollResponse;
};

export type PollResponse = CustomPollData &
  PollEnrichData & {
    created_at: string;
    created_by: UserResponse | null;
    created_by_id: string;
    enforce_unique_vote: boolean;
    id: string;
    max_votes_allowed: number;
    name: string;
    options: PollOption[];
    updated_at: string;
    allow_answers?: boolean;
    allow_user_suggested_options?: boolean;
    description?: string;
    is_closed?: boolean;
    voting_visibility?: VotingVisibility;
  };

export type PollOption = {
  created_at: string;
  id: string;
  poll_id: string;
  text: string;
  updated_at: string;
  vote_count: number;
  votes?: PollVote[];
};

export enum VotingVisibility {
  anonymous = 'anonymous',
  public = 'public',
}

export type PollEnrichData = {
  answers_count: number;
  latest_answers: PollAnswer[]; // not updated with WS events, ordered DESC by created_at, seems like updated_at cannot be different from created_at
  latest_votes_by_option: Record<string, PollVote[]>; // not updated with WS events; always null in anonymous polls
  vote_count: number;
  vote_counts_by_option: Record<string, number>;
  own_votes?: (PollVote | PollAnswer)[]; // not updated with WS events
};

export type PollData = CustomPollData & {
  id: string;
  name: string;
  allow_answers?: boolean;
  allow_user_suggested_options?: boolean;
  description?: string;
  enforce_unique_vote?: boolean;
  is_closed?: boolean;
  max_votes_allowed?: number;
  options?: PollOptionData[];
  user_id?: string;
  voting_visibility?: VotingVisibility;
};

export type CreatePollData = Partial<PollData> & Pick<PollData, 'name'>;

export type PartialPollUpdate = {
  set?: Partial<PollData>;
  unset?: Array<keyof PollData>;
};

export type PollOptionData = CustomPollOptionData & {
  text: string;
  id?: string;
  position?: number;
};

export type PartialPollOptionUpdate = {
  set?: Partial<PollOptionResponse>;
  unset?: Array<keyof PollOptionResponse>;
};

export type PollVoteData = {
  answer_text?: string;
  is_answer?: boolean;
  option_id?: string;
};

export type PollPaginationOptions = {
  limit?: number;
  next?: string;
};

export type CreatePollOptionAPIResponse = {
  poll_option: PollOptionResponse;
};

export type GetPollOptionAPIResponse = CreatePollOptionAPIResponse;
export type UpdatePollOptionAPIResponse = CreatePollOptionAPIResponse;

export type PollOptionResponse = CustomPollData & {
  created_at: string;
  id: string;
  poll_id: string;
  position: number;
  text: string;
  updated_at: string;
  vote_count: number;
  votes?: PollVote[];
};

export type PollVote = {
  created_at: string;
  id: string;
  poll_id: string;
  updated_at: string;
  option_id?: string;
  user?: UserResponse;
  user_id?: string;
};

export type PollAnswer = Exclude<PollVote, 'option_id'> & {
  answer_text: string;
  is_answer: boolean; // this is absolutely redundant prop as answer_text indicates that a vote is an answer
};

export type PollVotesAPIResponse = {
  votes: (PollVote | PollAnswer)[];
  next?: string;
};

export type PollAnswersAPIResponse = {
  votes: PollAnswer[]; // todo: should be changes to answers?
  next?: string;
};

export type CastVoteAPIResponse = {
  vote: PollVote | PollAnswer;
};

export type QueryMessageHistoryFilters = QueryFilters<
  {
    message_id?:
      | RequireOnlyOne<
          Pick<QueryFilter<MessageHistoryEntry['message_id']>, '$eq' | '$in'>
        >
      | PrimitiveFilter<MessageHistoryEntry['message_id']>;
  } & {
    user_id?:
      | RequireOnlyOne<
          Pick<QueryFilter<MessageHistoryEntry['message_updated_by_id']>, '$eq' | '$in'>
        >
      | PrimitiveFilter<MessageHistoryEntry['message_updated_by_id']>;
  } & {
    created_at?:
      | RequireOnlyOne<
          Pick<
            QueryFilter<MessageHistoryEntry['message_updated_at']>,
            '$eq' | '$gt' | '$lt' | '$gte' | '$lte'
          >
        >
      | PrimitiveFilter<MessageHistoryEntry['message_updated_at']>;
  }
>;

export type QueryMessageHistorySort =
  | QueryMessageHistorySortBase
  | Array<QueryMessageHistorySortBase>;

export type QueryMessageHistorySortBase = {
  message_updated_at?: AscDesc;
  message_updated_by_id?: AscDesc;
};

export type QueryMessageHistoryOptions = Pager;

export type MessageHistoryEntry = {
  message_id: string;
  message_updated_at: string;
  attachments?: Attachment[];
  message_updated_by_id?: string;
  text?: string;
};

export type QueryMessageHistoryResponse = {
  message_history: MessageHistoryEntry[];
  next?: string;
  prev?: string;
};

// Moderation v2
export type ModerationPayload = {
  created_at: string;
  // eslint-disable-next-line @typescript-eslint/no-explicit-any
  custom?: Record<string, any>;
  images?: string[];
  texts?: string[];
  videos?: string[];
};

export type ModV2ReviewStatus = 'complete' | 'flagged' | 'partial';

export type ModerationFlag = {
  created_at: string;
  // eslint-disable-next-line @typescript-eslint/no-explicit-any
  custom: Record<string, any>;
  entity_creator_id: string;
  entity_id: string;
  entity_type: string;
  id: string;
  reason: string;
  // eslint-disable-next-line @typescript-eslint/no-explicit-any
  result: Record<string, any>[];
  review_queue_item_id: string;
  updated_at: string;
  user: UserResponse;
  moderation_payload?: ModerationPayload;
  moderation_payload_hash?: string;
};

export type ReviewQueueItem = {
  // eslint-disable-next-line @typescript-eslint/no-explicit-any
  actions_taken: any[];
  appealed_by: string;
  assigned_to: string;
  completed_at: string;
  config_key: string;
  // eslint-disable-next-line @typescript-eslint/no-explicit-any
  context: any[];
  created_at: string;
  created_by: string;
  entity_id: string;
  entity_type: string;
  flags: ModerationFlag[];
  has_image: boolean;
  has_text: boolean;
  has_video: boolean;
  id: string;
  moderation_payload: ModerationPayload;
  moderation_payload_hash: string;
  // eslint-disable-next-line @typescript-eslint/no-explicit-any
  options: any;
  recommended_action: string;
  // eslint-disable-next-line @typescript-eslint/no-explicit-any
  results: any;
  reviewed_at: string;
  status: string;
  updated_at: string;
};

export type CustomCheckFlag = {
  type: string;
  // eslint-disable-next-line @typescript-eslint/no-explicit-any
  custom?: Record<string, any>[];
  labels?: string[];
  reason?: string;
};

export type SubmitActionOptions = {
  ban?: {
    channel_ban_only?: boolean;
    reason?: string;
    timeout?: number;
  };
  delete_message?: {
    hard_delete?: boolean;
  };
  delete_user?: {
    delete_conversation_channels?: boolean;
    hard_delete?: boolean;
    mark_messages_deleted?: boolean;
  };
  restore?: {};
  unban?: {
    channel_cid?: string;
  };
  user_id?: string;
};

export type GetUserModerationReportResponse = {
  user: UserResponse;
  user_blocks?: Array<{
    blocked_at: string;
    blocked_by_user_id: string;
    blocked_user_id: string;
  }>;
  user_mutes?: Mute[];
};

export type QueryModerationConfigsFilters = QueryFilters<
  {
    key?: string;
  } & {
    created_at?: PrimitiveFilter<string>;
  } & {
    updated_at?: PrimitiveFilter<string>;
  } & {
    team?: string;
  }
>;

export type ReviewQueueFilters = QueryFilters<
  {
    assigned_to?:
      | RequireOnlyOne<Pick<QueryFilter<ReviewQueueItem['assigned_to']>, '$eq' | '$in'>>
      | PrimitiveFilter<ReviewQueueItem['assigned_to']>;
  } & {
    completed_at?:
      | RequireOnlyOne<
          Pick<
            QueryFilter<ReviewQueueItem['completed_at']>,
            '$eq' | '$gt' | '$lt' | '$gte' | '$lte'
          >
        >
      | PrimitiveFilter<ReviewQueueItem['completed_at']>;
  } & {
    config_key?:
      | RequireOnlyOne<Pick<QueryFilter<ReviewQueueItem['config_key']>, '$eq' | '$in'>>
      | PrimitiveFilter<ReviewQueueItem['config_key']>;
  } & {
    entity_type?:
      | RequireOnlyOne<Pick<QueryFilter<ReviewQueueItem['entity_type']>, '$eq' | '$in'>>
      | PrimitiveFilter<ReviewQueueItem['entity_type']>;
  } & {
    created_at?:
      | RequireOnlyOne<
          Pick<
            QueryFilter<ReviewQueueItem['created_at']>,
            '$eq' | '$gt' | '$lt' | '$gte' | '$lte'
          >
        >
      | PrimitiveFilter<ReviewQueueItem['created_at']>;
  } & {
    id?:
      | RequireOnlyOne<Pick<QueryFilter<ReviewQueueItem['id']>, '$eq' | '$in'>>
      | PrimitiveFilter<ReviewQueueItem['id']>;
  } & {
    entity_id?:
      | RequireOnlyOne<Pick<QueryFilter<ReviewQueueItem['entity_id']>, '$eq' | '$in'>>
      | PrimitiveFilter<ReviewQueueItem['entity_id']>;
  } & {
    reviewed?: boolean;
  } & {
    reviewed_at?:
      | RequireOnlyOne<
          Pick<
            QueryFilter<ReviewQueueItem['reviewed_at']>,
            '$eq' | '$gt' | '$lt' | '$gte' | '$lte'
          >
        >
      | PrimitiveFilter<ReviewQueueItem['reviewed_at']>;
  } & {
    status?:
      | RequireOnlyOne<Pick<QueryFilter<ReviewQueueItem['status']>, '$eq' | '$in'>>
      | PrimitiveFilter<ReviewQueueItem['status']>;
  } & {
    updated_at?:
      | RequireOnlyOne<
          Pick<
            QueryFilter<ReviewQueueItem['updated_at']>,
            '$eq' | '$gt' | '$lt' | '$gte' | '$lte'
          >
        >
      | PrimitiveFilter<ReviewQueueItem['updated_at']>;
  } & {
    has_image?: boolean;
  } & {
    has_text?: boolean;
  } & {
    has_video?: boolean;
  } & {
    has_media?: boolean;
  } & {
    language?: RequireOnlyOne<{
      $contains?: string;
      $eq?: string;
      $in?: string[];
    }>;
  } & {
    teams?:
      | RequireOnlyOne<{
          $contains?: PrimitiveFilter<string>;
          $eq?: PrimitiveFilter<string>;
          $in?: PrimitiveFilter<string>;
        }>
      | PrimitiveFilter<string>;
  } & {
    user_report_reason?: RequireOnlyOne<{
      $eq?: string;
    }>;
  } & {
    recommended_action?: RequireOnlyOne<{
      $eq?: string;
    }>;
  } & {
    flagged_user_id?: RequireOnlyOne<{
      $eq?: string;
    }>;
  } & {
    category?: RequireOnlyOne<{
      $eq?: string;
    }>;
  } & {
    label?: RequireOnlyOne<{
      $eq?: string;
    }>;
  } & {
    reporter_type?: RequireOnlyOne<{
      $eq?: 'automod' | 'user' | 'moderator' | 'admin' | 'velocity_filter';
    }>;
  } & {
    reporter_id?: RequireOnlyOne<{
      $eq?: string;
      $in?: string[];
    }>;
  } & {
    date_range?: RequireOnlyOne<{
      $eq?: string; // Format: "date1_date2"
    }>;
  }
>;

export type ReviewQueueSort =
  | Sort<Pick<ReviewQueueItem, 'id' | 'created_at' | 'updated_at'>>
  | Array<Sort<Pick<ReviewQueueItem, 'id' | 'created_at' | 'updated_at'>>>;

export type QueryModerationConfigsSort = Array<Sort<'key' | 'created_at' | 'updated_at'>>;

export type ReviewQueuePaginationOptions = Pager;

export type ReviewQueueResponse = {
  items: ReviewQueueItem[];
  next?: string;
  prev?: string;
};

export type ModerationConfig = {
  key: string;
  ai_image_config?: AIImageConfig;
  ai_text_config?: AITextConfig;
  ai_video_config?: AIVideoConfig;
  automod_platform_circumvention_config?: AutomodPlatformCircumventionConfig;
  automod_semantic_filters_config?: AutomodSemanticFiltersConfig;
  automod_toxicity_config?: AutomodToxicityConfig;
  block_list_config?: BlockListConfig;
  team?: string;
};

export type ModerationConfigResponse = ModerationConfig & {
  created_at: string;
  updated_at: string;
};

export type GetConfigResponse = {
  config: ModerationConfigResponse;
};

export type QueryConfigsResponse = {
  configs: ModerationConfigResponse[];
  next?: string;
  prev?: string;
};

export type UpsertConfigResponse = {
  config: ModerationConfigResponse;
};

export type ModerationFlagOptions = {
  custom?: Record<string, unknown>;
  moderation_payload?: ModerationPayload;
  user_id?: string;
};

export type ModerationMuteOptions = {
  timeout?: number;
  user_id?: string;
};
export type GetUserModerationReportOptions = {
  create_user_if_not_exists?: boolean;
  include_user_blocks?: boolean;
  include_user_mutes?: boolean;
};

export type AIState =
  | 'AI_STATE_ERROR'
  | 'AI_STATE_CHECKING_SOURCES'
  | 'AI_STATE_THINKING'
  | 'AI_STATE_GENERATING'
  | (string & {});

export type ModerationActionType =
  | 'flag'
  | 'shadow'
  | 'remove'
  | 'bounce'
  | 'bounce_flag'
  | 'bounce_remove';

export type AutomodRule = {
  action: ModerationActionType;
  label: string;
  threshold: number;
};

export type BlockListRule = {
  action: ModerationActionType;
  name?: string;
};

export type BlockListConfig = {
  enabled: boolean;
  rules: BlockListRule[];
  async?: boolean;
};

export type AutomodToxicityConfig = {
  enabled: boolean;
  rules: AutomodRule[];
  async?: boolean;
};

export type AutomodPlatformCircumventionConfig = {
  enabled: boolean;
  rules: AutomodRule[];
  async?: boolean;
};

export type AutomodSemanticFiltersRule = {
  action: ModerationActionType;
  name: string;
  threshold: number;
};

export type AutomodSemanticFiltersConfig = {
  enabled: boolean;
  rules: AutomodSemanticFiltersRule[];
  async?: boolean;
};

export type AITextSeverityRule = {
  action: ModerationActionType;
  severity: 'low' | 'medium' | 'high' | 'critical';
};

export type AITextRule = {
  label: string;
  action?: ModerationActionType;
  severity_rules?: AITextSeverityRule[];
};

export type AITextConfig = {
  enabled: boolean;
  rules: AITextRule[];
  async?: boolean;
  profile?: string;
  severity_rules?: AITextSeverityRule[]; // Deprecated: use rules instead
};

export type AIImageRule = {
  action: ModerationActionType;
  label: string;
  min_confidence?: number;
};

export type AIImageConfig = {
  enabled: boolean;
  rules: AIImageRule[];
  async?: boolean;
};

export type AIVideoRule = {
  action: ModerationActionType;
  label: string;
  min_confidence?: number;
};

export type AIVideoConfig = {
  enabled: boolean;
  rules: AIVideoRule[];
  async?: boolean;
};

export type VelocityFilterConfigRule = {
  action: 'flag' | 'shadow' | 'remove' | 'ban';
  ban_duration?: number;
  cascading_action?: 'flag' | 'shadow' | 'remove' | 'ban';
  cascading_threshold?: number;
  check_message_context?: boolean;
  fast_spam_threshold?: number;
  fast_spam_ttl?: number;
  ip_ban?: boolean;
  shadow_ban?: boolean;
  slow_spam_ban_duration?: number;
  slow_spam_threshold?: number;
  slow_spam_ttl?: number;
};

export type VelocityFilterConfig = {
  cascading_actions: boolean;
  enabled: boolean;
  first_message_only: boolean;
  rules: VelocityFilterConfigRule[];
  async?: boolean;
};

export type PromoteChannelParams = {
  channels: Array<Channel>;
  channelToMove: Channel;
  sort: ChannelSort;
  /**
   * If the index of the channel within `channels` list which is being moved upwards
   * (`channelToMove`) is known, you can supply it to skip extra calculation.
   */
  channelToMoveIndexWithinChannels?: number;
};

/**
 * An identifier containing information about the downstream SDK using stream-chat. It
 * is used to resolve the user agent.
 */
export type SdkIdentifier = {
  name: 'react' | 'react-native' | 'expo' | 'angular';
  version: string;
};

/**
 * An identifier containing information about the downstream device using stream-chat, if
 * available. Is used by the react-native SDKs to enrich the user agent further.
 */
export type DeviceIdentifier = { os: string; model?: string };

export type DraftResponse = {
  channel_cid: string;
  created_at: string;
  message: DraftMessage;
  channel?: ChannelResponse;
  parent_id?: string;
  parent_message?: MessageResponseBase;
  quoted_message?: MessageResponseBase;
};
export type CreateDraftResponse = APIResponse & {
  draft: DraftResponse;
};

export type GetDraftResponse = APIResponse & {
  draft: DraftResponse;
};

export type QueryDraftsResponse = APIResponse & {
  drafts: DraftResponse[];
  next?: string;
};

export type DraftMessagePayload = Omit<DraftMessage, 'id'> &
  Partial<Pick<DraftMessage, 'id'>>;

export type DraftMessage = {
  id: string;
  text: string;
  attachments?: Attachment[];
  custom?: {};
  html?: string;
  mentioned_users?: string[];
  mml?: string;
  parent_id?: string;
  poll_id?: string;
  quoted_message_id?: string;
  show_in_channel?: boolean;
  silent?: boolean;
  type?: MessageLabel;
};<|MERGE_RESOLUTION|>--- conflicted
+++ resolved
@@ -862,11 +862,8 @@
   revoke_tokens_issued_before?: string;
   role?: string;
   shadow_banned?: boolean;
-<<<<<<< HEAD
   teams?: string[];
-=======
   teams_role?: TeamsRole;
->>>>>>> dd62cff3
   updated_at?: string;
   username?: string;
 };
