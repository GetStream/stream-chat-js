--- conflicted
+++ resolved
@@ -338,15 +338,8 @@
   pinned?: boolean;
 };
 
-<<<<<<< HEAD
 export type ChannelMemberResponse = CustomMemberData & {
-  archived_at?: string;
-=======
-export type ChannelMemberResponse<
-  StreamChatGenerics extends ExtendableGenerics = DefaultGenerics
-> = StreamChatGenerics['memberType'] & {
   archived_at?: string | null;
->>>>>>> 318825a3
   ban_expires?: string;
   banned?: boolean;
   channel_role?: Role;
