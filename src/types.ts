import type { EVENT_MAP } from './events';
import type { Channel } from './channel';
import type { AxiosRequestConfig, AxiosResponse } from 'axios';
import type { StableWSConnection } from './connection';
import type { Role } from './permissions';
import type {
  CustomAttachmentData,
  CustomChannelData,
  CustomCommandData,
  CustomEventData,
  CustomMemberData,
  CustomMessageData,
  CustomPollData,
  CustomPollOptionData,
  CustomReactionData,
  CustomThreadData,
  CustomUserData,
} from './custom_types';
import type { NotificationManager } from './notifications';
import type { RESERVED_UPDATED_MESSAGE_FIELDS } from './constants';

/**
 * Utility Types
 */

export type Readable<T> = {
  [key in keyof T]: T[key];
} & {};

export type ArrayOneOrMore<T> = {
  0: T;
} & Array<T>;

export type ArrayTwoOrMore<T> = {
  0: T;
  1: T;
} & Array<T>;

export type KnownKeys<T> = {
  [K in keyof T]: string extends K ? never : number extends K ? never : K;
} extends { [_ in keyof T]: infer U }
  ? U
  : never;

export type RequireAtLeastOne<T> = {
  [K in keyof T]-?: Required<Pick<T, K>> & Partial<Omit<T, K>>;
}[keyof T];

export type RequireOnlyOne<T, Keys extends keyof T = keyof T> = Omit<T, Keys> &
  {
    [K in Keys]-?: Required<Pick<T, K>> & Partial<Record<Exclude<Keys, K>, undefined>>;
  }[Keys];

export type PartializeKeys<T, K extends keyof T> = Partial<Pick<T, K>> & Omit<T, K>;

/* Unknown Record */
export type UR = Record<string, unknown>;
export type UnknownType = UR; //alias to avoid breaking change

export type Unpacked<T> = T extends (infer U)[]
  ? U // eslint-disable-next-line @typescript-eslint/no-explicit-any
  : T extends (...args: any[]) => infer U
    ? U
    : T extends Promise<infer U>
      ? U
      : T;

/**
 * Response Types
 */

export type APIResponse = {
  duration: string;
};

export type TranslateResponse = {
  language: string;
  translated_text: string;
};

export type AppSettingsAPIResponse = APIResponse & {
  app?: {
    // TODO
    // eslint-disable-next-line @typescript-eslint/no-explicit-any
    call_types: any;
    channel_configs: Record<
      string,
      {
        reminders: boolean;
        automod?: ChannelConfigAutomod;
        automod_behavior?: ChannelConfigAutomodBehavior;
        automod_thresholds?: ChannelConfigAutomodThresholds;
        blocklist_behavior?: ChannelConfigAutomodBehavior;
        commands?: CommandVariants[];
        connect_events?: boolean;
        created_at?: string;
        custom_events?: boolean;
        mark_messages_pending?: boolean;
        max_message_length?: number;
        message_retention?: string;
        mutes?: boolean;
        name?: string;
        polls?: boolean;
        push_notifications?: boolean;
        quotes?: boolean;
        reactions?: boolean;
        read_events?: boolean;
        replies?: boolean;
        search?: boolean;
        typing_events?: boolean;
        updated_at?: string;
        uploads?: boolean;
        url_enrichment?: boolean;
        user_message_reminders?: boolean;
      }
    >;
    reminders_interval: number;
    async_moderation_config?: AsyncModerationOptions;
    async_url_enrich_enabled?: boolean;
    auto_translation_enabled?: boolean;
    before_message_send_hook_url?: string;
    campaign_enabled?: boolean;
    cdn_expiration_seconds?: number;
    custom_action_handler_url?: string;
    datadog_info?: {
      api_key: string;
      site: string;
      enabled?: boolean;
    };
    disable_auth_checks?: boolean;
    disable_permissions_checks?: boolean;
    enforce_unique_usernames?: 'no' | 'app' | 'team';
    event_hooks?: Array<EventHook>;
    file_upload_config?: FileUploadConfig;
    geofences?: Array<{
      country_codes: Array<string>;
      description: string;
      name: string;
      type: string;
    }>;
    grants?: Record<string, string[]>;
    image_moderation_enabled?: boolean;
    image_upload_config?: FileUploadConfig;
    multi_tenant_enabled?: boolean;
    name?: string;
    organization?: string;
    permission_version?: string;
    policies?: Record<string, Policy[]>;
    poll_enabled?: boolean;
    push_notifications?: {
      offline_only: boolean;
      version: string;
      apn?: APNConfig;
      firebase?: FirebaseConfig;
      huawei?: HuaweiConfig;
      providers?: PushProviderConfig[];
      xiaomi?: XiaomiConfig;
    };
    revoke_tokens_issued_before?: string | null;
    search_backend?: 'disabled' | 'elasticsearch' | 'postgres';
    sns_key?: string;
    sns_secret?: string;
    sns_topic_arn?: string;
    sqs_key?: string;
    sqs_secret?: string;
    sqs_url?: string;
    suspended?: boolean;
    suspended_explanation?: string;
    user_search_disallowed_roles?: string[] | null;
    video_provider?: string;
    webhook_events?: Array<string>;
    webhook_url?: string;
  };
};

export type ModerationResult = {
  action: string;
  created_at: string;
  message_id: string;
  updated_at: string;
  user_bad_karma: boolean;
  user_karma: number;
  blocked_word?: string;
  blocklist_name?: string;
  moderated_by?: string;
};

export type AutomodDetails = {
  action?: string;
  image_labels?: Array<string>;
  original_message_type?: string;
  result?: ModerationResult;
};

export type FlagDetails = {
  automod?: AutomodDetails;
};

export type Flag = {
  created_at: string;
  created_by_automod: boolean;
  updated_at: string;
  details?: FlagDetails;
  target_message?: MessageResponse;
  target_user?: UserResponse;
  user?: UserResponse;
};

export type FlagsResponse = APIResponse & {
  flags?: Array<Flag>;
};

export type MessageFlagsResponse = APIResponse & {
  flags?: Array<{
    message: MessageResponse;
    user: UserResponse;
    approved_at?: string;
    created_at?: string;
    created_by_automod?: boolean;
    moderation_result?: ModerationResult;
    rejected_at?: string;
    reviewed_at?: string;
    reviewed_by?: UserResponse;
    updated_at?: string;
  }>;
};

export type FlagReport = {
  flags_count: number;
  id: string;
  message: MessageResponse;
  user: UserResponse;
  created_at?: string;
  details?: FlagDetails;
  first_reporter?: UserResponse;
  review_result?: string;
  reviewed_at?: string;
  reviewed_by?: UserResponse;
  updated_at?: string;
};

export type FlagReportsResponse = APIResponse & {
  flag_reports: Array<FlagReport>;
};

export type ReviewFlagReportResponse = APIResponse & {
  flag_report: FlagReport;
};

export type BannedUsersResponse = APIResponse & {
  bans?: Array<{
    user: UserResponse;
    banned_by?: UserResponse;
    channel?: ChannelResponse;
    expires?: string;
    ip_ban?: boolean;
    reason?: string;
    timeout?: number;
  }>;
};

export type BlockListResponse = BlockList & {
  created_at?: string;
  type?: string;
  updated_at?: string;
};

export type ChannelResponse = CustomChannelData & {
  cid: string;
  disabled: boolean;
  frozen: boolean;
  id: string;
  type: string;
  blocked?: boolean;
  auto_translation_enabled?: boolean;
  auto_translation_language?: TranslationLanguages;
  hide_messages_before?: string;
  config?: ChannelConfigWithInfo;
  cooldown?: number;
  created_at?: string;
  created_by?: UserResponse | null;
  created_by_id?: string;
  deleted_at?: string;
  hidden?: boolean;
  invites?: string[];
  joined?: boolean;
  last_message_at?: string;
  member_count?: number;
  members?: ChannelMemberResponse[];
  message_count?: number;
  muted?: boolean;
  mute_expires_at?: string;
  own_capabilities?: string[];
  team?: string;
  truncated_at?: string;
  truncated_by?: UserResponse;
  truncated_by_id?: string;
  updated_at?: string;
};

export type QueryReactionsOptions = Pager;

export type QueryReactionsAPIResponse = APIResponse & {
  reactions: ReactionResponse[];
  next?: string;
};

export type QueryChannelsAPIResponse = APIResponse & {
  channels: Omit<ChannelAPIResponse, keyof APIResponse>[];
};

export type QueryChannelAPIResponse = APIResponse & ChannelAPIResponse;

export type ChannelAPIResponse = {
  channel: ChannelResponse;
  members: ChannelMemberResponse[];
  messages: MessageResponse[];
  pinned_messages: MessageResponse[];
  draft?: DraftResponse;
  hidden?: boolean;
  membership?: ChannelMemberResponse | null;
  pending_messages?: PendingMessageResponse[];
  push_preferences?: PushPreference;
  read?: ReadResponse[];
  threads?: ThreadResponse[];
  watcher_count?: number;
  watchers?: UserResponse[];
  active_live_locations?: SharedLocationResponse[];
};

export type ChannelUpdateOptions = {
  hide_history?: boolean;
  skip_push?: boolean;
};

export type ChannelMemberAPIResponse = APIResponse & {
  members: ChannelMemberResponse[];
};

export type ChannelMemberUpdates = CustomMemberData & {
  archived?: boolean;
  channel_role?: Role;
  pinned?: boolean;
};

export type ChannelMemberResponse = CustomMemberData & {
  archived_at?: string | null;
  ban_expires?: string;
  banned?: boolean;
  channel_role?: Role;
  created_at?: string;
  invite_accepted_at?: string;
  invite_rejected_at?: string;
  invited?: boolean;
  is_moderator?: boolean;
  notifications_muted?: boolean;
  pinned_at?: string | null;
  role?: string;
  shadow_banned?: boolean;
  status?: InviteStatus;
  updated_at?: string;
  user?: UserResponse;
  user_id?: string;
};

export type PartialUpdateMemberAPIResponse = APIResponse & {
  channel_member: ChannelMemberResponse;
};

export type CheckPushResponse = APIResponse & {
  device_errors?: {
    [deviceID: string]: {
      error_message?: string;
      provider?: PushProvider;
      provider_name?: string;
    };
  };
  general_errors?: string[];
  rendered_apn_template?: string;
  rendered_firebase_template?: string;
  rendered_message?: {};
  skip_devices?: boolean;
};

export type CheckSQSResponse = APIResponse & {
  status: string;
  data?: {};
  error?: string;
};

export type CheckSNSResponse = APIResponse & {
  status: string;
  data?: {};
  error?: string;
};

export type CommandResponse = Partial<CreatedAtUpdatedAt> & {
  args?: string;
  description?: string;
  name?: CommandVariants;
  set?: CommandVariants;
};

export type ConnectAPIResponse = Promise<void | ConnectionOpen>;

export type CreateChannelResponse = APIResponse &
  Omit<CreateChannelOptions, 'client_id' | 'connection_id'> & {
    created_at: string;
    updated_at: string;
    grants?: Record<string, string[]>;
  };

export type CreateCommandResponse = APIResponse & {
  command: CreateCommandOptions & CreatedAtUpdatedAt;
};

export type DeleteChannelAPIResponse = APIResponse & {
  channel: ChannelResponse;
};

export type DeleteCommandResponse = APIResponse & {
  name?: CommandVariants;
};

export type EventAPIResponse = APIResponse & {
  event: Event;
};

export type ExportChannelResponse = {
  task_id: string;
};

export type ExportUsersResponse = {
  task_id: string;
};

export type ExportChannelStatusResponse = {
  created_at?: string;
  error?: {};
  result?: {};
  updated_at?: string;
};

export type FlagMessageResponse = APIResponse & {
  flag: {
    created_at: string;
    created_by_automod: boolean;
    target_message_id: string;
    updated_at: string;
    user: UserResponse;
    approved_at?: string;
    channel_cid?: string;
    details?: object; // Any JSON
    message_user_id?: string;
    rejected_at?: string;
    reviewed_at?: string;
    reviewed_by?: string;
  };
  review_queue_item_id?: string;
};

export type FlagUserResponse = APIResponse & {
  flag: {
    created_at: string;
    created_by_automod: boolean;
    target_user: UserResponse;
    updated_at: string;
    user: UserResponse;
    approved_at?: string;
    details?: object; // Any JSON
    rejected_at?: string;
    reviewed_at?: string;
    reviewed_by?: string;
  };
  review_queue_item_id?: string;
};

export type LocalMessageBase = Omit<
  MessageResponseBase,
  'created_at' | 'deleted_at' | 'pinned_at' | 'status' | 'updated_at'
> & {
  created_at: Date;
  deleted_at: Date | null;
  pinned_at: Date | null;
  status: string;
  updated_at: Date;
};

export type LocalMessage = LocalMessageBase & {
  error?: ErrorFromResponse<APIErrorResponse>;
  quoted_message?: LocalMessageBase;
};

/**
 * @deprecated in favor of LocalMessage
 */
export type FormatMessageResponse = LocalMessage;

export type GetCommandResponse = APIResponse & CreateCommandOptions & CreatedAtUpdatedAt;

export type GetMessageAPIResponse = SendMessageAPIResponse;

export interface ThreadResponse extends CustomThreadData {
  // FIXME: according to OpenAPI, `channel` could be undefined but since cid is provided I'll asume that it's wrong
  channel: ChannelResponse;
  channel_cid: string;
  created_at: string;
  created_by_user_id: string;
  latest_replies: Array<MessageResponse>;
  parent_message: MessageResponse;
  parent_message_id: string;
  title: string;
  updated_at: string;
  active_participant_count?: number;
  created_by?: UserResponse;
  deleted_at?: string;
  draft?: DraftResponse;
  last_message_at?: string;
  participant_count?: number;
  read?: Array<ReadResponse>;
  reply_count?: number;
  thread_participants?: Array<{
    channel_cid: string;
    created_at: string;
    last_read_at: string;
    last_thread_message_at?: string;
    left_thread_at?: string;
    thread_id?: string;
    user?: UserResponse;
    user_id?: string;
  }>;
  // TODO: when moving to API v2 we should do this instead
  // custom: CustomThreadType;
}

// TODO: Figure out a way to strongly type set and unset.
export type PartialThreadUpdate = {
  set?: Partial<Record<string, unknown>>;
  unset?: Array<string>;
};

export type QueryThreadsOptions = {
  filter?: ThreadFilters;
  limit?: number;
  member_limit?: number;
  next?: string;
  participant_limit?: number;
  reply_limit?: number;
  sort?: ThreadSort;
  watch?: boolean;
};

export type QueryThreadsAPIResponse = APIResponse & {
  threads: ThreadResponse[];
  next?: string;
};

export type GetThreadOptions = {
  member_limit?: number;
  participant_limit?: number;
  reply_limit?: number;
  watch?: boolean;
};

export type GetThreadAPIResponse = APIResponse & {
  thread: ThreadResponse;
};

export type GetMultipleMessagesAPIResponse = APIResponse & {
  messages: MessageResponse[];
};

export type GetRateLimitsResponse = APIResponse & {
  android?: RateLimitsMap;
  ios?: RateLimitsMap;
  server_side?: RateLimitsMap;
  web?: RateLimitsMap;
};

export enum Product {
  Chat = 'chat',
  Video = 'video',
  Moderation = 'moderation',
  Feeds = 'feeds',
}

export type HookEvent = {
  name: string;
  description: string;
  products: Product[];
};

export type GetHookEventsResponse = APIResponse & {
  events: HookEvent[];
};

export type GetReactionsAPIResponse = APIResponse & {
  reactions: ReactionResponse[];
};

export type GetRepliesAPIResponse = APIResponse & {
  messages: MessageResponse[];
};

export type GetUnreadCountAPIResponse = APIResponse & {
  channel_type: {
    channel_count: number;
    channel_type: string;
    unread_count: number;
  }[];
  channels: {
    channel_id: string;
    last_read: string;
    unread_count: number;
  }[];
  threads: {
    last_read: string;
    last_read_message_id: string;
    parent_message_id: string;
    unread_count: number;
  }[];
  total_unread_count: number;
  total_unread_threads_count: number;
  total_unread_count_by_team?: Record<string, number>;
};

export type ChatLevelPushPreference = 'all' | 'none' | 'mentions' | (string & {});

export type PushPreference = {
  callLevel?: 'all' | 'none' | (string & {});
  chatLevel?: ChatLevelPushPreference;
  disabledUntil?: string; // snooze till this time
  removeDisable?: boolean; // Temporary flag for resetting disabledUntil
};

export type ChannelPushPreference = {
  chatLevel?: ChatLevelPushPreference; // "all", "none", "mentions", or other custom strings
  disabledUntil?: string;
  removeDisable?: boolean; // Temporary flag for resetting disabledUntil
};

export type UpsertPushPreferencesResponse = APIResponse & {
  // Mapping of user IDs to their push preferences
  userChannelPreferences: Record<string, Record<string, ChannelPushPreference>>;
  userPreferences: Record<string, PushPreference>; // Mapping of user -> channel id -> push preferences
};

export type GetUnreadCountBatchAPIResponse = APIResponse & {
  counts_by_user: { [userId: string]: GetUnreadCountAPIResponse };
};

export type ListChannelResponse = APIResponse & {
  channel_types: Record<
    string,
    Omit<CreateChannelOptions, 'client_id' | 'connection_id' | 'commands'> & {
      commands: CommandResponse[];
      created_at: string;
      updated_at: string;
      grants?: Record<string, string[]>;
    }
  >;
};

export type ListChannelTypesAPIResponse = ListChannelResponse;

export type ListCommandsResponse = APIResponse & {
  commands: Array<CreateCommandOptions & Partial<CreatedAtUpdatedAt>>;
};

export type MuteChannelAPIResponse = APIResponse & {
  channel_mute: ChannelMute;
  own_user: OwnUserResponse;
  channel_mutes?: ChannelMute[];
  mute?: MuteResponse;
};

export type MessageResponse = MessageResponseBase & {
  quoted_message?: MessageResponseBase;
};

export type MessageResponseBase = MessageBase & {
  type: MessageLabel;
  args?: string;
  before_message_send_failed?: boolean;
  channel?: ChannelResponse;
  cid?: string;
  command?: string;
  command_info?: { name?: string };
  created_at?: string;
  deleted_at?: string;
  deleted_reply_count?: number;
  i18n?: RequireAtLeastOne<Record<`${TranslationLanguages}_text`, string>> & {
    language: TranslationLanguages;
  };
  latest_reactions?: ReactionResponse[];
  member?: ChannelMemberResponse;
  mentioned_users?: UserResponse[];
  message_text_updated_at?: string;
  moderation?: ModerationResponse; // present only with Moderation v2
  moderation_details?: ModerationDetailsResponse; // present only with Moderation v1
  own_reactions?: ReactionResponse[] | null;
  pin_expires?: string | null;
  pinned_at?: string | null;
  pinned_by?: UserResponse | null;
  poll?: PollResponse;
  reaction_counts?: { [key: string]: number } | null;
  reaction_groups?: { [key: string]: ReactionGroupResponse } | null;
  reaction_scores?: { [key: string]: number } | null;
  reminder?: ReminderResponseBase;
  reply_count?: number;
  shadowed?: boolean;
  shared_location?: SharedLocationResponse;
  status?: string;
  thread_participants?: UserResponse[];
  updated_at?: string;
  deleted_for_me?: boolean;
};

export type ReactionGroupResponse = {
  count: number;
  sum_scores: number;
  first_reaction_at?: string;
  last_reaction_at?: string;
};

export type ModerationDetailsResponse = {
  action: 'MESSAGE_RESPONSE_ACTION_BOUNCE' | (string & {});
  error_msg: string;
  harms: ModerationHarmResponse[];
  original_text: string;
};

export type ModerationHarmResponse = {
  name: string;
  phrase_list_ids: number[];
};

export type ModerationAction = 'bounce' | 'flag' | 'remove' | 'shadow';

export type ModerationResponse = {
  action: ModerationAction;
  original_text: string;
};

export type MuteResponse = {
  user: UserResponse;
  created_at?: string;
  expires?: string;
  target?: UserResponse;
  updated_at?: string;
};

export type MuteUserResponse = APIResponse & {
  mute?: MuteResponse;
  mutes?: Array<Mute>;
  own_user?: OwnUserResponse;
};

export type BlockUserAPIResponse = APIResponse & {
  blocked_at: string;
  blocked_by_user_id: string;
  blocked_user_id: string;
};

export type GetBlockedUsersAPIResponse = APIResponse & {
  blocks: BlockedUserDetails[];
};
export type BlockedUserDetails = APIResponse & {
  blocked_user: UserResponse;
  blocked_user_id: string;
  created_at: string;
  user: UserResponse;
  user_id: string;
};

export type OwnUserBase = {
  channel_mutes: ChannelMute[];
  devices: Device[];
  mutes: Mute[];
  total_unread_count: number;
  unread_channels: number;
  unread_count: number;
  unread_threads: number;
  invisible?: boolean;
  privacy_settings?: PrivacySettings;
  push_preferences?: PushPreference;
  roles?: string[];
};

export type OwnUserResponse = UserResponse & OwnUserBase;

export type PartialUpdateChannelAPIResponse = APIResponse & {
  channel: ChannelResponse;
  members: ChannelMemberResponse[];
};

export type PermissionAPIResponse = APIResponse & {
  permission?: PermissionAPIObject;
};

export type PermissionsAPIResponse = APIResponse & {
  permissions?: PermissionAPIObject[];
};

export type ReactionAPIResponse = APIResponse & {
  message: MessageResponse;
  reaction: ReactionResponse;
};

export type ReactionResponse = Reaction & {
  created_at: string;
  message_id: string;
  updated_at: string;
};

export type ReadResponse = {
  last_read: string;
  user: UserResponse;
  last_read_message_id?: string;
  unread_messages?: number;
  last_delivered_at?: string;
  last_delivered_message_id?: string;
};

export type SearchAPIResponse = APIResponse & {
  results: {
    message: MessageResponse;
  }[];
  next?: string;
  previous?: string;
  results_warning?: SearchWarning | null;
};

export type SearchWarning = {
  channel_search_cids: string[];
  channel_search_count: number;
  warning_code: number;
  warning_description: string;
};

// Thumb URL(thumb_url) is added considering video attachments as the backend will return the thumbnail in the response.
export type SendFileAPIResponse = APIResponse & { file: string; thumb_url?: string };

export type SendMessageAPIResponse = APIResponse & {
  message: MessageResponse;
  pending_message_metadata?: Record<string, string> | null;
};

export type SyncResponse = APIResponse & {
  events: Event[];
  inaccessible_cids?: string[];
};

export type TruncateChannelAPIResponse = APIResponse & {
  channel: ChannelResponse;
  message?: MessageResponse;
};

export type UpdateChannelAPIResponse = APIResponse & {
  channel: ChannelResponse;
  members: ChannelMemberResponse[];
  message?: MessageResponse;
};

export type UpdateChannelResponse = APIResponse &
  Omit<CreateChannelOptions, 'client_id' | 'connection_id'> & {
    created_at: string;
    updated_at: string;
  };

export type UpdateCommandResponse = APIResponse & {
  command: UpdateCommandOptions &
    CreatedAtUpdatedAt & {
      name: CommandVariants;
    };
};

export type UpdateMessageAPIResponse = APIResponse & {
  message: MessageResponse;
};

export type UsersAPIResponse = APIResponse & {
  users: Array<UserResponse>;
};

export type UpdateUsersAPIResponse = APIResponse & {
  users: { [key: string]: UserResponse };
};

export type UserResponse = CustomUserData & {
  id: string;
  anon?: boolean;
  banned?: boolean;
  blocked_user_ids?: string[];
  created_at?: string;
  deactivated_at?: string;
  deleted_at?: string;
  image?: string;
  language?: TranslationLanguages | '';
  last_active?: string;
  name?: string;
  notifications_muted?: boolean;
  online?: boolean;
  privacy_settings?: PrivacySettings;
  push_notifications?: PushNotificationSettings;
  revoke_tokens_issued_before?: string;
  role?: string;
  shadow_banned?: boolean;
  teams?: string[];
  teams_role?: TeamsRole;
  updated_at?: string;
  username?: string;
  avg_response_time?: number;
};

export type TeamsRole = { [team: string]: string };

export type PrivacySettings = {
  read_receipts?: {
    enabled?: boolean;
  };
  typing_indicators?: {
    enabled?: boolean;
  };
  delivery_receipts?: {
    enabled?: boolean;
  };
};

export type PushNotificationSettings = {
  disabled?: boolean;
  disabled_until?: string | null;
};

/**
 * Option Types
 */

export type MessageFlagsPaginationOptions = {
  limit?: number;
  offset?: number;
};

export type FlagsPaginationOptions = {
  limit?: number;
  offset?: number;
};

export type FlagReportsPaginationOptions = {
  limit?: number;
  offset?: number;
};

export type ReviewFlagReportOptions = {
  review_details?: object;
  user_id?: string;
};

export type BannedUsersPaginationOptions = Omit<
  PaginationOptions,
  'id_gt' | 'id_gte' | 'id_lt' | 'id_lte'
> & {
  exclude_expired_bans?: boolean;
};

export type BanUserOptions = UnBanUserOptions & {
  banned_by?: UserResponse;
  banned_by_id?: string;
  ip_ban?: boolean;
  reason?: string;
  timeout?: number;
  delete_messages?: MessageDeletionStrategy;
};

export type ChannelOptions = {
  limit?: number;
  member_limit?: number;
  message_limit?: number;
  offset?: number;
  presence?: boolean;
  state?: boolean;
  user_id?: string;
  watch?: boolean;
};

export type ChannelQueryOptions = {
  client_id?: string;
  connection_id?: string;
  created_by?: UserResponse | null;
  created_by_id?: UserResponse['id'];
  data?: ChannelResponse;
  hide_for_creator?: boolean;
  members?: PaginationOptions;
  messages?: MessagePaginationOptions;
  presence?: boolean;
  state?: boolean;
  watch?: boolean;
  watchers?: PaginationOptions;
};

export type ChannelStateOptions = {
  offlineMode?: boolean;
  skipInitialization?: string[];
  skipHydration?: boolean;
};

export type CreateChannelOptions = {
  automod?: ChannelConfigAutomod;
  automod_behavior?: ChannelConfigAutomodBehavior;
  automod_thresholds?: ChannelConfigAutomodThresholds;
  blocklist?: string;
  blocklist_behavior?: ChannelConfigAutomodBehavior;
  client_id?: string;
  commands?: CommandVariants[];
  connect_events?: boolean;
  connection_id?: string;
  custom_events?: boolean;
  grants?: Record<string, string[]>;
  mark_messages_pending?: boolean;
  max_message_length?: number;
  message_retention?: string;
  mutes?: boolean;
  name?: string;
  permissions?: PermissionObject[];
  polls?: boolean;
  push_notifications?: boolean;
  quotes?: boolean;
  reactions?: boolean;
  read_events?: boolean;
  reminders?: boolean;
  replies?: boolean;
  search?: boolean;
  skip_last_msg_update_for_system_msgs?: boolean;
  typing_events?: boolean;
  uploads?: boolean;
  url_enrichment?: boolean;
  user_message_reminders?: boolean;
};

export type CreateCommandOptions = {
  description: string;
  name: CommandVariants;
  args?: string;
  set?: CommandVariants;
};

export type CustomPermissionOptions = {
  action: string;
  condition: object;
  id: string;
  name: string;
  description?: string;
  owner?: boolean;
  same_team?: boolean;
};

export type DeactivateUsersOptions = {
  created_by_id?: string;
  mark_messages_deleted?: boolean;
};

export type NewMemberPayload = CustomMemberData &
  Pick<ChannelMemberResponse, 'user_id' | 'channel_role'>;

export type Thresholds = Record<
  'explicit' | 'spam' | 'toxic',
  Partial<{ block: number; flag: number }>
>;

export type BlockListOptions = {
  behavior: BlocklistBehavior;
  blocklist: string;
};

export type PolicyRequest = {
  action: 'Deny' | 'Allow' | (string & {});
  /**
   * @description User-friendly policy name
   */
  name: string;
  /**
   * @description Whether policy applies to resource owner or not
   */
  owner: boolean;
  priority: number;
  /**
   * @description List of resources to apply policy to
   */
  resources: string[];
  /**
   * @description List of roles to apply policy to
   */
  roles: string[];
};

export type Automod = 'disabled' | 'simple' | 'AI' | (string & {});
export type AutomodBehavior = 'flag' | 'block' | 'shadow_block' | (string & {});
export type BlocklistBehavior = AutomodBehavior;
export type Command = {
  args: string;
  description: string;
  name: string;
  set: string;
  created_at?: string;
  updated_at?: string;
};

export type UpdateChannelTypeRequest =
  // these three properties are required in OpenAPI spec but omitted in some QA tests
  Partial<{
    automod: Automod;
    automod_behavior: AutomodBehavior;
    max_message_length: number;
  }> & {
    allowed_flag_reasons?: string[];
    automod_thresholds?: Thresholds;
    blocklist?: string;
    blocklist_behavior?: BlocklistBehavior;
    blocklists?: BlockListOptions[];
    commands?: CommandVariants[];
    connect_events?: boolean;
    custom_events?: boolean;
    grants?: Record<string, string[]>;
    mark_messages_pending?: boolean;
    mutes?: boolean;
    partition_size?: number;
    /**
     * @example 24h
     */
    partition_ttl?: string | null;
    permissions?: PolicyRequest[];
    polls?: boolean;
    push_notifications?: boolean;
    quotes?: boolean;
    reactions?: boolean;
    read_events?: boolean;
    reminders?: boolean;
    replies?: boolean;
    search?: boolean;
    skip_last_msg_update_for_system_msgs?: boolean;
    typing_events?: boolean;
    uploads?: boolean;
    url_enrichment?: boolean;
    count_messages?: boolean;
  };

export type UpdateChannelTypeResponse = {
  automod: Automod;
  automod_behavior: AutomodBehavior;
  commands: CommandVariants[];
  connect_events: boolean;
  created_at: string;
  custom_events: boolean;
  duration: string;
  grants: Record<string, string[]>;
  mark_messages_pending: boolean;
  max_message_length: number;
  mutes: boolean;
  name: string;
  permissions: PolicyRequest[];
  polls: boolean;
  push_notifications: boolean;
  quotes: boolean;
  reactions: boolean;
  read_events: boolean;
  reminders: boolean;
  replies: boolean;
  search: boolean;
  skip_last_msg_update_for_system_msgs: boolean;
  typing_events: boolean;
  updated_at: string;
  uploads: boolean;
  url_enrichment: boolean;
  allowed_flag_reasons?: string[];
  automod_thresholds?: Thresholds;
  blocklist?: string;
  blocklist_behavior?: BlocklistBehavior;
  blocklists?: BlockListOptions[];
  partition_size?: number;
  partition_ttl?: string;
  count_messages?: boolean;
};

export type GetChannelTypeResponse = {
  automod: Automod;
  automod_behavior: AutomodBehavior;
  commands: Command[];
  connect_events: boolean;
  created_at: string;
  custom_events: boolean;
  duration: string;
  grants: Record<string, string[]>;
  mark_messages_pending: boolean;
  max_message_length: number;
  mutes: boolean;
  name: string;
  permissions: PolicyRequest[];
  polls: boolean;
  push_notifications: boolean;
  quotes: boolean;
  reactions: boolean;
  read_events: boolean;
  reminders: boolean;
  replies: boolean;
  search: boolean;
  skip_last_msg_update_for_system_msgs: boolean;
  typing_events: boolean;
  updated_at: string;
  uploads: boolean;
  url_enrichment: boolean;
  allowed_flag_reasons?: string[];
  automod_thresholds?: Thresholds;
  blocklist?: string;
  blocklist_behavior?: BlocklistBehavior;
  blocklists?: BlockListOptions[];
  partition_size?: number;
  partition_ttl?: string;
  count_messages?: boolean;
};

export type UpdateChannelOptions = Partial<{
  accept_invite: boolean;
  add_members: string[];
  add_moderators: string[];
  client_id: string;
  connection_id: string;
  data: Omit<ChannelResponse, 'id' | 'cid'>;
  demote_moderators: string[];
  invites: string[];
  message: MessageResponse;
  reject_invite: boolean;
  remove_members: string[];
  user: UserResponse;
  user_id: string;
}>;

export type MarkChannelsReadOptions = {
  client_id?: string;
  connection_id?: string;
  read_by_channel?: Record<string, string>;
  user?: UserResponse;
  user_id?: string;
};

export type MarkReadOptions = {
  client_id?: string;
  connection_id?: string;
  thread_id?: string;
  user?: UserResponse;
  user_id?: string;
};

export type MarkUnreadOptions = {
  client_id?: string;
  connection_id?: string;
  message_id?: string;
  thread_id?: string;
  user?: UserResponse;
  user_id?: string;
};

export type DeliveredMessageConfirmation = {
  cid: string;
  id: string;
  parent_id?: string; // todo: should we include parent_id if thread delivery receipts are not yet supported?
};

export type MarkDeliveredOptions = {
  latest_delivered_messages: DeliveredMessageConfirmation[];
  user?: UserResponse;
  user_id?: string;
};

export type MuteUserOptions = {
  client_id?: string;
  connection_id?: string;
  id?: string;
  reason?: string;
  target_user_id?: string;
  timeout?: number;
  type?: string;
  user?: UserResponse;
  user_id?: string;
};

export type PaginationOptions = {
  created_at_after?: string | Date;
  created_at_after_or_equal?: string | Date;
  created_at_before?: string | Date;
  created_at_before_or_equal?: string | Date;
  id_gt?: string;
  id_gte?: string;
  id_lt?: string;
  id_lte?: string;
  limit?: number;
  offset?: number; // should be avoided with channel.query()
};

export type MessagePaginationOptions = PaginationOptions & {
  created_at_around?: string | Date;
  id_around?: string;
};

export type PinnedMessagePaginationOptions = {
  id_around?: string;
  id_gt?: string;
  id_gte?: string;
  id_lt?: string;
  id_lte?: string;
  limit?: number;
  offset?: number;
  pinned_at_after?: string | Date;
  pinned_at_after_or_equal?: string | Date;
  pinned_at_around?: string | Date;
  pinned_at_before?: string | Date;
  pinned_at_before_or_equal?: string | Date;
};

export type QueryMembersOptions = {
  // Pagination option: select members created after the date (RFC399)
  created_at_after?: string;
  // Pagination option: select members created after or equal the date (RFC399)
  created_at_after_or_equal?: string;
  // Pagination option: select members created before the date (RFC399)
  created_at_before?: string;
  // Pagination option: select members created before or equal the date (RFC399)
  created_at_before_or_equal?: string;
  // Number of members to return, default 100
  limit?: number;
  // Offset (max is 1000)
  offset?: number;
  // 	Pagination option: excludes members with ID less or equal the value
  user_id_gt?: string;
  // Pagination option: excludes members with ID less than the value
  user_id_gte?: string;
  // Pagination option: excludes members with ID greater or equal the value
  user_id_lt?: string;
  // 	Pagination option: excludes members with ID greater than the value
  user_id_lte?: string;
};

export type ReactivateUserOptions = {
  created_by_id?: string;
  name?: string;
  restore_messages?: boolean;
};

export type ReactivateUsersOptions = {
  created_by_id?: string;
  restore_messages?: boolean;
};

export type SearchOptions = {
  limit?: number;
  next?: string;
  offset?: number;
  sort?: SearchMessageSort;
};

export type StreamChatOptions = AxiosRequestConfig & {
  /**
   * Used to disable warnings that are triggered by using connectUser or connectAnonymousUser server-side.
   */
  allowServerSideConnect?: boolean;
  axiosRequestConfig?: AxiosRequestConfig;
  /**
   * Base url to use for API
   * such as https://chat-proxy-dublin.stream-io-api.com
   */
  baseURL?: string;
  browser?: boolean;
  device?: BaseDeviceFields;
  /**
   * Disables the hydration of all caches within the JS Client. This includes this.activeChannels,
   * this.polls.pollCache and this.config.
   * It is mainly meant to be used for integrations where stream-chat is used as a server-side service
   * interacting with Stream's REST API, not depending on any state and purely serving as a wrapper
   * around HTTP requests. Using this property on either the client side or a backend implementation
   * that also relies on WS events will break these functionalities, so please use carefully.
   */
  disableCache?: boolean;
  enableInsights?: boolean;
  /** experimental feature, please contact support if you want this feature enabled for you */
  enableWSFallback?: boolean;
  logger?: Logger;
  /**
   * Custom notification manager service to use for the client.
   * If not provided, a default notification manager will be created.
   * Notifications are used to communicate events like errors, warnings, info, etc. Other services can publish notifications or subscribe to the NotificationManager state changes.
   */
  notifications?: NotificationManager;
  /**
   * When true, user will be persisted on client. Otherwise if `connectUser` call fails, then you need to
   * call `connectUser` again to retry.
   * This is mainly useful for chat application working in offline mode, where you will need client.user to
   * persist even if connectUser call fails.
   */
  persistUserOnConnectionFailure?: boolean;
  /**
   * When network is recovered, we re-query the active channels on client. But in single query, you can recover
   * only 30 channels. So its not guaranteed that all the channels in activeChannels object have updated state.
   * Thus in UI sdks, state recovery is managed by components themselves, they don't rely on js client for this.
   *
   * `recoverStateOnReconnect` parameter can be used in such cases, to disable state recovery within js client.
   * When false, user/consumer of this client will need to make sure all the channels present on UI by
   * manually calling queryChannels endpoint.
   */
  recoverStateOnReconnect?: boolean;
  warmUp?: boolean;
  /**
   * Set the instance of StableWSConnection on chat client. Its purely for testing purpose and should
   * not be used in production apps.
   */
  wsConnection?: StableWSConnection;
  /**
   * Sets a suffix to the wsUrl when it is being built in `wsConnection`. Is meant to be
   * used purely in testing suites and should not be used in production apps.
   */
  wsUrlParams?: URLSearchParams;
};

export type SyncOptions = {
  /**
   * This will behave as queryChannels option.
   */
  watch?: boolean;
  /**
   * Return channels from request that user does not have access to in a separate
   * field in the response called 'inaccessible_cids' instead of
   * adding them as 'notification.removed_from_channel' events.
   */
  with_inaccessible_cids?: boolean;
};

export type UnBanUserOptions = {
  client_id?: string;
  connection_id?: string;
  id?: string;
  shadow?: boolean;
  target_user_id?: string;
  type?: string;
};

export type UpdateCommandOptions = {
  description: string;
  args?: string;
  set?: CommandVariants;
};

export type UserOptions = {
  include_deactivated_users?: boolean;
  limit?: number;
  offset?: number;
  presence?: boolean;
};

/**
 * Event Types
 */

export type ConnectionChangeEvent = {
  type: EventTypes;
  online?: boolean;
};

export type Event = CustomEventData & {
  type: EventTypes;
  ai_message?: string;
  ai_state?: AIState;
  channel?: ChannelResponse;
  channel_custom?: CustomChannelData;
  channel_id?: string;
  channel_member_count?: number;
  channel_type?: string;
  cid?: string;
  clear_history?: boolean;
  connection_id?: string;
  // event creation timestamp, format Date ISO string
  created_at?: string;
  deleted_for_me?: boolean;
  draft?: DraftResponse;
  // id of the message that was marked as unread - all the following messages are considered unread. (notification.mark_unread)
  first_unread_message_id?: string;
  hard_delete?: boolean;
  last_delivered_at?: string;
  last_delivered_message_id?: string;
  // creation date of a message with last_read_message_id, formatted as Date ISO string
  last_read_at?: string;
  last_read_message_id?: string;
  live_location?: SharedLocationResponse;
  mark_messages_deleted?: boolean;
  me?: OwnUserResponse;
  member?: ChannelMemberResponse;
  message?: MessageResponse;
  message_id?: string;
  mode?: string;
  online?: boolean;
  own_capabilities?: string[];
  parent_id?: string;
  poll?: PollResponse;
  poll_vote?: PollVote | PollAnswer;
  queriedChannels?: {
    channels: ChannelAPIResponse[];
    isLatestMessageSet?: boolean;
  };
  offlineReactions?: ReactionResponse[];
  reaction?: ReactionResponse;
  received_at?: string | Date;
  reminder?: ReminderResponse;
  shadow?: boolean;
  team?: string;
  thread?: ThreadResponse;
  // @deprecated number of all unread messages across all current user's unread channels, equals unread_count
  total_unread_count?: number;
  // number of all current user's channels with at least one unread message including the channel in this event
  unread_channels?: number;
  // number of all unread messages across all current user's unread channels
  unread_count?: number;
  // number of unread messages in the channel from this event (notification.mark_unread)
  unread_messages?: number;
  unread_thread_messages?: number;
  unread_threads?: number;
  user?: UserResponse;
  user_id?: string;
  watcher_count?: number;
  channel_last_message_at?: string;
  app?: Record<string, unknown>; // TODO: further specify type
};

export type UserCustomEvent = CustomEventData & {
  type: string;
};

export type EventHandler = (event: Event) => void;

export type EventTypes = 'all' | keyof typeof EVENT_MAP;

/**
 * Filter Types
 */

export type AscDesc = 1 | -1;

export type MessageFlagsFiltersOptions = {
  channel_cid?: string;
  is_reviewed?: boolean;
  team?: string;
  user_id?: string;
};

export type MessageFlagsFilters = QueryFilters<
  {
    channel_cid?:
      | RequireOnlyOne<
          Pick<QueryFilter<MessageFlagsFiltersOptions['channel_cid']>, '$eq' | '$in'>
        >
      | PrimitiveFilter<MessageFlagsFiltersOptions['channel_cid']>;
  } & {
    team?:
      | RequireOnlyOne<
          Pick<QueryFilter<MessageFlagsFiltersOptions['team']>, '$eq' | '$in'>
        >
      | PrimitiveFilter<MessageFlagsFiltersOptions['team']>;
  } & {
    user_id?:
      | RequireOnlyOne<
          Pick<QueryFilter<MessageFlagsFiltersOptions['user_id']>, '$eq' | '$in'>
        >
      | PrimitiveFilter<MessageFlagsFiltersOptions['user_id']>;
  } & {
    [Key in keyof Omit<
      MessageFlagsFiltersOptions,
      'channel_cid' | 'user_id' | 'is_reviewed'
    >]:
      | RequireOnlyOne<QueryFilter<MessageFlagsFiltersOptions[Key]>>
      | PrimitiveFilter<MessageFlagsFiltersOptions[Key]>;
  }
>;

export type FlagsFiltersOptions = {
  channel_cid?: string;
  message_id?: string;
  message_user_id?: string;
  reporter_id?: string;
  team?: string;
  user_id?: string;
};

export type FlagsFilters = QueryFilters<
  {
    user_id?:
      | RequireOnlyOne<Pick<QueryFilter<FlagsFiltersOptions['user_id']>, '$eq' | '$in'>>
      | PrimitiveFilter<FlagsFiltersOptions['user_id']>;
  } & {
    message_id?:
      | RequireOnlyOne<
          Pick<QueryFilter<FlagsFiltersOptions['message_id']>, '$eq' | '$in'>
        >
      | PrimitiveFilter<FlagsFiltersOptions['message_id']>;
  } & {
    message_user_id?:
      | RequireOnlyOne<
          Pick<QueryFilter<FlagsFiltersOptions['message_user_id']>, '$eq' | '$in'>
        >
      | PrimitiveFilter<FlagsFiltersOptions['message_user_id']>;
  } & {
    channel_cid?:
      | RequireOnlyOne<
          Pick<QueryFilter<FlagsFiltersOptions['channel_cid']>, '$eq' | '$in'>
        >
      | PrimitiveFilter<FlagsFiltersOptions['channel_cid']>;
  } & {
    reporter_id?:
      | RequireOnlyOne<
          Pick<QueryFilter<FlagsFiltersOptions['reporter_id']>, '$eq' | '$in'>
        >
      | PrimitiveFilter<FlagsFiltersOptions['reporter_id']>;
  } & {
    team?:
      | RequireOnlyOne<Pick<QueryFilter<FlagsFiltersOptions['team']>, '$eq' | '$in'>>
      | PrimitiveFilter<FlagsFiltersOptions['team']>;
  }
>;

export type FlagReportsFiltersOptions = {
  channel_cid?: string;
  is_reviewed?: boolean;
  message_id?: string;
  message_user_id?: string;
  report_id?: string;
  review_result?: string;
  reviewed_by?: string;
  team?: string;
  user_id?: string;
};

export type FlagReportsFilters = QueryFilters<
  {
    report_id?:
      | RequireOnlyOne<
          Pick<QueryFilter<FlagReportsFiltersOptions['report_id']>, '$eq' | '$in'>
        >
      | PrimitiveFilter<FlagReportsFiltersOptions['report_id']>;
  } & {
    review_result?:
      | RequireOnlyOne<
          Pick<QueryFilter<FlagReportsFiltersOptions['review_result']>, '$eq' | '$in'>
        >
      | PrimitiveFilter<FlagReportsFiltersOptions['review_result']>;
  } & {
    reviewed_by?:
      | RequireOnlyOne<
          Pick<QueryFilter<FlagReportsFiltersOptions['reviewed_by']>, '$eq' | '$in'>
        >
      | PrimitiveFilter<FlagReportsFiltersOptions['reviewed_by']>;
  } & {
    user_id?:
      | RequireOnlyOne<
          Pick<QueryFilter<FlagReportsFiltersOptions['user_id']>, '$eq' | '$in'>
        >
      | PrimitiveFilter<FlagReportsFiltersOptions['user_id']>;
  } & {
    message_id?:
      | RequireOnlyOne<
          Pick<QueryFilter<FlagReportsFiltersOptions['message_id']>, '$eq' | '$in'>
        >
      | PrimitiveFilter<FlagReportsFiltersOptions['message_id']>;
  } & {
    message_user_id?:
      | RequireOnlyOne<
          Pick<QueryFilter<FlagReportsFiltersOptions['message_user_id']>, '$eq' | '$in'>
        >
      | PrimitiveFilter<FlagReportsFiltersOptions['message_user_id']>;
  } & {
    channel_cid?:
      | RequireOnlyOne<
          Pick<QueryFilter<FlagReportsFiltersOptions['channel_cid']>, '$eq' | '$in'>
        >
      | PrimitiveFilter<FlagReportsFiltersOptions['channel_cid']>;
  } & {
    team?:
      | RequireOnlyOne<
          Pick<QueryFilter<FlagReportsFiltersOptions['team']>, '$eq' | '$in'>
        >
      | PrimitiveFilter<FlagReportsFiltersOptions['team']>;
  } & {
    [Key in keyof Omit<
      FlagReportsFiltersOptions,
      'report_id' | 'user_id' | 'message_id' | 'review_result' | 'reviewed_by'
    >]:
      | RequireOnlyOne<QueryFilter<FlagReportsFiltersOptions[Key]>>
      | PrimitiveFilter<FlagReportsFiltersOptions[Key]>;
  }
>;

export type BannedUsersFilterOptions = {
  banned_by_id?: string;
  channel_cid?: string;
  created_at?: string;
  reason?: string;
  user_id?: string;
};

export type BannedUsersFilters = QueryFilters<
  {
    channel_cid?:
      | RequireOnlyOne<
          Pick<QueryFilter<BannedUsersFilterOptions['channel_cid']>, '$eq' | '$in'>
        >
      | PrimitiveFilter<BannedUsersFilterOptions['channel_cid']>;
  } & {
    reason?:
      | RequireOnlyOne<
          {
            $autocomplete?: BannedUsersFilterOptions['reason'];
          } & QueryFilter<BannedUsersFilterOptions['reason']>
        >
      | PrimitiveFilter<BannedUsersFilterOptions['reason']>;
  } & {
    [Key in keyof Omit<BannedUsersFilterOptions, 'channel_cid' | 'reason'>]:
      | RequireOnlyOne<QueryFilter<BannedUsersFilterOptions[Key]>>
      | PrimitiveFilter<BannedUsersFilterOptions[Key]>;
  }
>;

export type ReactionFilters = QueryFilters<
  {
    user_id?:
      | RequireOnlyOne<Pick<QueryFilter<ReactionResponse['user_id']>, '$eq' | '$in'>>
      | PrimitiveFilter<ReactionResponse['user_id']>;
  } & {
    type?:
      | RequireOnlyOne<Pick<QueryFilter<ReactionResponse['type']>, '$eq'>>
      | PrimitiveFilter<ReactionResponse['type']>;
  } & {
    created_at?:
      | RequireOnlyOne<
          Pick<
            QueryFilter<PollResponse['created_at']>,
            '$eq' | '$gt' | '$lt' | '$gte' | '$lte'
          >
        >
      | PrimitiveFilter<PollResponse['created_at']>;
  }
>;

export type ChannelFilters = QueryFilters<
  ContainsOperator<Omit<CustomChannelData, 'name'>> & {
    archived?: boolean;
    'member.user.name'?:
      | RequireOnlyOne<{
          $autocomplete?: string;
          $eq?: string;
        }>
      | string;

    members?:
      | RequireOnlyOne<Pick<QueryFilter<string>, '$in'>>
      | RequireOnlyOne<Pick<QueryFilter<string[]>, '$eq'>>
      | PrimitiveFilter<string[]>;
    name?:
      | RequireOnlyOne<
          {
            $autocomplete?: string;
          } & QueryFilter<string>
        >
      | PrimitiveFilter<string>;
    pinned?: boolean;
    last_updated?:
      | RequireOnlyOne<Pick<QueryFilter<string>, '$eq' | '$gt' | '$gte' | '$lt' | '$lte'>>
      | PrimitiveFilter<string>;
  } & {
    [Key in keyof Omit<ChannelResponse, 'name' | 'members' | keyof CustomChannelData>]:
      | RequireOnlyOne<QueryFilter<ChannelResponse[Key]>>
      | PrimitiveFilter<ChannelResponse[Key]>;
  }
>;

export type DraftFilters = {
  channel_cid?:
    | RequireOnlyOne<Pick<QueryFilter<DraftResponse['channel_cid']>, '$in' | '$eq'>>
    | PrimitiveFilter<DraftResponse['channel_cid']>;
  created_at?:
    | RequireOnlyOne<
        Pick<
          QueryFilter<DraftResponse['created_at']>,
          '$eq' | '$gt' | '$lt' | '$gte' | '$lte'
        >
      >
    | PrimitiveFilter<DraftResponse['created_at']>;
  parent_id?:
    | RequireOnlyOne<
        Pick<QueryFilter<DraftResponse['created_at']>, '$in' | '$eq' | '$exists'>
      >
    | PrimitiveFilter<DraftResponse['parent_id']>;
};

export type QueryPollsParams = {
  filter?: QueryPollsFilters;
  options?: QueryPollsOptions;
  sort?: PollSort;
};

export type QueryPollsOptions = Pager;

export type VotesFiltersOptions = {
  is_answer?: boolean;
  option_id?: string;
  user_id?: string;
};

export type QueryVotesOptions = Pager;

export type QueryPollsFilters = QueryFilters<
  {
    id?:
      | RequireOnlyOne<Pick<QueryFilter<PollResponse['id']>, '$eq' | '$in'>>
      | PrimitiveFilter<PollResponse['id']>;
  } & {
    user_id?:
      | RequireOnlyOne<Pick<QueryFilter<VotesFiltersOptions['user_id']>, '$eq' | '$in'>>
      | PrimitiveFilter<VotesFiltersOptions['user_id']>;
  } & {
    is_closed?:
      | RequireOnlyOne<Pick<QueryFilter<PollResponse['is_closed']>, '$eq'>>
      | PrimitiveFilter<PollResponse['is_closed']>;
  } & {
    max_votes_allowed?:
      | RequireOnlyOne<
          Pick<
            QueryFilter<PollResponse['max_votes_allowed']>,
            '$eq' | '$gt' | '$lt' | '$gte' | '$lte'
          >
        >
      | PrimitiveFilter<PollResponse['max_votes_allowed']>;
  } & {
    allow_answers?:
      | RequireOnlyOne<Pick<QueryFilter<PollResponse['allow_answers']>, '$eq'>>
      | PrimitiveFilter<PollResponse['allow_answers']>;
  } & {
    allow_user_suggested_options?:
      | RequireOnlyOne<
          Pick<QueryFilter<PollResponse['allow_user_suggested_options']>, '$eq'>
        >
      | PrimitiveFilter<PollResponse['allow_user_suggested_options']>;
  } & {
    voting_visibility?:
      | RequireOnlyOne<Pick<QueryFilter<PollResponse['voting_visibility']>, '$eq'>>
      | PrimitiveFilter<PollResponse['voting_visibility']>;
  } & {
    created_at?:
      | RequireOnlyOne<
          Pick<
            QueryFilter<PollResponse['created_at']>,
            '$eq' | '$gt' | '$lt' | '$gte' | '$lte'
          >
        >
      | PrimitiveFilter<PollResponse['created_at']>;
  } & {
    created_by_id?:
      | RequireOnlyOne<Pick<QueryFilter<PollResponse['created_by_id']>, '$eq' | '$in'>>
      | PrimitiveFilter<PollResponse['created_by_id']>;
  } & {
    updated_at?:
      | RequireOnlyOne<
          Pick<
            QueryFilter<PollResponse['updated_at']>,
            '$eq' | '$gt' | '$lt' | '$gte' | '$lte'
          >
        >
      | PrimitiveFilter<PollResponse['updated_at']>;
  } & {
    name?:
      | RequireOnlyOne<Pick<QueryFilter<PollResponse['name']>, '$eq' | '$in'>>
      | PrimitiveFilter<PollResponse['name']>;
  }
>;

export type QueryVotesFilters = QueryFilters<
  {
    id?:
      | RequireOnlyOne<Pick<QueryFilter<PollResponse['id']>, '$eq' | '$in'>>
      | PrimitiveFilter<PollResponse['id']>;
  } & {
    option_id?:
      | RequireOnlyOne<Pick<QueryFilter<VotesFiltersOptions['option_id']>, '$eq' | '$in'>>
      | PrimitiveFilter<VotesFiltersOptions['option_id']>;
  } & {
    is_answer?:
      | RequireOnlyOne<Pick<QueryFilter<VotesFiltersOptions['is_answer']>, '$eq'>>
      | PrimitiveFilter<VotesFiltersOptions['is_answer']>;
  } & {
    user_id?:
      | RequireOnlyOne<Pick<QueryFilter<VotesFiltersOptions['user_id']>, '$eq' | '$in'>>
      | PrimitiveFilter<VotesFiltersOptions['user_id']>;
  } & {
    created_at?:
      | RequireOnlyOne<
          Pick<
            QueryFilter<PollResponse['created_at']>,
            '$eq' | '$gt' | '$lt' | '$gte' | '$lte'
          >
        >
      | PrimitiveFilter<PollResponse['created_at']>;
  } & {
    created_by_id?:
      | RequireOnlyOne<Pick<QueryFilter<PollResponse['created_by_id']>, '$eq' | '$in'>>
      | PrimitiveFilter<PollResponse['created_by_id']>;
  } & {
    updated_at?:
      | RequireOnlyOne<
          Pick<
            QueryFilter<PollResponse['updated_at']>,
            '$eq' | '$gt' | '$lt' | '$gte' | '$lte'
          >
        >
      | PrimitiveFilter<PollResponse['updated_at']>;
  }
>;

export type ContainsOperator<CustomType = {}> = {
  [Key in keyof CustomType]?: CustomType[Key] extends (infer ContainType)[]
    ?
        | RequireOnlyOne<
            {
              $contains?: ContainType extends object
                ? PrimitiveFilter<RequireAtLeastOne<ContainType>>
                : PrimitiveFilter<ContainType>;
            } & QueryFilter<PrimitiveFilter<ContainType>[]>
          >
        | PrimitiveFilter<PrimitiveFilter<ContainType>[]>
    : RequireOnlyOne<QueryFilter<CustomType[Key]>> | PrimitiveFilter<CustomType[Key]>;
};

export type MessageFilters = QueryFilters<
  ContainsOperator<CustomMessageData> & {
    'attachments.type'?:
      | RequireOnlyOne<{
          $eq: PrimitiveFilter<Attachment['type']>;
          $in: PrimitiveFilter<Attachment['type']>[];
        }>
      | PrimitiveFilter<Attachment['type']>;
    'mentioned_users.id'?: RequireOnlyOne<{
      $contains: PrimitiveFilter<UserResponse['id']>;
    }>;
    text?:
      | RequireOnlyOne<
          {
            $autocomplete?: MessageResponse['text'];
            $q?: MessageResponse['text'];
          } & QueryFilter<MessageResponse['text']>
        >
      | PrimitiveFilter<MessageResponse['text']>;
    'user.id'?:
      | RequireOnlyOne<
          {
            $autocomplete?: UserResponse['id'];
          } & QueryFilter<UserResponse['id']>
        >
      | PrimitiveFilter<UserResponse['id']>;
  } & {
    [Key in keyof Omit<MessageResponse, 'text' | keyof CustomMessageData>]?:
      | RequireOnlyOne<QueryFilter<MessageResponse[Key]>>
      | PrimitiveFilter<MessageResponse[Key]>;
  }
>;

export type MessageOptions = {
  include_thread_participants?: boolean;
};

export type PrimitiveFilter<ObjectType> = ObjectType | null;

export type QueryFilter<ObjectType = string> =
  NonNullable<ObjectType> extends string | number | boolean
    ? {
        $eq?: PrimitiveFilter<ObjectType>;
        $exists?: boolean;
        $gt?: PrimitiveFilter<ObjectType>;
        $gte?: PrimitiveFilter<ObjectType>;
        $in?: PrimitiveFilter<ObjectType>[];
        $lt?: PrimitiveFilter<ObjectType>;
        $lte?: PrimitiveFilter<ObjectType>;
      }
    : {
        $eq?: PrimitiveFilter<ObjectType>;
        $exists?: boolean;
        $in?: PrimitiveFilter<ObjectType>[];
      };

export type QueryFilters<Operators = {}> = {
  [Key in keyof Operators]?: Operators[Key];
} & QueryLogicalOperators<Operators>;

export type QueryLogicalOperators<Operators> = {
  $and?: ArrayOneOrMore<QueryFilters<Operators>>;
  $nor?: ArrayOneOrMore<QueryFilters<Operators>>;
  $or?: ArrayTwoOrMore<QueryFilters<Operators>>;
};

export type UserFilters = QueryFilters<
  ContainsOperator<CustomUserData> & {
    id?:
      | RequireOnlyOne<
          { $autocomplete?: UserResponse['id'] } & QueryFilter<UserResponse['id']>
        >
      | PrimitiveFilter<UserResponse['id']>;
    name?:
      | RequireOnlyOne<
          { $autocomplete?: UserResponse['name'] } & QueryFilter<UserResponse['name']>
        >
      | PrimitiveFilter<UserResponse['name']>;
    notifications_muted?:
      | RequireOnlyOne<{
          $eq?: PrimitiveFilter<UserResponse['notifications_muted']>;
        }>
      | boolean;
    teams?:
      | RequireOnlyOne<{
          $contains?: PrimitiveFilter<string>;
          $eq?: PrimitiveFilter<UserResponse['teams']>;
          $in?: PrimitiveFilter<UserResponse['teams']>;
        }>
      | PrimitiveFilter<UserResponse['teams']>;
    username?:
      | RequireOnlyOne<
          { $autocomplete?: UserResponse['username'] } & QueryFilter<
            UserResponse['username']
          >
        >
      | PrimitiveFilter<UserResponse['username']>;
  } & {
    [Key in keyof Omit<
      UserResponse,
      'id' | 'name' | 'teams' | 'username' | keyof CustomUserData
    >]?:
      | RequireOnlyOne<QueryFilter<UserResponse[Key]>>
      | PrimitiveFilter<UserResponse[Key]>;
  }
>;

export type InviteStatus = 'pending' | 'accepted' | 'rejected';

// https://getstream.io/chat/docs/react/channel_member/#update-channel-members
export type MemberFilters = QueryFilters<
  {
    banned?: { $eq?: ChannelMemberResponse['banned'] } | ChannelMemberResponse['banned'];
    channel_role?:
      | { $eq?: ChannelMemberResponse['channel_role'] }
      | ChannelMemberResponse['channel_role'];
    cid?: { $eq?: ChannelResponse['cid'] } | ChannelResponse['cid'];
    created_at?:
      | {
          $eq?: ChannelMemberResponse['created_at'];
          $gt?: ChannelMemberResponse['created_at'];
          $gte?: ChannelMemberResponse['created_at'];
          $lt?: ChannelMemberResponse['created_at'];
          $lte?: ChannelMemberResponse['created_at'];
        }
      | ChannelMemberResponse['created_at'];
    id?:
      | RequireOnlyOne<{
          $eq?: UserResponse['id'];
          $in?: UserResponse['id'][];
        }>
      | UserResponse['id'];
    invite?: { $eq?: ChannelMemberResponse['status'] } | ChannelMemberResponse['status'];
    is_moderator?:
      | RequireOnlyOne<{ $eq?: ChannelMemberResponse['is_moderator'] }>
      | ChannelMemberResponse['is_moderator'];
    joined?: { $eq?: boolean } | boolean;
    last_active?:
      | {
          $eq?: UserResponse['last_active'];
          $gt?: UserResponse['last_active'];
          $gte?: UserResponse['last_active'];
          $lt?: UserResponse['last_active'];
          $lte?: UserResponse['last_active'];
        }
      | UserResponse['last_active'];
    name?:
      | RequireOnlyOne<{
          $autocomplete?: NonNullable<ChannelMemberResponse['user']>['name'];
          $eq?: NonNullable<ChannelMemberResponse['user']>['name'];
          $in?: NonNullable<ChannelMemberResponse['user']>['name'][];
          $q?: NonNullable<ChannelMemberResponse['user']>['name'];
        }>
      | PrimitiveFilter<NonNullable<ChannelMemberResponse['user']>['name']>;
    notifications_muted?:
      | RequireOnlyOne<{ $eq?: ChannelMemberResponse['notifications_muted'] }>
      | ChannelMemberResponse['notifications_muted'];
    updated_at?:
      | {
          $eq?: ChannelMemberResponse['updated_at'];
          $gt?: ChannelMemberResponse['updated_at'];
          $gte?: ChannelMemberResponse['updated_at'];
          $lt?: ChannelMemberResponse['updated_at'];
          $lte?: ChannelMemberResponse['updated_at'];
        }
      | ChannelMemberResponse['updated_at'];
    'user.email'?:
      | RequireOnlyOne<{
          $autocomplete?: string;
          $eq?: string;
          $in?: string;
        }>
      | string;
    user_id?:
      | RequireOnlyOne<{
          $eq?: ChannelMemberResponse['user_id'];
          $in?: ChannelMemberResponse['user_id'][];
        }>
      | PrimitiveFilter<ChannelMemberResponse['user_id']>;
  } & {
    [Key in keyof ContainsOperator<CustomMemberData>]?:
      | RequireOnlyOne<QueryFilter<ContainsOperator<CustomMemberData>[Key]>>
      | PrimitiveFilter<ContainsOperator<CustomMemberData>[Key]>;
  }
>;

/**
 * Sort Types
 */

export type BannedUsersSort = BannedUsersSortBase | Array<BannedUsersSortBase>;

export type BannedUsersSortBase = { created_at?: AscDesc };

export type ReactionSort = ReactionSortBase | Array<ReactionSortBase>;

export type ReactionSortBase = Sort<CustomReactionData> & {
  created_at?: AscDesc;
};

export type ChannelSort = ChannelSortBase | Array<ChannelSortBase>;

export type ChannelSortBase = Sort<CustomChannelData> & {
  created_at?: AscDesc;
  has_unread?: AscDesc;
  last_message_at?: AscDesc;
  last_updated?: AscDesc;
  member_count?: AscDesc;
  pinned_at?: AscDesc;
  unread_count?: AscDesc;
  updated_at?: AscDesc;
};

export type PinnedMessagesSort = PinnedMessagesSortBase | Array<PinnedMessagesSortBase>;
export type PinnedMessagesSortBase = { pinned_at?: AscDesc };

export type Sort<T> = {
  [P in keyof T]?: AscDesc;
};

export type UserSort = Sort<UserResponse> | Array<Sort<UserResponse>>;

export type MemberSort =
  | Sort<
      Pick<UserResponse, 'created_at' | 'last_active' | 'name' | 'updated_at'> & {
        user_id?: string;
      }
    >
  | Array<
      Sort<
        Pick<UserResponse, 'created_at' | 'last_active' | 'name' | 'updated_at'> & {
          user_id?: string;
        }
      >
    >;

export type SearchMessageSortBase = Sort<CustomMessageData> & {
  attachments?: AscDesc;
  'attachments.type'?: AscDesc;
  created_at?: AscDesc;
  id?: AscDesc;
  'mentioned_users.id'?: AscDesc;
  parent_id?: AscDesc;
  pinned?: AscDesc;
  relevance?: AscDesc;
  reply_count?: AscDesc;
  text?: AscDesc;
  type?: AscDesc;
  updated_at?: AscDesc;
  'user.id'?: AscDesc;
};

export type SearchMessageSort = SearchMessageSortBase | Array<SearchMessageSortBase>;

export type QuerySort = BannedUsersSort | ChannelSort | SearchMessageSort | UserSort;

export type DraftSortBase = {
  created_at?: AscDesc;
};

export type DraftSort = DraftSortBase | Array<DraftSortBase>;

export type PollSort = PollSortBase | Array<PollSortBase>;

export type PollSortBase = {
  created_at?: AscDesc;
  id?: AscDesc;
  is_closed?: AscDesc;
  name?: AscDesc;
  updated_at?: AscDesc;
};

export type VoteSort = VoteSortBase | Array<VoteSortBase>;

export type VoteSortBase = {
  created_at?: AscDesc;
  id?: AscDesc;
  is_closed?: AscDesc;
  name?: AscDesc;
  updated_at?: AscDesc;
};

/**
 * Base Types
 */

export type Action = {
  name?: string;
  style?: string;
  text?: string;
  type?: string;
  value?: string;
};

export type AnonUserType = {};

export type APNConfig = {
  auth_key?: string;
  auth_type?: string;
  bundle_id?: string;
  development?: boolean;
  enabled?: boolean;
  host?: string;
  key_id?: string;
  notification_template?: string;
  p12_cert?: string;
  team_id?: string;
};

export type AsyncModerationOptions = {
  callback?: {
    mode?: 'CALLBACK_MODE_NONE' | 'CALLBACK_MODE_REST' | 'CALLBACK_MODE_TWIRP';
    server_url?: string;
  };
  timeout_ms?: number;
};

export type AppSettings = {
  allowed_flag_reasons?: string[];
  apn_config?: {
    auth_key?: string;
    auth_type?: string;
    bundle_id?: string;
    development?: boolean;
    host?: string;
    key_id?: string;
    notification_template?: string;
    p12_cert?: string;
    team_id?: string;
  };
  async_moderation_config?: AsyncModerationOptions;
  async_url_enrich_enabled?: boolean;
  auto_translation_enabled?: boolean;
  before_message_send_hook_url?: string;
  cdn_expiration_seconds?: number;
  custom_action_handler_url?: string;
  disable_auth_checks?: boolean;
  disable_permissions_checks?: boolean;
  enforce_unique_usernames?: 'no' | 'app' | 'team';
  event_hooks?: Array<EventHook> | null;
  explicit_event_hooks_deletion?: boolean;
  // all possible file mime types are https://www.iana.org/assignments/media-types/media-types.xhtml
  file_upload_config?: FileUploadConfig;
  firebase_config?: {
    apn_template?: string;
    credentials_json?: string;
    data_template?: string;
    notification_template?: string;
    server_key?: string;
  };
  grants?: Record<string, string[]>;
  huawei_config?: {
    id: string;
    secret: string;
  };
  image_moderation_enabled?: boolean;
  image_upload_config?: FileUploadConfig;
  migrate_permissions_to_v2?: boolean;
  multi_tenant_enabled?: boolean;
  permission_version?: 'v1' | 'v2';
  push_config?: {
    offline_only?: boolean;
    version?: string;
  };
  reminders_interval?: number;
  revoke_tokens_issued_before?: string | null;
  sns_key?: string;
  sns_secret?: string;
  sns_topic_arn?: string;
  sqs_key?: string;
  sqs_secret?: string;
  sqs_url?: string;
  user_response_time_enabled?: boolean;
  video_provider?: string;
  webhook_events?: Array<string> | null;
  webhook_url?: string;
  xiaomi_config?: {
    package_name: string;
    secret: string;
  };
};

export type Attachment = CustomAttachmentData & {
  actions?: Action[];
  asset_url?: string;
  author_icon?: string;
  author_link?: string;
  author_name?: string;
  color?: string;
  duration?: number;
  fallback?: string;
  fields?: Field[];
  file_size?: number | string;
  footer?: string;
  footer_icon?: string;
  giphy?: GiphyData;
  image_url?: string;
  latitude?: number;
  longitude?: number;
  mime_type?: string;
  og_scrape_url?: string;
  original_height?: number;
  original_width?: number;
  pretext?: string;
  text?: string;
  thumb_url?: string;
  title?: string;
  title_link?: string;
  type?: string;
  waveform_data?: Array<number>;
};

export type OGAttachment = {
  og_scrape_url: string;
  asset_url?: string; // og:video | og:audio
  author_link?: string; // og:site
  author_name?: string; // og:site_name
  image_url?: string; // og:image
  text?: string; // og:description
  thumb_url?: string; // og:image
  title?: string; // og:title
  title_link?: string; // og:url
  type?: string | 'video' | 'audio' | 'image';
};

export type BlockList = {
  name: string;
  words: string[];
  team?: string;
  type?: string;
  validate?: boolean;
};

export type ChannelConfig = ChannelConfigFields &
  CreatedAtUpdatedAt & {
    commands?: CommandVariants[];
  };

export type ChannelConfigAutomod = Automod;

export type ChannelConfigAutomodBehavior = AutomodBehavior;

export type ChannelConfigAutomodThresholds = null | Thresholds;

export type ChannelConfigFields = {
  reminders: boolean;
  automod?: ChannelConfigAutomod;
  automod_behavior?: ChannelConfigAutomodBehavior;
  automod_thresholds?: ChannelConfigAutomodThresholds;
  blocklist_behavior?: ChannelConfigAutomodBehavior;
  connect_events?: boolean;
  custom_events?: boolean;
  mark_messages_pending?: boolean;
  max_message_length?: number;
  message_retention?: string;
  mutes?: boolean;
  name?: string;
  polls?: boolean;
  push_notifications?: boolean;
  quotes?: boolean;
  reactions?: boolean;
  read_events?: boolean;
  replies?: boolean;
  search?: boolean;
  shared_locations?: boolean;
  count_messages?: boolean;
  typing_events?: boolean;
  uploads?: boolean;
  url_enrichment?: boolean;
  user_message_reminders?: boolean; // Feature flag for user message reminders
};

export type ChannelConfigWithInfo = ChannelConfigFields &
  CreatedAtUpdatedAt & {
    commands?: CommandResponse[];
  };

export type ChannelData = CustomChannelData &
  Partial<{
    blocked: boolean;
    created_by: UserResponse | null;
    created_by_id: UserResponse['id'];
    members: string[] | Array<NewMemberPayload>;
    blocklist_behavior: AutomodBehavior;
    automod: Automod;
  }>;

export type ChannelMute = {
  user: UserResponse;
  channel?: ChannelResponse;
  created_at?: string;
  expires?: string;
  updated_at?: string;
};

export type ChannelRole = {
  custom?: boolean;
  name?: string;
  owner?: boolean;
  resource?: string;
  same_team?: boolean;
};

export type CheckPushInput = {
  apn_template?: string;
  client_id?: string;
  connection_id?: string;
  firebase_data_template?: string;
  firebase_template?: string;
  message_id?: string;
  user?: UserResponse;
  user_id?: string;
};

export type PushProvider = 'apn' | 'firebase' | 'huawei' | 'xiaomi';

export type PushProviderConfig = PushProviderCommon &
  PushProviderID &
  PushProviderAPN &
  PushProviderFirebase &
  PushProviderHuawei &
  PushProviderXiaomi;

export type PushProviderID = {
  name: string;
  type: PushProvider;
};

export type PushProviderCommon = {
  created_at: string;
  updated_at: string;
  description?: string;
  disabled_at?: string;
  disabled_reason?: string;
};

export type PushProviderAPN = {
  apn_auth_key?: string;
  apn_auth_type?: 'token' | 'certificate';
  apn_development?: boolean;
  apn_host?: string;
  apn_key_id?: string;
  apn_notification_template?: string;
  apn_p12_cert?: string;
  apn_team_id?: string;
  apn_topic?: string;
};

export type PushProviderFirebase = {
  firebase_apn_template?: string;
  firebase_credentials?: string;
  firebase_data_template?: string;
  firebase_notification_template?: string;
  firebase_server_key?: string;
};

export type PushProviderHuawei = {
  huawei_app_id?: string;
  huawei_app_secret?: string;
};

export type PushProviderXiaomi = {
  xiaomi_package_name?: string;
  xiaomi_secret?: string;
};

export type CommandVariants =
  | 'all'
  | 'ban'
  | 'fun_set'
  | 'giphy'
  | 'moderation_set'
  | 'mute'
  | 'unban'
  | 'unmute'
  | keyof CustomCommandData;

export type Configs = Record<string, ChannelConfigWithInfo | undefined>;

export type ConnectionOpen = {
  connection_id: string;
  cid?: string;
  created_at?: string;
  me?: OwnUserResponse;
  type?: string;
};

export type CreatedAtUpdatedAt = {
  created_at: string;
  updated_at: string;
};

export type Device = DeviceFields & {
  provider?: string;
  user?: UserResponse;
  user_id?: string;
};

export type BaseDeviceFields = {
  id: string;
  push_provider: PushProvider;
  push_provider_name?: string;
};

export type DeviceFields = BaseDeviceFields & {
  created_at: string;
  disabled?: boolean;
  disabled_reason?: string;
};

export type EndpointName =
  | 'Connect'
  | 'LongPoll'
  | 'DeleteFile'
  | 'DeleteImage'
  | 'DeleteMessage'
  | 'DeleteUser'
  | 'DeleteUsers'
  | 'DeactivateUser'
  | 'ExportUser'
  | 'DeleteReaction'
  | 'UpdateChannel'
  | 'UpdateChannelPartial'
  | 'UpdateMessage'
  | 'UpdateMessagePartial'
  | 'GetMessage'
  | 'GetManyMessages'
  | 'UpdateUsers'
  | 'UpdateUsersPartial'
  | 'CreateGuest'
  | 'GetOrCreateChannel'
  | 'StopWatchingChannel'
  | 'QueryChannels'
  | 'Search'
  | 'QueryUsers'
  | 'QueryMembers'
  | 'QueryBannedUsers'
  | 'QueryFlags'
  | 'QueryMessageFlags'
  | 'GetReactions'
  | 'GetReplies'
  | 'GetPinnedMessages'
  | 'Ban'
  | 'Unban'
  | 'MuteUser'
  | 'MuteChannel'
  | 'UnmuteChannel'
  | 'UnmuteUser'
  | 'RunMessageAction'
  | 'SendEvent'
  | 'SendUserCustomEvent'
  | 'MarkRead'
  | 'MarkChannelsRead'
  | 'SendMessage'
  | 'ImportChannelMessages'
  | 'UploadFile'
  | 'UploadImage'
  | 'UpdateApp'
  | 'GetApp'
  | 'CreateDevice'
  | 'DeleteDevice'
  | 'SendReaction'
  | 'Flag'
  | 'Unflag'
  | 'Unblock'
  | 'QueryFlagReports'
  | 'FlagReportReview'
  | 'CreateChannelType'
  | 'DeleteChannel'
  | 'DeleteChannels'
  | 'DBDeleteChannelType'
  | 'GetChannelType'
  | 'ListChannelTypes'
  | 'ListDevices'
  | 'TruncateChannel'
  | 'UpdateChannelType'
  | 'CheckPush'
  | 'PrivateSubmitModeration'
  | 'ReactivateUser'
  | 'HideChannel'
  | 'ShowChannel'
  | 'CreatePermission'
  | 'UpdatePermission'
  | 'GetPermission'
  | 'DeletePermission'
  | 'ListPermissions'
  | 'CreateRole'
  | 'DeleteRole'
  | 'ListRoles'
  | 'ListCustomRoles'
  | 'Sync'
  | 'TranslateMessage'
  | 'CreateCommand'
  | 'GetCommand'
  | 'UpdateCommand'
  | 'DeleteCommand'
  | 'ListCommands'
  | 'CreateBlockList'
  | 'UpdateBlockList'
  | 'GetBlockList'
  | 'ListBlockLists'
  | 'DeleteBlockList'
  | 'ExportChannels'
  | 'GetExportChannelsStatus'
  | 'CheckSQS'
  | 'GetRateLimits'
  | 'CreateSegment'
  | 'GetSegment'
  | 'QuerySegments'
  | 'UpdateSegment'
  | 'DeleteSegment'
  | 'CreateCampaign'
  | 'GetCampaign'
  | 'ListCampaigns'
  | 'UpdateCampaign'
  | 'DeleteCampaign'
  | 'ScheduleCampaign'
  | 'StopCampaign'
  | 'ResumeCampaign'
  | 'TestCampaign'
  | 'GetOG'
  | 'GetTask'
  | 'ExportUsers'
  | 'CreateImport'
  | 'CreateImportURL'
  | 'GetImport'
  | 'ListImports'
  | 'UpsertPushProvider'
  | 'DeletePushProvider'
  | 'ListPushProviders'
  | 'CreatePoll';

export type ExportChannelRequest = (
  | {
      id: string;
      type: string;
    }
  | {
      cid: string;
    }
) & { messages_since?: Date; messages_until?: Date };

export type ExportChannelOptions = {
  clear_deleted_message_text?: boolean;
  export_users?: boolean;
  include_soft_deleted_channels?: boolean;
  include_truncated_messages?: boolean;
  version?: string;
};

export type ExportUsersRequest = {
  user_ids: string[];
};

export type Field = {
  short?: boolean;
  title?: string;
  value?: string;
};

export type FileUploadConfig = {
  allowed_file_extensions?: string[] | null;
  allowed_mime_types?: string[] | null;
  blocked_file_extensions?: string[] | null;
  blocked_mime_types?: string[] | null;
  size_limit?: number | null;
};

export type FirebaseConfig = {
  apn_template?: string;
  credentials_json?: string;
  data_template?: string;
  enabled?: boolean;
  notification_template?: string;
  server_key?: string;
};

type GiphyVersionInfo = {
  height: string;
  url: string;
  width: string;
  frames?: string;
  size?: string;
};

type GiphyVersions =
  | 'original'
  | 'fixed_height'
  | 'fixed_height_still'
  | 'fixed_height_downsampled'
  | 'fixed_width'
  | 'fixed_width_still'
  | 'fixed_width_downsampled';

type GiphyData = {
  [key in GiphyVersions]: GiphyVersionInfo;
};

export type HuaweiConfig = {
  enabled?: boolean;
  id?: string;
  secret?: string;
};

export type XiaomiConfig = {
  enabled?: boolean;
  package_name?: string;
  secret?: string;
};

export type LiteralStringForUnion = string & {};

export type LogLevel = 'info' | 'error' | 'warn';

export type Logger = (
  logLevel: LogLevel,
  message: string,
  extraData?: Record<string, unknown>,
) => void;

export type Message = Partial<
  MessageBase & {
    mentioned_users: string[];
    shared_location?: StaticLocationPayload | LiveLocationPayload;
  }
>;

export type MessageBase = CustomMessageData & {
  id: string;
  attachments?: Attachment[];
  html?: string;
  mml?: string;
  parent_id?: string;
  pin_expires?: string | null;
  pinned?: boolean;
  pinned_at?: string | null;
  poll_id?: string;
  quoted_message_id?: string;
  restricted_visibility?: string[];
  show_in_channel?: boolean;
  silent?: boolean;
  text?: string;
  type?: MessageLabel;
  user?: UserResponse | null;
  user_id?: string;
};

export type MessageLabel =
  | 'deleted'
  | 'ephemeral'
  | 'error'
  | 'regular'
  | 'reply'
  | 'system';

export type SendMessageOptions = {
  force_moderation?: boolean;
  // @deprecated use `pending` instead
  is_pending_message?: boolean;
  keep_channel_hidden?: boolean;
  pending?: boolean;
  pending_message_metadata?: Record<string, string>;
  skip_enrich_url?: boolean;
  skip_push?: boolean;
};

export type UpdateMessageOptions = {
  skip_enrich_url?: boolean;
  skip_push?: boolean;
};

export type SendReactionOptions = {
  enforce_unique?: boolean;
  skip_push?: boolean;
};

export type GetMessageOptions = {
  show_deleted_message?: boolean;
};

export type Mute = {
  created_at: string;
  target: UserResponse;
  updated_at: string;
  user: UserResponse;
};

export type PartialUpdateChannel = {
  set?: Partial<ChannelResponse>;
  unset?: Array<keyof ChannelResponse>;
};

export type PartialUpdateMember = {
  set?: ChannelMemberUpdates;
  unset?: Array<keyof ChannelMemberUpdates>;
};

export type PartialUserUpdate = {
  id: string;
  set?: Partial<UserResponse>;
  unset?: Array<keyof UserResponse>;
};

export type MessageUpdatableFields = Omit<
  MessageResponse,
  'cid' | 'created_at' | 'updated_at' | 'deleted_at' | 'user' | 'user_id'
>;

export type PartialMessageUpdate = {
  set?: Partial<MessageUpdatableFields>;
  unset?: Array<keyof MessageUpdatableFields>;
};

export type PendingMessageResponse = {
  message: MessageResponse;
  pending_message_metadata?: Record<string, string>;
};

export type PermissionAPIObject = {
  action?: string;
  condition?: object;
  custom?: boolean;
  description?: string;
  id?: string;
  level?: string;
  name?: string;
  owner?: boolean;
  same_team?: boolean;
  tags?: string[];
};

export type PermissionObject = {
  action?: 'Deny' | 'Allow';
  name?: string;
  owner?: boolean;
  priority?: number;
  resources?: string[];
  roles?: string[];
};

export type Policy = {
  action?: 0 | 1;
  created_at?: string;
  name?: string;
  owner?: boolean;
  priority?: number;
  resources?: string[];
  roles?: string[] | null;
  updated_at?: string;
};

export type RateLimitsInfo = {
  limit: number;
  remaining: number;
  reset: number;
};

export type RateLimitsMap = Record<EndpointName, RateLimitsInfo>;

export type Reaction = CustomReactionData & {
  type: string;
  message_id?: string;
  score?: number;
  user?: UserResponse | null;
  user_id?: string;
  emoji_code?: string;
};

export type Resource =
  | 'AddLinks'
  | 'BanUser'
  | 'CreateChannel'
  | 'CreateMessage'
  | 'CreateReaction'
  | 'DeleteAttachment'
  | 'DeleteChannel'
  | 'DeleteMessage'
  | 'DeleteReaction'
  | 'EditUser'
  | 'MuteUser'
  | 'ReadChannel'
  | 'RunMessageAction'
  | 'UpdateChannel'
  | 'UpdateChannelMembers'
  | 'UpdateMessage'
  | 'UpdateUser'
  | 'UploadAttachment';

export type SearchPayload = Omit<SearchOptions, 'sort'> & {
  client_id?: string;
  connection_id?: string;
  filter_conditions?: ChannelFilters;
  message_filter_conditions?: MessageFilters;
  message_options?: MessageOptions;
  query?: string;
  sort?: Array<{
    direction: AscDesc;
    field: keyof SearchMessageSortBase;
  }>;
};

export type TestPushDataInput = {
  apnTemplate?: string;
  firebaseDataTemplate?: string;
  firebaseTemplate?: string;
  messageID?: string;
  pushProviderName?: string;
  pushProviderType?: PushProvider;
  skipDevices?: boolean;
};

export type TestSQSDataInput = {
  sqs_key?: string;
  sqs_secret?: string;
  sqs_url?: string;
};

export type TestSNSDataInput = {
  sns_key?: string;
  sns_secret?: string;
  sns_topic_arn?: string;
};

export type TokenOrProvider = null | string | TokenProvider | undefined;

export type TokenProvider = () => Promise<string>;

export type TranslationLanguages =
  | 'af'
  | 'am'
  | 'ar'
  | 'az'
  | 'bg'
  | 'bn'
  | 'bs'
  | 'cs'
  | 'da'
  | 'de'
  | 'el'
  | 'en'
  | 'es'
  | 'es-MX'
  | 'et'
  | 'fa'
  | 'fa-AF'
  | 'fi'
  | 'fr'
  | 'fr-CA'
  | 'ha'
  | 'he'
  | 'hi'
  | 'hr'
  | 'hu'
  | 'id'
  | 'it'
  | 'ja'
  | 'ka'
  | 'ko'
  | 'lt'
  | 'lv'
  | 'ms'
  | 'nl'
  | 'no'
  | 'pl'
  | 'ps'
  | 'pt'
  | 'ro'
  | 'ru'
  | 'sk'
  | 'sl'
  | 'so'
  | 'sq'
  | 'sr'
  | 'sv'
  | 'sw'
  | 'ta'
  | 'th'
  | 'tl'
  | 'tr'
  | 'uk'
  | 'ur'
  | 'vi'
  | 'zh'
  | 'zh-TW'
  | (string & {});

export type TypingStartEvent = Event;

export type ReservedUpdatedMessageFields = keyof typeof RESERVED_UPDATED_MESSAGE_FIELDS;

export type UpdatedMessage = Omit<MessageResponse, ReservedUpdatedMessageFields> & {
  mentioned_users?: string[];
  type?: MessageLabel;
};

/**
 * @description type alias for UserResponse
 */
export type User = UserResponse;

export type TaskResponse = {
  task_id: string;
};

export type DeleteChannelsResponse = {
  result: Record<string, string>;
} & Partial<TaskResponse>;

export type DeleteType = 'soft' | 'hard' | 'pruning';

/*
  DeleteUserOptions specifies a collection of one or more `user_ids` to be deleted.

  `user`:
    - soft: marks user as deleted and retains all user data
    - pruning: marks user as deleted and nullifies user information
    - hard: deletes user completely - this requires hard option for messages and conversation as well
  `conversations`:
    - soft: marks all conversation channels as deleted (same effect as Delete Channels with 'hard' option disabled)
    - hard: deletes channel and all its data completely including messages (same effect as Delete Channels with 'hard' option enabled)
  `messages`:
    - soft: marks all user messages as deleted without removing any related message data
    - pruning: marks all user messages as deleted, nullifies message information and removes some message data such as reactions and flags
    - hard: deletes messages completely with all related information
  `new_channel_owner_id`: any channels owned by the hard-deleted user will be transferred to this user ID
 */
export type DeleteUserOptions = {
  conversations?: Exclude<DeleteType, 'pruning'>;
  messages?: DeleteType;
  new_channel_owner_id?: string;
  user?: DeleteType;
};

export type SegmentType = 'channel' | 'user';

export type SegmentData = {
  all_sender_channels?: boolean;
  all_users?: boolean;
  description?: string;
  filter?: {};
  name?: string;
};

export type SegmentResponse = {
  created_at: string;
  deleted_at: string;
  id: string;
  locked: boolean;
  size: number;
  task_id: string;
  type: SegmentType;
  updated_at: string;
} & SegmentData;

export type UpdateSegmentData = {
  name: string;
} & SegmentData;

export type SegmentTargetsResponse = {
  created_at: string;
  segment_id: string;
  target_id: string;
};

export type SortParam = {
  field: string;
  direction?: AscDesc;
};

export type Pager = {
  limit?: number;
  next?: string;
  prev?: string;
};

export type QuerySegmentsOptions = Pager;

export type QuerySegmentTargetsFilter = {
  target_id?: {
    $eq?: string;
    $gte?: string;
    $in?: string[];
    $lte?: string;
  };
};
export type QuerySegmentTargetsOptions = Pick<Pager, 'next' | 'limit'>;

export type GetCampaignOptions = {
  users?: { limit?: number; next?: string; prev?: string };
};

export type CampaignSort = {
  field: string;
  direction?: number;
}[];

export type CampaignQueryOptions = {
  limit?: number;
  next?: string;
  prev?: string;
  sort?: CampaignSort;
  user_limit?: number;
};

export type SegmentQueryOptions = CampaignQueryOptions;

// TODO: add better typing
export type CampaignFilters = {};

export type CampaignData = {
  channel_template?: {
    type: string;
    custom?: {};
    id?: string;
    members?: string[];
    team?: string;
  };
  create_channels?: boolean;
  deleted_at?: string;
  description?: string;
  id?: string | null;
  message_template?: {
    text: string;
    attachments?: Attachment[];
    custom?: {};
    poll_id?: string;
  };
  name?: string;
  segment_ids?: string[];
  sender_id?: string;
  sender_mode?: 'exclude' | 'include' | null;
  sender_visibility?: 'hidden' | 'archived' | null;
  show_channels?: boolean;
  skip_push?: boolean;
  skip_webhook?: boolean;
  user_ids?: string[];
};

export type CampaignStats = {
  progress?: number;
  stats_channels_created?: number;
  stats_completed_at?: string;
  stats_messages_sent?: number;
  stats_started_at?: string;
  stats_users_read?: number;
  stats_users_sent?: number;
};
export type CampaignResponse = {
  created_at: string;
  id: string;
  segments: SegmentResponse[];
  sender: UserResponse;
  stats: CampaignStats;
  status: 'draft' | 'scheduled' | 'in_progress' | 'completed' | 'stopped';
  updated_at: string;
  users: UserResponse[];
  scheduled_for?: string;
} & CampaignData;

export type DeleteCampaignOptions = {};

export type TaskStatus = {
  created_at: string;
  status: string;
  task_id: string;
  updated_at: string;
  error?: {
    description: string;
    type: string;
  };
  result?: UR;
};

export type TruncateOptions = {
  hard_delete?: boolean;
  message?: Message;
  skip_push?: boolean;
  truncated_at?: Date;
  user?: UserResponse;
  user_id?: string;
};

export type CreateImportURLResponse = {
  path: string;
  upload_url: string;
};

export type CreateImportResponse = {
  import_task: ImportTask;
};

export type GetImportResponse = {
  import_task: ImportTask;
};

export type CreateImportOptions = {
  mode: 'insert' | 'upsert';
};

export type ListImportsPaginationOptions = {
  limit?: number;
  offset?: number;
};

export type ListImportsResponse = {
  import_tasks: ImportTask[];
};

export type ImportTaskHistory = {
  created_at: string;
  next_state: string;
  prev_state: string;
};

export type ImportTask = {
  created_at: string;
  history: ImportTaskHistory[];
  id: string;
  path: string;
  state: string;
  updated_at: string;
  result?: UR;
  size?: number;
};

export type MessageSetType = 'latest' | 'current' | 'new';
export type MessageSet = {
  isCurrent: boolean;
  isLatest: boolean;
  messages: LocalMessage[];
  pagination: { hasNext: boolean; hasPrev: boolean };
};

export type PushProviderUpsertResponse = {
  push_provider: PushProvider;
};

export type PushProviderListResponse = {
  push_providers: PushProvider[];
};

type ErrorResponseDetails = {
  code: number;
  messages: string[];
};

export type APIErrorResponse = {
  duration: string;
  message: string;
  more_info: string;
  StatusCode: number;
  code?: number;
  details?: ErrorResponseDetails;
};

export class ErrorFromResponse<T> extends Error {
  public code: number | null;
  public status: number;
  public response: AxiosResponse<T>;
  public name = 'ErrorFromResponse';

  constructor(
    message: string,
    {
      code,
      status,
      response,
    }: {
      code: ErrorFromResponse<T>['code'];
      response: ErrorFromResponse<T>['response'];
      status: ErrorFromResponse<T>['status'];
    },
  ) {
    super(message);
    this.code = code;
    this.response = response;
    this.status = status;
  }

  // Vitest helper (serialized errors are too large to read)
  // https://github.com/vitest-dev/vitest/blob/v3.1.3/packages/utils/src/error.ts#L60-L62
  toJSON() {
    const extra = [
      ['status', this.status],
      ['code', this.code],
    ] as const;

    const joinable = [];

    for (const [key, value] of extra) {
      if (typeof value !== 'undefined' && value !== null) {
        joinable.push(`${key}: ${value}`);
      }
    }

    return {
      message: `(${joinable.join(', ')}) - ${this.message}`,
      stack: this.stack,
      name: this.name,
      code: this.code,
      status: this.status,
    } as const;
  }
}

export type QueryPollsResponse = {
  polls: PollResponse[];
  next?: string;
};

export type CreatePollAPIResponse = {
  poll: PollResponse;
};

export type GetPollAPIResponse = {
  poll: PollResponse;
};

export type UpdatePollAPIResponse = {
  poll: PollResponse;
};

export type PollResponse = CustomPollData &
  PollEnrichData & {
    created_at: string;
    created_by: UserResponse | null;
    created_by_id: string;
    enforce_unique_vote: boolean;
    id: string;
    max_votes_allowed: number;
    name: string;
    options: PollOption[];
    updated_at: string;
    allow_answers?: boolean;
    allow_user_suggested_options?: boolean;
    description?: string;
    is_closed?: boolean;
    voting_visibility?: VotingVisibility;
  };

export type PollOption = {
  created_at: string;
  id: string;
  poll_id: string;
  text: string;
  updated_at: string;
  vote_count: number;
  votes?: PollVote[];
};

export enum VotingVisibility {
  anonymous = 'anonymous',
  public = 'public',
}

export type PollEnrichData = {
  answers_count: number;
  latest_answers: PollAnswer[]; // not updated with WS events, ordered DESC by created_at, seems like updated_at cannot be different from created_at
  latest_votes_by_option: Record<string, PollVote[]>; // not updated with WS events; always null in anonymous polls
  vote_count: number;
  vote_counts_by_option: Record<string, number>;
  own_votes?: (PollVote | PollAnswer)[]; // not updated with WS events
};

export type PollData = CustomPollData & {
  id: string;
  name: string;
  allow_answers?: boolean;
  allow_user_suggested_options?: boolean;
  description?: string;
  enforce_unique_vote?: boolean;
  is_closed?: boolean;
  max_votes_allowed?: number;
  options?: PollOptionData[];
  user_id?: string;
  voting_visibility?: VotingVisibility;
};

export type CreatePollData = Partial<PollData> & Pick<PollData, 'name'>;

export type PartialPollUpdate = {
  set?: Partial<PollData>;
  unset?: Array<keyof PollData>;
};

export type PollOptionData = CustomPollOptionData & {
  text: string;
  id?: string;
  position?: number;
};

export type PartialPollOptionUpdate = {
  set?: Partial<PollOptionResponse>;
  unset?: Array<keyof PollOptionResponse>;
};

export type PollVoteData = {
  answer_text?: string;
  is_answer?: boolean;
  option_id?: string;
};

export type PollPaginationOptions = {
  limit?: number;
  next?: string;
};

export type CreatePollOptionAPIResponse = {
  poll_option: PollOptionResponse;
};

export type GetPollOptionAPIResponse = CreatePollOptionAPIResponse;
export type UpdatePollOptionAPIResponse = CreatePollOptionAPIResponse;

export type PollOptionResponse = CustomPollData & {
  created_at: string;
  id: string;
  poll_id: string;
  position: number;
  text: string;
  updated_at: string;
  vote_count: number;
  votes?: PollVote[];
};

export type PollVote = {
  created_at: string;
  id: string;
  poll_id: string;
  updated_at: string;
  option_id?: string;
  user?: UserResponse;
  user_id?: string;
};

export type PollAnswer = Exclude<PollVote, 'option_id'> & {
  answer_text: string;
  is_answer: boolean; // this is absolutely redundant prop as answer_text indicates that a vote is an answer
};

export type PollVotesAPIResponse = {
  votes: (PollVote | PollAnswer)[];
  next?: string;
};

export type PollAnswersAPIResponse = {
  votes: PollAnswer[]; // todo: should be changes to answers?
  next?: string;
};

export type CastVoteAPIResponse = {
  vote: PollVote | PollAnswer;
};

export type QueryMessageHistoryFilters = QueryFilters<
  {
    message_id?:
      | RequireOnlyOne<
          Pick<QueryFilter<MessageHistoryEntry['message_id']>, '$eq' | '$in'>
        >
      | PrimitiveFilter<MessageHistoryEntry['message_id']>;
  } & {
    user_id?:
      | RequireOnlyOne<
          Pick<QueryFilter<MessageHistoryEntry['message_updated_by_id']>, '$eq' | '$in'>
        >
      | PrimitiveFilter<MessageHistoryEntry['message_updated_by_id']>;
  } & {
    created_at?:
      | RequireOnlyOne<
          Pick<
            QueryFilter<MessageHistoryEntry['message_updated_at']>,
            '$eq' | '$gt' | '$lt' | '$gte' | '$lte'
          >
        >
      | PrimitiveFilter<MessageHistoryEntry['message_updated_at']>;
  }
>;

export type QueryMessageHistorySort =
  | QueryMessageHistorySortBase
  | Array<QueryMessageHistorySortBase>;

export type QueryMessageHistorySortBase = {
  message_updated_at?: AscDesc;
  message_updated_by_id?: AscDesc;
};

export type QueryMessageHistoryOptions = Pager;

export type MessageHistoryEntry = {
  message_id: string;
  message_updated_at: string;
  attachments?: Attachment[];
  message_updated_by_id?: string;
  text?: string;
};

export type QueryMessageHistoryResponse = {
  message_history: MessageHistoryEntry[];
  next?: string;
  prev?: string;
};

// Moderation v2
export type ModerationPayload = {
  created_at: string;
  // eslint-disable-next-line @typescript-eslint/no-explicit-any
  custom?: Record<string, any>;
  images?: string[];
  texts?: string[];
  videos?: string[];
};

export type ModV2ReviewStatus = 'complete' | 'flagged' | 'partial';

export type ModerationFlag = {
  created_at: string;
  // eslint-disable-next-line @typescript-eslint/no-explicit-any
  custom: Record<string, any>;
  entity_creator_id: string;
  entity_id: string;
  entity_type: string;
  id: string;
  reason: string;
  // eslint-disable-next-line @typescript-eslint/no-explicit-any
  result: Record<string, any>[];
  review_queue_item_id: string;
  updated_at: string;
  user: UserResponse;
  moderation_payload?: ModerationPayload;
  moderation_payload_hash?: string;
};

export type AppealItem = {
  attachments: string[];
  created_at: string;
  updated_at: string;
  decision_reason: string;
  entity_id: string;
  entity_type: string;
  status: string;
  text: string;
  user: UserResponse;
  id: string;
};

export type ReviewQueueItem = {
  // eslint-disable-next-line @typescript-eslint/no-explicit-any
  actions_taken: any[];
  appealed_by: string;
  assigned_to: string;
  completed_at: string;
  config_key: string;
  // eslint-disable-next-line @typescript-eslint/no-explicit-any
  context: any[];
  created_at: string;
  created_by: string;
  entity_id: string;
  entity_type: string;
  flags: ModerationFlag[];
  has_image: boolean;
  has_text: boolean;
  has_video: boolean;
  id: string;
  moderation_payload: ModerationPayload;
  moderation_payload_hash: string;
  // eslint-disable-next-line @typescript-eslint/no-explicit-any
  options: any;
  recommended_action: string;
  // eslint-disable-next-line @typescript-eslint/no-explicit-any
  results: any;
  reviewed_at: string;
  status: string;
  updated_at: string;
  appeal?: AppealItem;
};

export type CustomCheckFlag = {
  type: string;
  // eslint-disable-next-line @typescript-eslint/no-explicit-any
  custom?: Record<string, any>[];
  labels?: string[];
  reason?: string;
};

export type MessageDeletionStrategy = 'soft' | 'hard';
// @deprecated use type MessageDeletionStrategy instead
export type DeleteMessagesOptions = MessageDeletionStrategy;

export type DeleteMessageOptions = {
  deleteForMe?: boolean;
  hardDelete?: boolean;
};

export type SubmitActionOptions = {
  ban?: {
    channel_ban_only?: boolean;
    reason?: string;
    timeout?: number;
<<<<<<< HEAD
    delete_messages?: DeleteMessagesOptions;
    decision_reason?: string;
=======
    delete_messages?: MessageDeletionStrategy;
>>>>>>> ab895bb1
  };
  delete_message?: {
    hard_delete?: boolean;
    decision_reason?: string;
  };
  delete_user?: {
    delete_conversation_channels?: boolean;
    hard_delete?: boolean;
    mark_messages_deleted?: boolean;
    decision_reason?: string;
  };
  restore?: {
    decision_reason?: string;
  };
  unban?: {
    channel_cid?: string;
    decision_reason?: string;
  };
  user_id?: string;
};

export type GetUserModerationReportResponse = {
  user: UserResponse;
  user_blocks?: Array<{
    blocked_at: string;
    blocked_by_user_id: string;
    blocked_user_id: string;
  }>;
  user_mutes?: Mute[];
};

export type QueryModerationConfigsFilters = QueryFilters<
  {
    key?: string;
  } & {
    created_at?: PrimitiveFilter<string>;
  } & {
    updated_at?: PrimitiveFilter<string>;
  } & {
    team?: string;
  }
>;

export type ReviewQueueFilters = QueryFilters<
  {
    assigned_to?:
      | RequireOnlyOne<Pick<QueryFilter<ReviewQueueItem['assigned_to']>, '$eq' | '$in'>>
      | PrimitiveFilter<ReviewQueueItem['assigned_to']>;
  } & {
    completed_at?:
      | RequireOnlyOne<
          Pick<
            QueryFilter<ReviewQueueItem['completed_at']>,
            '$eq' | '$gt' | '$lt' | '$gte' | '$lte'
          >
        >
      | PrimitiveFilter<ReviewQueueItem['completed_at']>;
  } & {
    config_key?:
      | RequireOnlyOne<Pick<QueryFilter<ReviewQueueItem['config_key']>, '$eq' | '$in'>>
      | PrimitiveFilter<ReviewQueueItem['config_key']>;
  } & {
    entity_type?:
      | RequireOnlyOne<Pick<QueryFilter<ReviewQueueItem['entity_type']>, '$eq' | '$in'>>
      | PrimitiveFilter<ReviewQueueItem['entity_type']>;
  } & {
    created_at?:
      | RequireOnlyOne<
          Pick<
            QueryFilter<ReviewQueueItem['created_at']>,
            '$eq' | '$gt' | '$lt' | '$gte' | '$lte'
          >
        >
      | PrimitiveFilter<ReviewQueueItem['created_at']>;
  } & {
    id?:
      | RequireOnlyOne<Pick<QueryFilter<ReviewQueueItem['id']>, '$eq' | '$in'>>
      | PrimitiveFilter<ReviewQueueItem['id']>;
  } & {
    entity_id?:
      | RequireOnlyOne<Pick<QueryFilter<ReviewQueueItem['entity_id']>, '$eq' | '$in'>>
      | PrimitiveFilter<ReviewQueueItem['entity_id']>;
  } & {
    reviewed?: boolean;
  } & {
    reviewed_at?:
      | RequireOnlyOne<
          Pick<
            QueryFilter<ReviewQueueItem['reviewed_at']>,
            '$eq' | '$gt' | '$lt' | '$gte' | '$lte'
          >
        >
      | PrimitiveFilter<ReviewQueueItem['reviewed_at']>;
  } & {
    status?:
      | RequireOnlyOne<Pick<QueryFilter<ReviewQueueItem['status']>, '$eq' | '$in'>>
      | PrimitiveFilter<ReviewQueueItem['status']>;
  } & {
    updated_at?:
      | RequireOnlyOne<
          Pick<
            QueryFilter<ReviewQueueItem['updated_at']>,
            '$eq' | '$gt' | '$lt' | '$gte' | '$lte'
          >
        >
      | PrimitiveFilter<ReviewQueueItem['updated_at']>;
  } & {
    has_image?: boolean;
  } & {
    has_text?: boolean;
  } & {
    has_video?: boolean;
  } & {
    has_media?: boolean;
  } & {
    language?: RequireOnlyOne<{
      $contains?: string;
      $eq?: string;
      $in?: string[];
    }>;
  } & {
    teams?:
      | RequireOnlyOne<{
          $contains?: PrimitiveFilter<string>;
          $eq?: PrimitiveFilter<string>;
          $in?: PrimitiveFilter<string>;
        }>
      | PrimitiveFilter<string>;
  } & {
    user_report_reason?: RequireOnlyOne<{
      $eq?: string;
    }>;
  } & {
    recommended_action?: RequireOnlyOne<{
      $eq?: string;
    }>;
  } & {
    flagged_user_id?: RequireOnlyOne<{
      $eq?: string;
    }>;
  } & {
    category?: RequireOnlyOne<{
      $eq?: string;
    }>;
  } & {
    label?: RequireOnlyOne<{
      $eq?: string;
    }>;
  } & {
    reporter_type?: RequireOnlyOne<{
      $eq?: 'automod' | 'user' | 'moderator' | 'admin' | 'velocity_filter';
    }>;
  } & {
    reporter_id?: RequireOnlyOne<{
      $eq?: string;
      $in?: string[];
    }>;
  } & {
    date_range?: RequireOnlyOne<{
      $eq?: string; // Format: "date1_date2"
    }>;
  } & {
    appeal?: boolean;
  } & {
    appeal_status?: RequireOnlyOne<{
      $eq?: 'submitted' | 'accepted' | 'rejected';
    }>;
  }
>;

export type ReviewQueueSort =
  | Sort<Pick<ReviewQueueItem, 'id' | 'created_at' | 'updated_at'>>
  | Array<Sort<Pick<ReviewQueueItem, 'id' | 'created_at' | 'updated_at'>>>;

export type AppealsSort =
  | Sort<Pick<AppealItem, 'created_at' | 'updated_at'>>
  | Array<Sort<Pick<AppealItem, 'created_at' | 'updated_at'>>>;

export type QueryAppealsFilters = QueryFilters<
  {
    entity_type?:
      | RequireOnlyOne<Pick<QueryFilter<AppealItem['entity_type']>, '$eq' | '$in'>>
      | PrimitiveFilter<AppealItem['entity_type']>;
  } & {
    created_at?:
      | RequireOnlyOne<
          Pick<
            QueryFilter<AppealItem['created_at']>,
            '$eq' | '$gt' | '$lt' | '$gte' | '$lte'
          >
        >
      | PrimitiveFilter<AppealItem['created_at']>;
  } & {
    id?:
      | RequireOnlyOne<Pick<QueryFilter<AppealItem['id']>, '$eq' | '$in'>>
      | PrimitiveFilter<AppealItem['id']>;
  } & {
    entity_id?:
      | RequireOnlyOne<Pick<QueryFilter<AppealItem['entity_id']>, '$eq' | '$in'>>
      | PrimitiveFilter<AppealItem['entity_id']>;
  } & {
    status?:
      | RequireOnlyOne<Pick<QueryFilter<AppealItem['status']>, '$eq' | '$in'>>
      | PrimitiveFilter<AppealItem['status']>;
  } & {
    updated_at?:
      | RequireOnlyOne<
          Pick<
            QueryFilter<AppealItem['updated_at']>,
            '$eq' | '$gt' | '$lt' | '$gte' | '$lte'
          >
        >
      | PrimitiveFilter<AppealItem['updated_at']>;
  } & {
    text?: RequireOnlyOne<{
      $eq?: string;
    }>;
  } & {
    decision_reason?: RequireOnlyOne<{
      $eq?: string;
    }>;
  } & {
    review_queue_item_id?: RequireOnlyOne<{
      $eq?: string;
    }>;
  }
>;

export type QueryModerationConfigsSort = Array<Sort<'key' | 'created_at' | 'updated_at'>>;

export type ReviewQueuePaginationOptions = Pager;

export type ReviewQueueResponse = {
  items: ReviewQueueItem[];
  next?: string;
  prev?: string;
};

export type QueryAppealsResponse = APIResponse & {
  items: AppealItem[];
  next?: string;
  prev?: string;
};

export type QueryAppealsPaginationOptions = Pager;

export type ModerationConfig = {
  key: string;
  ai_image_config?: AIImageConfig;
  ai_text_config?: AITextConfig;
  ai_video_config?: AIVideoConfig;
  automod_platform_circumvention_config?: AutomodPlatformCircumventionConfig;
  automod_semantic_filters_config?: AutomodSemanticFiltersConfig;
  automod_toxicity_config?: AutomodToxicityConfig;
  block_list_config?: BlockListConfig;
  team?: string;
};

export type ModerationConfigResponse = ModerationConfig & {
  created_at: string;
  updated_at: string;
};

export type GetConfigResponse = {
  config: ModerationConfigResponse;
};

export type QueryConfigsResponse = {
  configs: ModerationConfigResponse[];
  next?: string;
  prev?: string;
};

export type UpsertConfigResponse = {
  config: ModerationConfigResponse;
};

export type AppealResponse = APIResponse & {
  appeal_id: string;
};

export type GetAppealResponse = APIResponse & {
  item: AppealItem;
};

// Moderation Rule Builder Types
export type ModerationRule = {
  id: string;
  name: string;
  description: string;
  config_keys: string[];
  team: string;
  rule: RuleBuilderRule;
  enabled: boolean;
  created_at: string;
  updated_at: string;
};

export type ModerationRuleRequest = {
  name: string;
  description: string;
  config_keys: string[];
  team: string;
  rule: RuleBuilderRule;
  enabled: boolean;
};

export type AppealRequest = {
  text: string;
  entityID: string;
  entityType: string;
  attachments: string[];
};

export type DecideAppealRequest = {
  appealID: string;
  status: 'accepted' | 'rejected';
  decisionReason: string;
  channelCIDs?: string[];
};

export type RuleBuilderRule = {
  id: string;
  rule_type: 'user' | 'content';
  conditions?: RuleBuilderCondition[];
  logic?: 'AND' | 'OR';
  groups?: RuleBuilderConditionGroup[];
  action: RuleBuilderAction;
  cooldown_period?: string;
};

export type RuleBuilderCondition = {
  type: string;
  confidence?: number;
  text_rule_params?: TextRuleParameters;
  image_rule_params?: ImageRuleParameters;
  video_rule_params?: VideoRuleParameters;
  user_rule_params?: UserRuleParameters;
  content_count_rule_params?: ContentCountRuleParameters;
  text_content_params?: TextContentParameters;
  image_content_params?: ImageContentParameters;
  video_content_params?: VideoContentParameters;
  user_created_within_params?: UserCreatedWithinParameters;
  user_custom_property_params?: UserCustomPropertyParameters;
};

export type RuleBuilderConditionGroup = {
  logic: 'AND' | 'OR';
  conditions: RuleBuilderCondition[];
};

export type RuleBuilderAction = {
  type: string;
  ban_options?: BanOptions;
  flag_user_options?: FlagUserOptions;
};

export type TextRuleParameters = {
  threshold: number;
  time_window: string;
  harm_labels?: string[];
  llm_harm_labels?: Record<string, string>;
  contains_url?: boolean;
  severity?: string;
  blocklist_match?: string[];
};

export type ImageRuleParameters = {
  threshold: number;
  time_window: string;
  harm_labels: string[];
};

export type VideoRuleParameters = {
  threshold: number;
  time_window: string;
  harm_labels: string[];
};

export type UserRuleParameters = {
  max_age: string;
};

export type ContentCountRuleParameters = {
  threshold: number;
  time_window: string;
};

export type TextContentParameters = {
  harm_labels?: string[];
  llm_harm_labels?: Record<string, string>;
  contains_url?: boolean;
  severity?: string;
  blocklist_match?: string[];
};

export type ImageContentParameters = {
  harm_labels: string[];
};

export type VideoContentParameters = {
  harm_labels: string[];
};

export type UserCreatedWithinParameters = {
  max_age: string;
};

export type UserCustomPropertyParameters = {
  property_key: string;
  operator: string;
  expected_value: string;
};

export type BanOptions = {
  duration: number;
  reason: string;
  shadow_ban: boolean;
  ip_ban: boolean;
};

export type FlagUserOptions = {
  reason: string;
};

export type QueryModerationRulesFilters = QueryFilters<{
  name?: string;
  team?: string;
  enabled?: boolean;
  rule_type?: string;
  created_at?: PrimitiveFilter<string>;
  updated_at?: PrimitiveFilter<string>;
}>;

export type QueryModerationRulesSort = Array<
  Sort<'name' | 'enabled' | 'team' | 'created_at' | 'updated_at'>
>;

export type QueryModerationRulesResponse = {
  rules: ModerationRule[];
  default_llm_labels: Record<string, string>;
  next?: string;
  prev?: string;
};

export type UpsertModerationRuleResponse = {
  rule: ModerationRule;
};

export type ModerationFlagOptions = {
  custom?: Record<string, unknown>;
  moderation_payload?: ModerationPayload;
  user_id?: string;
};

export type AppealOptions = {
  custom?: Record<string, unknown>;
  user_id?: string;
};

export type ModerationMuteOptions = {
  timeout?: number;
  user_id?: string;
};
export type GetUserModerationReportOptions = {
  create_user_if_not_exists?: boolean;
  include_user_blocks?: boolean;
  include_user_mutes?: boolean;
};

export type AIState =
  | 'AI_STATE_ERROR'
  | 'AI_STATE_CHECKING_SOURCES'
  | 'AI_STATE_THINKING'
  | 'AI_STATE_GENERATING'
  | (string & {});

export type ModerationActionType =
  | 'flag'
  | 'shadow'
  | 'remove'
  | 'bounce'
  | 'bounce_flag'
  | 'bounce_remove';

export type AutomodRule = {
  action: ModerationActionType;
  label: string;
  threshold: number;
};

export type BlockListRule = {
  action: ModerationActionType;
  name?: string;
};

export type BlockListConfig = {
  enabled: boolean;
  rules: BlockListRule[];
  async?: boolean;
};

export type AutomodToxicityConfig = {
  enabled: boolean;
  rules: AutomodRule[];
  async?: boolean;
};

export type AutomodPlatformCircumventionConfig = {
  enabled: boolean;
  rules: AutomodRule[];
  async?: boolean;
};

export type AutomodSemanticFiltersRule = {
  action: ModerationActionType;
  name: string;
  threshold: number;
};

export type AutomodSemanticFiltersConfig = {
  enabled: boolean;
  rules: AutomodSemanticFiltersRule[];
  async?: boolean;
};

export type AITextSeverityRule = {
  action: ModerationActionType;
  severity: 'low' | 'medium' | 'high' | 'critical';
};

export type AITextRule = {
  label: string;
  action?: ModerationActionType;
  severity_rules?: AITextSeverityRule[];
};

export type AITextConfig = {
  enabled: boolean;
  rules: AITextRule[];
  async?: boolean;
  profile?: string;
  severity_rules?: AITextSeverityRule[]; // Deprecated: use rules instead
};

export type AIImageRule = {
  action: ModerationActionType;
  label: string;
  min_confidence?: number;
};

export type AIImageConfig = {
  enabled: boolean;
  rules: AIImageRule[];
  async?: boolean;
};

export type AIVideoRule = {
  action: ModerationActionType;
  label: string;
  min_confidence?: number;
};

export type AIVideoConfig = {
  enabled: boolean;
  rules: AIVideoRule[];
  async?: boolean;
};

export type VelocityFilterConfigRule = {
  action: 'flag' | 'shadow' | 'remove' | 'ban';
  ban_duration?: number;
  cascading_action?: 'flag' | 'shadow' | 'remove' | 'ban';
  cascading_threshold?: number;
  check_message_context?: boolean;
  fast_spam_threshold?: number;
  fast_spam_ttl?: number;
  ip_ban?: boolean;
  shadow_ban?: boolean;
  slow_spam_ban_duration?: number;
  slow_spam_threshold?: number;
  slow_spam_ttl?: number;
};

export type VelocityFilterConfig = {
  cascading_actions: boolean;
  enabled: boolean;
  first_message_only: boolean;
  rules: VelocityFilterConfigRule[];
  async?: boolean;
};

export type PromoteChannelParams = {
  channels: Array<Channel>;
  channelToMove: Channel;
  sort: ChannelSort;
  /**
   * If the index of the channel within `channels` list which is being moved upwards
   * (`channelToMove`) is known, you can supply it to skip extra calculation.
   */
  channelToMoveIndexWithinChannels?: number;
};

/**
 * An identifier containing information about the downstream SDK using stream-chat. It
 * is used to resolve the user agent.
 */
export type SdkIdentifier = {
  name: 'react' | 'react-native' | 'expo' | 'angular';
  version: string;
};

/**
 * An identifier containing information about the downstream device using stream-chat, if
 * available. Is used by the react-native SDKs to enrich the user agent further.
 */
export type DeviceIdentifier = { os: string; model?: string };

export type DraftResponse = {
  channel_cid: string;
  created_at: string;
  message: DraftMessage;
  channel?: ChannelResponse;
  parent_id?: string;
  parent_message?: MessageResponseBase;
  quoted_message?: MessageResponseBase;
};

export type CreateDraftResponse = APIResponse & {
  draft: DraftResponse;
};

export type GetDraftResponse = APIResponse & {
  draft: DraftResponse;
};

export type QueryDraftsResponse = APIResponse & {
  drafts: DraftResponse[];
} & Omit<Pager, 'limit'>;

export type DraftMessagePayload = PartializeKeys<DraftMessage, 'id'> & {
  user_id?: string;
};

export type DraftMessage = {
  id: string;
  text: string;
  attachments?: Attachment[];
  custom?: {};
  html?: string;
  mentioned_users?: string[];
  mml?: string;
  parent_id?: string;
  poll_id?: string;
  quoted_message_id?: string;
  shared_location?: StaticLocationPayload | LiveLocationPayload; // todo: live-location verify if possible
  show_in_channel?: boolean;
  silent?: boolean;
  type?: MessageLabel;
};

export type ActiveLiveLocationsAPIResponse = APIResponse & {
  active_live_locations: SharedLiveLocationResponse[];
};

export type SharedLocationResponse = {
  channel_cid: string;
  created_at: string;
  created_by_device_id: string;
  end_at?: string;
  latitude: number;
  longitude: number;
  message_id: string;
  updated_at: string;
  user_id: string;
};

export type SharedStaticLocationResponse = {
  channel_cid: string;
  created_at: string;
  created_by_device_id: string;
  latitude: number;
  longitude: number;
  message_id: string;
  updated_at: string;
  user_id: string;
};

export type SharedLiveLocationResponse = {
  channel_cid: string;
  created_at: string;
  created_by_device_id: string;
  end_at: string;
  latitude: number;
  longitude: number;
  message_id: string;
  updated_at: string;
  user_id: string;
};

export type UpdateLocationPayload = {
  message_id: string;
  created_by_device_id?: string;
  end_at?: string;
  latitude?: number;
  longitude?: number;
  user?: { id: string };
  user_id?: string;
};

export type StaticLocationPayload = {
  created_by_device_id: string;
  latitude: number;
  longitude: number;
  message_id: string;
};

export type LiveLocationPayload = {
  created_by_device_id: string;
  end_at: string;
  latitude: number;
  longitude: number;
  message_id: string;
};

export type ThreadSort = ThreadSortBase | Array<ThreadSortBase>;

export type ThreadSortBase = {
  active_participant_count?: AscDesc;
  created_at?: AscDesc;
  last_message_at?: AscDesc;
  parent_message_id?: AscDesc;
  participant_count?: AscDesc;
  reply_count?: AscDesc;
  updated_at?: AscDesc;
};

export type ThreadFilters = QueryFilters<
  {
    channel_cid?:
      | RequireOnlyOne<Pick<QueryFilter<string>, '$eq' | '$in'>>
      | PrimitiveFilter<string>;
  } & {
    parent_message_id?:
      | RequireOnlyOne<
          Pick<QueryFilter<ThreadResponse['parent_message_id']>, '$eq' | '$in'>
        >
      | PrimitiveFilter<ThreadResponse['parent_message_id']>;
  } & {
    created_by_user_id?:
      | RequireOnlyOne<
          Pick<QueryFilter<ThreadResponse['created_by_user_id']>, '$eq' | '$in'>
        >
      | PrimitiveFilter<ThreadResponse['created_by_user_id']>;
  } & {
    created_at?:
      | RequireOnlyOne<
          Pick<
            QueryFilter<ThreadResponse['created_at']>,
            '$eq' | '$gt' | '$lt' | '$gte' | '$lte'
          >
        >
      | PrimitiveFilter<ThreadResponse['created_at']>;
  } & {
    updated_at?:
      | RequireOnlyOne<
          Pick<
            QueryFilter<ThreadResponse['updated_at']>,
            '$eq' | '$gt' | '$lt' | '$gte' | '$lte'
          >
        >
      | PrimitiveFilter<ThreadResponse['updated_at']>;
  } & {
    last_message_at?:
      | RequireOnlyOne<
          Pick<
            QueryFilter<ThreadResponse['last_message_at']>,
            '$eq' | '$gt' | '$lt' | '$gte' | '$lte'
          >
        >
      | PrimitiveFilter<ThreadResponse['last_message_at']>;
  }
>;

export type ReminderResponseBase = {
  channel_cid: string;
  created_at: string;
  message_id: string;
  updated_at: string;
  user_id: string;
  remind_at?: string;
};

export type ReminderResponse = ReminderResponseBase & {
  user: UserResponse;
  message: MessageResponse;
  channel?: ChannelResponse;
};

export type ReminderAPIResponse = APIResponse & {
  reminder: ReminderResponse;
};

export type CreateReminderOptions = {
  messageId: string;
  remind_at?: string | null;
  user_id?: string;
};

export type UpdateReminderOptions = CreateReminderOptions;

export type ReminderFilters = QueryFilters<{
  channel_cid?:
    | RequireOnlyOne<
        Pick<QueryFilter<ReminderResponseBase['channel_cid']>, '$eq' | '$in'>
      >
    | PrimitiveFilter<ReminderResponseBase['channel_cid']>;
  created_at?:
    | RequireOnlyOne<
        Pick<
          QueryFilter<ReminderResponseBase['created_at']>,
          '$eq' | '$gt' | '$lt' | '$gte' | '$lte'
        >
      >
    | PrimitiveFilter<ReminderResponseBase['created_at']>;
  message_id?:
    | RequireOnlyOne<Pick<QueryFilter<ReminderResponseBase['message_id']>, '$eq' | '$in'>>
    | PrimitiveFilter<ReminderResponseBase['message_id']>;
  remind_at?:
    | RequireOnlyOne<
        Pick<
          QueryFilter<ReminderResponseBase['remind_at']>,
          '$exists' | '$eq' | '$gt' | '$lt' | '$gte' | '$lte'
        >
      >
    | PrimitiveFilter<ReminderResponseBase['remind_at']>;
  user_id?:
    | RequireOnlyOne<Pick<QueryFilter<ReminderResponseBase['user_id']>, '$eq' | '$in'>>
    | PrimitiveFilter<ReminderResponseBase['user_id']>;
}>;

export type ReminderSort =
  | Sort<
      Pick<
        ReminderResponseBase,
        'channel_cid' | 'created_at' | 'remind_at' | 'updated_at'
      >
    >
  | Array<
      Sort<
        Pick<
          ReminderResponseBase,
          'channel_cid' | 'created_at' | 'remind_at' | 'updated_at'
        >
      >
    >;

export type QueryRemindersOptions = Pager & {
  filter?: ReminderFilters;
  sort?: ReminderSort;
};

export type QueryRemindersResponse = {
  reminders: ReminderResponse[];
  prev?: string;
  next?: string;
};

export type HookType = 'webhook' | 'sqs' | 'sns' | 'pending_message';

export type EventHook = {
  id?: string;
  hook_type?: HookType;
  enabled?: boolean;
  product?: Product | 'all'; // optional, default is 'all'
  event_types?: Array<string>;
  webhook_url?: string;
  sqs_queue_url?: string;
  sqs_region?: string;
  sqs_auth_type?: string;
  sqs_key?: string;
  sqs_secret?: string;
  sqs_role_arn?: string;
  sns_topic_arn?: string;
  sns_region?: string;
  sns_auth_type?: string;
  sns_key?: string;
  sns_secret?: string;
  sns_role_arn?: string;

  // pending message config
  timeout_ms?: number;
  callback?: {
    mode: 'CALLBACK_MODE_NONE' | 'CALLBACK_MODE_REST' | 'CALLBACK_MODE_TWIRP';
  };

  delete?: boolean;
  created_at?: string;
  updated_at?: string;
};<|MERGE_RESOLUTION|>--- conflicted
+++ resolved
@@ -3632,12 +3632,8 @@
     channel_ban_only?: boolean;
     reason?: string;
     timeout?: number;
-<<<<<<< HEAD
-    delete_messages?: DeleteMessagesOptions;
     decision_reason?: string;
-=======
     delete_messages?: MessageDeletionStrategy;
->>>>>>> ab895bb1
   };
   delete_message?: {
     hard_delete?: boolean;
