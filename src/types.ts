import SeamlessImmutable from 'seamless-immutable';
import { AxiosRequestConfig } from 'axios';

/**
 * Utility Types
 */

export type ArrayOneOrMore<T> = {
  0: T;
} & Array<T>;

export type ArrayTwoOrMore<T> = {
  0: T;
  1: T;
} & Array<T>;

export type KnownKeys<T> = {
  [K in keyof T]: string extends K ? never : number extends K ? never : K;
} extends { [_ in keyof T]: infer U }
  ? U
  : never;

export type RequireAtLeastOne<T> = {
  [K in keyof T]-?: Required<Pick<T, K>> & Partial<Pick<T, Exclude<keyof T, K>>>;
}[keyof T];

export type RequireOnlyOne<T, Keys extends keyof T = keyof T> = Pick<
  T,
  Exclude<keyof T, Keys>
> &
  {
    [K in Keys]-?: Required<Pick<T, K>> & Partial<Record<Exclude<Keys, K>, undefined>>;
  }[Keys];

export type UnknownType = Record<string, unknown>;

export type Unpacked<T> = T extends (infer U)[]
  ? U // eslint-disable-next-line @typescript-eslint/no-explicit-any
  : T extends (...args: any[]) => infer U
  ? U
  : T extends Promise<infer U>
  ? U
  : T;

/**
 * Response Types
 */

export type APIResponse = {
  duration: string;
};

export type AppSettingsAPIResponse<
  CommandType extends string = LiteralStringForUnion
> = APIResponse & {
  app?: {
    channel_configs: Record<
      string,
      {
        automod?: ChannelConfigAutomod;
        automod_behavior?: ChannelConfigAutomodBehavior;
        blocklist_behavior?: ChannelConfigAutomodBehavior;
        commands?: CommandVariants<CommandType>[];
        connect_events?: boolean;
        created_at?: string;
        custom_events?: boolean;
        max_message_length?: number;
        message_retention?: string;
        mutes?: boolean;
        name?: string;
        reactions?: boolean;
        read_events?: boolean;
        replies?: boolean;
        search?: boolean;
        typing_events?: boolean;
        updated_at?: string;
        uploads?: boolean;
        url_enrichment?: boolean;
      }
    >;
    before_message_send_hook_url?: string;
    custom_action_handler_url?: string;
    disable_auth_checks?: boolean;
    disable_permissions_checks?: boolean;
    enforce_unique_usernames?: string;
    image_moderation_enabled?: boolean;
    multi_tenant_enabled?: boolean;
    name?: string;
    organization?: string;
    permission_version?: string;
    policies?: Record<string, Policy[]>;
    push_notifications?: {
      version: string;
      apn?: APNConfig;
      firebase?: FirebaseConfig;
    };
    sqs_key?: string;
    sqs_secret?: string;
    sqs_url?: string;
    suspended?: boolean;
    suspended_explanation?: string;
    user_search_disallowed_roles?: string[];
    webhook_url?: string;
  };
};

export type BlockListResponse = BlockList & {
  created_at?: string;
  updated_at?: string;
};

export type ExportChannelResponse = {
  task_id: string;
};

export type ExportChannelStatusResponse = {
  created_at?: string;
  error?: {};
  result?: {};
  updated_at?: string;
};

export type ChannelResponse<
  ChannelType = UnknownType,
  CommandType extends string = LiteralStringForUnion,
  UserType = UnknownType
> = ChannelType & {
  cid: string;
  frozen: boolean;
  id: string;
  type: string;
  config?: ChannelConfigWithInfo<CommandType>;
  created_at?: string;
  created_by?: UserResponse<UserType> | null;
  created_by_id?: string;
  deleted_at?: string;
  invites?: string[];
  last_message_at?: string;
  member_count?: number;
  members?: ChannelMemberResponse<UserType>[];
  muted?: boolean;
  name?: string;
  team?: string;
  updated_at?: string;
};

export type ChannelAPIResponse<
  AttachmentType = UnknownType,
  ChannelType = UnknownType,
  CommandType extends string = LiteralStringForUnion,
  MessageType = UnknownType,
  ReactionType = UnknownType,
  UserType = UnknownType
> = APIResponse & {
  channel: ChannelResponse<ChannelType, CommandType, UserType>;
  members: ChannelMemberResponse<UserType>[];
  messages: MessageResponse<
    AttachmentType,
    ChannelType,
    CommandType,
    MessageType,
    ReactionType,
    UserType
  >[];
  hidden?: boolean;
  membership?: ChannelMembership<UserType> | null;
  read?: ReadResponse<UserType>[];
  watcher_count?: number;
  watchers?: UserResponse<UserType>[];
};

export type ChannelMemberAPIResponse<UserType = UnknownType> = APIResponse & {
  members: ChannelMemberResponse<UserType>[];
};

export type UpdateMessageAPIResponse<
  AttachmentType = UnknownType,
  ChannelType = UnknownType,
  CommandType extends string = LiteralStringForUnion,
  MessageType = UnknownType,
  ReactionType = UnknownType,
  UserType = UnknownType
> = APIResponse & {
  message: MessageResponse<
    AttachmentType,
    ChannelType,
    CommandType,
    MessageType,
    ReactionType,
    UserType
  >;
};

export type ChannelMemberResponse<UserType = UnknownType> = {
  banned?: boolean;
  created_at?: string;
  invite_accepted_at?: string;
  invite_rejected_at?: string;
  invited?: boolean;
  is_moderator?: boolean;
  role?: string;
  shadow_banned?: boolean;
  updated_at?: string;
  user?: UserResponse<UserType>;
  user_id?: string;
};

export type CheckPushResponse = APIResponse & {
  device_errors?: {
    error_message?: string;
    provider?: string;
  };
  general_errors?: string[];
  rendered_apn_template?: string;
  rendered_firebase_template?: string;
};

export type CheckSQSResponse = APIResponse & {
  status: string;
  data?: {};
  error?: string;
};

export type CommandResponse<CommandType extends string = LiteralStringForUnion> = Partial<
  CreatedAtUpdatedAt
> & {
  args?: string;
  description?: string;
  name?: CommandVariants<CommandType>;
  set?: CommandVariants<CommandType>;
};

export type ConnectAPIResponse<
  ChannelType extends UnknownType = UnknownType,
  CommandType extends string = LiteralStringForUnion,
  UserType extends UnknownType = UnknownType
> = Promise<void | ConnectionOpen<ChannelType, CommandType, UserType>>;

export type CreateChannelResponse<
  CommandType extends string = LiteralStringForUnion
> = APIResponse &
  Omit<CreateChannelOptions<CommandType>, 'client_id' | 'connection_id'> & {
    created_at: string;
    updated_at: string;
    roles?: Record<string, ChannelRole[]>;
  };

export type DeleteChannelAPIResponse<
  ChannelType = UnknownType,
  CommandType extends string = LiteralStringForUnion,
  UserType = UnknownType
> = APIResponse & {
  channel: ChannelResponse<ChannelType, CommandType, UserType>;
};

export type EventAPIResponse<
  AttachmentType extends UnknownType = UnknownType,
  ChannelType extends UnknownType = UnknownType,
  CommandType extends string = LiteralStringForUnion,
  EventType extends UnknownType = UnknownType,
  MessageType extends UnknownType = UnknownType,
  ReactionType extends UnknownType = UnknownType,
  UserType extends UnknownType = UnknownType
> = APIResponse & {
  event: Event<
    AttachmentType,
    ChannelType,
    CommandType,
    EventType,
    MessageType,
    ReactionType,
    UserType
  >;
};

export type FlagMessageResponse<UserType = UnknownType> = APIResponse & {
  flag: {
    created_at: string;
    created_by_automod: boolean;
    target_message_id: string;
    updated_at: string;
    user: UserResponse<UserType>;
    approved_at?: string;
    rejected_at?: string;
    reviewed_at?: string;
    reviewed_by?: string;
  };
};

export type FlagUserResponse<UserType = UnknownType> = APIResponse & {
  flag: {
    created_at: string;
    created_by_automod: boolean;
    target_user: UserResponse<UserType>;
    updated_at: string;
    user: UserResponse<UserType>;
    approved_at?: string;
    rejected_at?: string;
    reviewed_at?: string;
    reviewed_by?: string;
  };
};

export type GetChannelTypeResponse<
  CommandType extends string = LiteralStringForUnion
> = APIResponse &
  Omit<CreateChannelOptions<CommandType>, 'client_id' | 'connection_id' | 'commands'> & {
    created_at: string;
    updated_at: string;
    commands?: CommandResponse<CommandType>[];
    roles?: Record<string, ChannelRole[]>;
  };

export type GetMultipleMessagesAPIResponse<
  AttachmentType = UnknownType,
  ChannelType = UnknownType,
  CommandType extends string = LiteralStringForUnion,
  MessageType = UnknownType,
  ReactionType = UnknownType,
  UserType = UnknownType
> = APIResponse & {
  messages: MessageResponse<
    AttachmentType,
    ChannelType,
    CommandType,
    MessageType,
    ReactionType,
    UserType
  >[];
};

export type GetReactionsAPIResponse<
  ReactionType = UnknownType,
  UserType = UnknownType
> = APIResponse & {
  reactions: ReactionResponse<ReactionType, UserType>[];
};

export type GetRepliesAPIResponse<
  AttachmentType = UnknownType,
  ChannelType = UnknownType,
  CommandType extends string = LiteralStringForUnion,
  MessageType = UnknownType,
  ReactionType = UnknownType,
  UserType = UnknownType
> = APIResponse & {
  messages: MessageResponse<
    AttachmentType,
    ChannelType,
    CommandType,
    MessageType,
    ReactionType,
    UserType
  >[];
};

export type ImmutableMessageResponse<
  AttachmentType = UnknownType,
  ChannelType = UnknownType,
  CommandType extends string = LiteralStringForUnion,
  MessageType = UnknownType,
  ReactionType = UnknownType,
  UserType = UnknownType
> = SeamlessImmutable.Immutable<
  Omit<
    MessageResponse<
      AttachmentType,
      ChannelType,
      CommandType,
      MessageType,
      ReactionType,
      UserType
    >,
    'created_at' | 'updated_at' | 'status'
  > & {
    __html: string;
    created_at: Date;
    status: string;
    updated_at: Date;
  }
>;

export type ListChannelResponse<
  CommandType extends string = LiteralStringForUnion
> = APIResponse & {
  channel_types: Record<
    string,
    Omit<
      CreateChannelOptions<CommandType>,
      'client_id' | 'connection_id' | 'commands'
    > & {
      commands: CommandResponse<CommandType>[];
      created_at: string;
      updated_at: string;
      roles?: Record<string, ChannelRole[]>;
    }
  >;
};

export type ListChannelTypesAPIResponse<
  CommandType extends string = LiteralStringForUnion
> = ListChannelResponse<CommandType>;

export type MuteChannelAPIResponse<
  ChannelType extends UnknownType = UnknownType,
  CommandType extends string = LiteralStringForUnion,
  UserType extends UnknownType = UnknownType
> = APIResponse & {
  channel_mute: ChannelMute<ChannelType, CommandType, UserType>;
  own_user: OwnUserResponse<ChannelType, CommandType, UserType>;
  channel_mutes?: ChannelMute<ChannelType, CommandType, UserType>[];
  mute?: MuteResponse<UserType>;
};

export type MessageResponse<
  AttachmentType = UnknownType,
  ChannelType = UnknownType,
  CommandType extends string = LiteralStringForUnion,
  MessageType = UnknownType,
  ReactionType = UnknownType,
  UserType = UnknownType
> = MessageBase<AttachmentType, MessageType, UserType> & {
  args?: string;
  channel?: ChannelResponse<ChannelType, CommandType, UserType>;
  command?: string;
  command_info?: { name?: string };
  created_at?: string;
  deleted_at?: string;
  latest_reactions?: ReactionResponse<ReactionType, UserType>[];
  mentioned_users?: UserResponse<UserType>[];
  own_reactions?: ReactionResponse<ReactionType, UserType>[] | null;
  quoted_message?: Omit<
    MessageResponse<
      AttachmentType,
      ChannelType,
      CommandType,
      MessageType,
      ReactionType,
      UserType
    >,
    'quoted_message'
  >;
  reaction_counts?: { [key: string]: number } | null;
  reaction_scores?: { [key: string]: number } | null;
  reply_count?: number;
  shadowed?: boolean;
  silent?: boolean;
  status?: string;
  type?: string;
  updated_at?: string;
  webhook_failed?: boolean;
  webhook_id?: string;
};

export type MuteResponse<UserType = UnknownType> = {
  user: UserResponse<UserType>;
  created_at?: string;
  target?: UserResponse<UserType>;
  updated_at?: string;
};

export type MuteUserResponse<
  ChannelType extends UnknownType = UnknownType,
  CommandType extends string = LiteralStringForUnion,
  UserType extends UnknownType = UnknownType
> = APIResponse & {
  mute?: MuteResponse<UserType>;
  mutes?: Array<Mute<UserType>>;
  own_user?: OwnUserResponse<ChannelType, CommandType, UserType>;
};

export type OwnUserResponse<
  ChannelType extends UnknownType = UnknownType,
  CommandType extends string = LiteralStringForUnion,
  UserType extends UnknownType = UnknownType
> = UserResponse<UserType> & {
  channel_mutes: ChannelMute<ChannelType, CommandType, UserType>[];
  devices: Device<UserType>[];
  mutes: Mute<UserType>[];
  total_unread_count: number;
  unread_channels: number;
  unread_count: number;
  invisible?: boolean;
  language?: string;
  roles?: string[];
};

export type PermissionAPIResponse = APIResponse & {
  permission?: PermissionAPIObject;
};

export type PermissionsAPIResponse = APIResponse & {
  permissions?: PermissionAPIObject[];
};

export type ReactionAPIResponse<
  AttachmentType = UnknownType,
  ChannelType = UnknownType,
  CommandType extends string = LiteralStringForUnion,
  MessageType = UnknownType,
  ReactionType = UnknownType,
  UserType = UnknownType
> = APIResponse & {
  message: MessageResponse<
    AttachmentType,
    ChannelType,
    CommandType,
    MessageType,
    ReactionType,
    UserType
  >;
  reaction: ReactionResponse<ReactionType, UserType>;
};

export type ReactionResponse<
  ReactionType = UnknownType,
  UserType = UnknownType
> = Reaction<ReactionType, UserType> & {
  created_at: string;
  updated_at: string;
};

export type ReadResponse<UserType = UnknownType> = {
  last_read: string;
  user: UserResponse<UserType>;
  unread_messages?: number;
};

export type SearchAPIResponse<
  AttachmentType = UnknownType,
  ChannelType = UnknownType,
  CommandType extends string = LiteralStringForUnion,
  MessageType = UnknownType,
  ReactionType = UnknownType,
  UserType = UnknownType
> = APIResponse & {
  results: {
    message: MessageResponse<
      AttachmentType,
      ChannelType,
      CommandType,
      MessageType,
      ReactionType,
      UserType
    >;
  }[];
};

export type SendFileAPIResponse = APIResponse & { file: string };

export type SendMessageAPIResponse<
  AttachmentType = UnknownType,
  ChannelType = UnknownType,
  CommandType extends string = LiteralStringForUnion,
  MessageType = UnknownType,
  ReactionType = UnknownType,
  UserType = UnknownType
> = APIResponse & {
  message: MessageResponse<
    AttachmentType,
    ChannelType,
    CommandType,
    MessageType,
    ReactionType,
    UserType
  >;
};

export type TruncateChannelAPIResponse<
  ChannelType = UnknownType,
  CommandType extends string = LiteralStringForUnion,
  UserType = UnknownType
> = APIResponse & {
  channel: ChannelResponse<ChannelType, CommandType, UserType>;
};

export type UpdateChannelAPIResponse<
  AttachmentType = UnknownType,
  ChannelType = UnknownType,
  CommandType extends string = LiteralStringForUnion,
  MessageType = UnknownType,
  ReactionType = UnknownType,
  UserType = UnknownType
> = APIResponse & {
  channel: ChannelResponse<ChannelType, CommandType, UserType>;
  members: ChannelMemberResponse<UserType>[];
  message?: MessageResponse<
    AttachmentType,
    ChannelType,
    CommandType,
    MessageType,
    ReactionType,
    UserType
  >;
};

export type PartialUpdateChannelAPIResponse<
  ChannelType = UnknownType,
  CommandType extends string = LiteralStringForUnion,
  UserType = UnknownType
> = APIResponse & {
  channel: ChannelResponse<ChannelType, CommandType, UserType>;
  members: ChannelMemberResponse<UserType>[];
};

export type UpdateChannelResponse<
  CommandType extends string = LiteralStringForUnion
> = APIResponse &
  Omit<CreateChannelOptions<CommandType>, 'client_id' | 'connection_id'> & {
    created_at: string;
    updated_at: string;
  };

export type UsersAPIResponse<UserType = UnknownType> = APIResponse & {
  users: Array<UserResponse<UserType>>;
};

export type UpdateUsersAPIResponse<UserType = UnknownType> = APIResponse & {
  users: { [key: string]: UserResponse<UserType> };
};

export type UserResponse<UserType = UnknownType> = User<UserType> & {
  banned?: boolean;
  created_at?: string;
  deactivated_at?: string;
  deleted_at?: string;
  last_active?: string;
  online?: boolean;
  shadow_banned?: boolean;
  updated_at?: string;
};

/**
 * Option Types
 */

export type BanUserOptions<UserType = UnknownType> = UnBanUserOptions & {
  banned_by?: UserResponse<UserType>;
  banned_by_id?: string;
  ip_ban?: boolean;
  reason?: string;
  timeout?: number;
  /**
   * @deprecated please use banned_by
   */
  user?: UserResponse<UserType>;
  /**
   * @deprecated please use banned_by_id
   */
  user_id?: string;
};

export type ChannelOptions = {
  last_message_ids?: { [key: string]: string };
  limit?: number;
  message_limit?: number;
  offset?: number;
  presence?: boolean;
  recovery?: boolean;
  state?: boolean;
  watch?: boolean;
};

export type CreateCommandOptions<CommandType extends string = LiteralStringForUnion> = {
  description: string;
  name: CommandVariants<CommandType>;
  args?: string;
  set?: CommandVariants<CommandType>;
};

export type CreateCommandResponse<
  CommandType extends string = LiteralStringForUnion
> = APIResponse & { command: CreateCommandOptions<CommandType> & CreatedAtUpdatedAt };

export type UpdateCommandOptions<CommandType extends string = LiteralStringForUnion> = {
  description: string;
  args?: string;
  set?: CommandVariants<CommandType>;
};

export type UpdateCommandResponse<
  CommandType extends string = LiteralStringForUnion
> = APIResponse & {
  command: UpdateCommandOptions<CommandType> &
    CreatedAtUpdatedAt & {
      name: CommandVariants<CommandType>;
    };
};

export type DeleteCommandResponse<
  CommandType extends string = LiteralStringForUnion
> = APIResponse & {
  name?: CommandVariants<CommandType>;
};

export type GetCommandResponse<
  CommandType extends string = LiteralStringForUnion
> = APIResponse & CreateCommandOptions<CommandType> & CreatedAtUpdatedAt;

export type ListCommandsResponse<
  CommandType extends string = LiteralStringForUnion
> = APIResponse & {
  commands: Array<CreateCommandOptions<CommandType> & CreatedAtUpdatedAt>;
};

export type CreateChannelOptions<CommandType extends string = LiteralStringForUnion> = {
  automod?: ChannelConfigAutomod;
  automod_behavior?: ChannelConfigAutomodBehavior;
  blocklist_behavior?: ChannelConfigAutomodBehavior;
  client_id?: string;
  commands?: CommandVariants<CommandType>[];
  connect_events?: boolean;
  connection_id?: string;
  custom_events?: boolean;
  max_message_length?: number;
  message_retention?: string;
  mutes?: boolean;
  name?: string;
  permissions?: PermissionObject[];
  reactions?: boolean;
  read_events?: boolean;
  replies?: boolean;
  search?: boolean;
  typing_events?: boolean;
  uploads?: boolean;
  url_enrichment?: boolean;
};

export type CustomPermissionOptions = {
  name: string;
  resource: Resource;
  condition?: string;
  owner?: boolean;
  same_team?: boolean;
};

export type ChannelQueryOptions<
  ChannelType = UnknownType,
  CommandType extends string = LiteralStringForUnion,
  UserType = UnknownType
> = {
  client_id?: string;
  connection_id?: string;
  data?: ChannelResponse<ChannelType, CommandType, UserType>;
  members?: PaginationOptions;
  messages?: PaginationOptions;
  presence?: boolean;
  state?: boolean;
  watch?: boolean;
  watchers?: PaginationOptions;
};

export type InviteOptions<
  AttachmentType = UnknownType,
  ChannelType = UnknownType,
  CommandType extends string = LiteralStringForUnion,
  MessageType = UnknownType,
  ReactionType = UnknownType,
  UserType = UnknownType
> = {
  accept_invite?: boolean;
  add_members?: string[];
  add_moderators?: string[];
  client_id?: string;
  connection_id?: string;
  data?: Omit<ChannelResponse<ChannelType, CommandType, UserType>, 'id' | 'cid'>;
  demote_moderators?: string[];
  invites?: string[];
  message?: MessageResponse<
    AttachmentType,
    ChannelType,
    CommandType,
    MessageType,
    ReactionType,
    UserType
  >;
  reject_invite?: boolean;
  remove_members?: string[];
  user?: UserResponse<UserType>;
  user_id?: string;
};

export type MarkAllReadOptions<UserType = UnknownType> = {
  client_id?: string;
  connection_id?: string;
  user?: UserResponse<UserType>;
  user_id?: string;
};

export type MarkReadOptions<UserType = UnknownType> = {
  client_id?: string;
  connection_id?: string;
  message_id?: string;
  user?: UserResponse<UserType>;
  user_id?: string;
};

export type MuteUserOptions<UserType = UnknownType> = {
  client_id?: string;
  connection_id?: string;
  id?: string;
  reason?: string;
  target_user_id?: string;
  timeout?: number;
  type?: string;
  user?: UserResponse<UserType>;
  user_id?: string;
};

export type PaginationOptions = {
  id_gt?: string;
  id_gte?: string;
  id_lt?: string;
  id_lte?: string;
  limit?: number;
  offset?: number;
};

export type SearchOptions = {
  limit?: number;
  offset?: number;
};

export type StreamChatOptions = AxiosRequestConfig & {
  /**
   * Used to disable warnings that are triggered by using connectUser or connectAnonymousUser server-side.
   */
  allowServerSideConnect?: boolean;
  browser?: boolean;
  logger?: Logger;
  /**
   * When network is recovered, we re-query the active channels on client. But in single query, you can recover
   * only 30 channels. So its not guaranteed that all the channels in activeChannels object have updated state.
   * Thus in UI sdks, state recovery is managed by components themselves, they don't rely on js client for this.
   *
   * `recoverStateOnReconnect` parameter can be used in such cases, to disable state recovery within js client.
   * When false, user/consumer of this client will need to make sure all the channels present on UI by
   * manually calling queryChannels endpoint.
   */
  recoverStateOnReconnect?: boolean;
  warmUp?: boolean;
};

export type UnBanUserOptions = {
  client_id?: string;
  connection_id?: string;
  id?: string;
  shadow?: boolean;
  target_user_id?: string;
  type?: string;
};

export type UpdateChannelOptions<
  CommandType extends string = LiteralStringForUnion
> = Omit<CreateChannelOptions<CommandType>, 'name'> & {
  created_at?: string;
  updated_at?: string;
};

export type UserOptions = {
  limit?: number;
  offset?: number;
  presence?: boolean;
};

/**
 * Event Types
 */

export type ConnectionChangeEvent = {
  type: EventTypes;
  online?: boolean;
};

export type Event<
  AttachmentType extends UnknownType = UnknownType,
  ChannelType extends UnknownType = UnknownType,
  CommandType extends string = LiteralStringForUnion,
  EventType extends UnknownType = UnknownType,
  MessageType extends UnknownType = UnknownType,
  ReactionType extends UnknownType = UnknownType,
  UserType extends UnknownType = UnknownType
> = EventType & {
  type: EventTypes;
  channel?: ChannelResponse<ChannelType, CommandType, UserType>;
  channel_id?: string;
  channel_type?: string;
  cid?: string;
  clear_history?: boolean;
  connection_id?: string;
  created_at?: string;
  me?: OwnUserResponse<ChannelType, CommandType, UserType>;
  member?: ChannelMemberResponse<UserType>;
  message?: MessageResponse<
    AttachmentType,
    ChannelType,
    CommandType,
    MessageType,
    ReactionType,
    UserType
  >;
  online?: boolean;
  parent_id?: string;
  reaction?: ReactionResponse<ReactionType, UserType>;
  received_at?: string | Date;
  total_unread_count?: number;
  unread_channels?: number;
  unread_count?: number;
  user?: UserResponse<UserType>;
  user_id?: string;
  watcher_count?: number;
};

export type EventHandler<
  AttachmentType extends UnknownType = UnknownType,
  ChannelType extends UnknownType = UnknownType,
  CommandType extends string = LiteralStringForUnion,
  EventType extends UnknownType = UnknownType,
  MessageType extends UnknownType = UnknownType,
  ReactionType extends UnknownType = UnknownType,
  UserType extends UnknownType = UnknownType
> = (
  event: Event<
    AttachmentType,
    ChannelType,
    CommandType,
    EventType,
    MessageType,
    ReactionType,
    UserType
  >,
) => void;

export type EventTypes =
  | 'all'
  | 'channel.created'
  | 'channel.deleted'
  | 'channel.hidden'
  | 'channel.muted'
  | 'channel.truncated'
  | 'channel.unmuted'
  | 'channel.updated'
  | 'channel.visible'
  | 'connection.changed'
  | 'connection.recovered'
  | 'health.check'
  | 'member.added'
  | 'member.removed'
  | 'member.updated'
  | 'message.deleted'
  | 'message.new'
  | 'message.read'
  | 'message.updated'
  | 'notification.added_to_channel'
  | 'notification.channel_deleted'
  | 'notification.channel_mutes_updated'
  | 'notification.channel_truncated'
  | 'notification.invite_accepted'
  | 'notification.invite_rejected'
  | 'notification.invited'
  | 'notification.mark_read'
  | 'notification.message_new'
  | 'notification.mutes_updated'
  | 'notification.removed_from_channel'
  | 'reaction.deleted'
  | 'reaction.new'
  | 'reaction.updated'
  | 'typing.start'
  | 'typing.stop'
  | 'user.banned'
  | 'user.deleted'
  | 'user.presence.changed'
  | 'user.unbanned'
  | 'user.updated'
  | 'user.watching.start'
  | 'user.watching.stop';

/**
 * Filter Types
 */

export type AscDesc = 1 | -1;

export type ChannelFilters<
  ChannelType = UnknownType,
  CommandType extends string = LiteralStringForUnion,
  UserType = UnknownType
> = QueryFilters<
  ContainsOperator<ChannelType> & {
    members?:
      | RequireOnlyOne<Pick<QueryFilter<string>, '$in' | '$nin'>>
      | RequireOnlyOne<Pick<QueryFilter<string[]>, '$eq'>>
      | PrimitiveFilter<string[]>;
  } & {
    name?:
      | RequireOnlyOne<
          {
            $autocomplete?: ChannelResponse<ChannelType, CommandType, UserType>['name'];
          } & QueryFilter<ChannelResponse<ChannelType, CommandType, UserType>['name']>
        >
      | PrimitiveFilter<ChannelResponse<ChannelType, CommandType, UserType>['name']>;
  } & {
      [Key in keyof Omit<
        ChannelResponse<{}, CommandType, UserType>,
        'name' | 'members'
      >]:
        | RequireOnlyOne<QueryFilter<ChannelResponse<{}, CommandType, UserType>[Key]>>
        | PrimitiveFilter<ChannelResponse<{}, CommandType, UserType>[Key]>;
    }
>;

export type ContainsOperator<CustomType = {}> = {
  [Key in keyof CustomType]?: CustomType[Key] extends (infer ContainType)[]
    ?
        | RequireOnlyOne<
            {
              $contains?: ContainType extends object
                ? PrimitiveFilter<RequireAtLeastOne<ContainType>>
                : PrimitiveFilter<ContainType>;
            } & QueryFilter<PrimitiveFilter<ContainType>[]>
          >
        | PrimitiveFilter<PrimitiveFilter<ContainType>[]>
    : RequireOnlyOne<QueryFilter<CustomType[Key]>> | PrimitiveFilter<CustomType[Key]>;
};

export type MessageFilters<
  AttachmentType = UnknownType,
  ChannelType = UnknownType,
  CommandType extends string = LiteralStringForUnion,
  MessageType = UnknownType,
  ReactionType = UnknownType,
  UserType = UnknownType
> = QueryFilters<
  ContainsOperator<MessageType> & {
    text?:
      | RequireOnlyOne<
          {
            $autocomplete?: MessageResponse<
              AttachmentType,
              ChannelType,
              CommandType,
              MessageType,
              ReactionType,
              UserType
            >['text'];
            $q?: MessageResponse<
              AttachmentType,
              ChannelType,
              CommandType,
              MessageType,
              ReactionType,
              UserType
            >['text'];
          } & QueryFilter<
            MessageResponse<
              AttachmentType,
              ChannelType,
              CommandType,
              MessageType,
              ReactionType,
              UserType
            >['text']
          >
        >
      | PrimitiveFilter<
          MessageResponse<
            AttachmentType,
            ChannelType,
            CommandType,
            MessageType,
            ReactionType,
            UserType
          >['text']
        >;
  } & {
      [Key in keyof Omit<
        MessageResponse<
          AttachmentType,
          ChannelType,
          CommandType,
          {},
          ReactionType,
          UserType
        >,
        'text'
      >]?:
        | RequireOnlyOne<
            QueryFilter<
              MessageResponse<
                AttachmentType,
                ChannelType,
                CommandType,
                {},
                ReactionType,
                UserType
              >[Key]
            >
          >
        | PrimitiveFilter<
            MessageResponse<
              AttachmentType,
              ChannelType,
              CommandType,
              {},
              ReactionType,
              UserType
            >[Key]
          >;
    }
>;

export type PrimitiveFilter<ObjectType> = ObjectType | null;

export type QueryFilter<ObjectType = string> = NonNullable<ObjectType> extends
  | string
  | number
  | boolean
  ? {
      $eq?: PrimitiveFilter<ObjectType>;
      $exists?: boolean;
      $gt?: PrimitiveFilter<ObjectType>;
      $gte?: PrimitiveFilter<ObjectType>;
      $in?: PrimitiveFilter<ObjectType>[];
      $lt?: PrimitiveFilter<ObjectType>;
      $lte?: PrimitiveFilter<ObjectType>;
      $ne?: PrimitiveFilter<ObjectType>;
      $nin?: PrimitiveFilter<ObjectType>[];
    }
  : {
      $eq?: PrimitiveFilter<ObjectType>;
      $exists?: boolean;
      $in?: PrimitiveFilter<ObjectType>[];
      $ne?: PrimitiveFilter<ObjectType>;
      $nin?: PrimitiveFilter<ObjectType>[];
    };

export type QueryFilters<Operators = {}> = {
  [Key in keyof Operators]?: Operators[Key];
} &
  QueryLogicalOperators<Operators>;

export type QueryLogicalOperators<Operators> = {
  $and?: ArrayOneOrMore<QueryFilters<Operators>>;
  $nor?: ArrayOneOrMore<QueryFilters<Operators>>;
  $or?: ArrayTwoOrMore<QueryFilters<Operators>>;
};

export type UserFilters<UserType = UnknownType> = QueryFilters<
  ContainsOperator<UserType> & {
    id?:
      | RequireOnlyOne<
          { $autocomplete?: UserResponse<UserType>['id'] } & QueryFilter<
            UserResponse<UserType>['id']
          >
        >
      | PrimitiveFilter<UserResponse<UserType>['id']>;
    name?:
      | RequireOnlyOne<
          { $autocomplete?: UserResponse<UserType>['name'] } & QueryFilter<
            UserResponse<UserType>['name']
          >
        >
      | PrimitiveFilter<UserResponse<UserType>['name']>;
    teams?:
      | RequireOnlyOne<{
          $contains?: PrimitiveFilter<string>;
          $eq?: PrimitiveFilter<UserResponse<UserType>['teams']>;
        }>
      | PrimitiveFilter<UserResponse<UserType>['teams']>;
    username?:
      | RequireOnlyOne<
          { $autocomplete?: UserResponse<UserType>['username'] } & QueryFilter<
            UserResponse<UserType>['username']
          >
        >
      | PrimitiveFilter<UserResponse<UserType>['username']>;
  } & {
      [Key in keyof Omit<UserResponse<{}>, 'id' | 'name' | 'teams' | 'username'>]?:
        | RequireOnlyOne<QueryFilter<UserResponse<{}>[Key]>>
        | PrimitiveFilter<UserResponse<{}>[Key]>;
    }
>;

/**
 * Sort Types
 */

export type ChannelSort<ChannelType = UnknownType> =
  | ChannelSortBase<ChannelType>
  | Array<ChannelSortBase<ChannelType>>;

export type ChannelSortBase<ChannelType = UnknownType> = Sort<ChannelType> & {
  created_at?: AscDesc;
  has_unread?: AscDesc;
  last_message_at?: AscDesc;
  last_updated?: AscDesc;
  member_count?: AscDesc;
  unread_count?: AscDesc;
  updated_at?: AscDesc;
};

export type Sort<T> = {
  [P in keyof T]?: AscDesc;
};

export type UserSort<UserType = UnknownType> =
  | Sort<UserResponse<UserType>>
  | Array<Sort<UserResponse<UserType>>>;

export type QuerySort<ChannelType = UnknownType, UserType = UnknownType> =
  | ChannelSort<ChannelType>
  | UserSort<UserType>;

/**
 * Base Types
 */

export type Action = {
  name?: string;
  style?: string;
  text?: string;
  type?: string;
  value?: string;
};

export type AnonUserType = {};

export type APNConfig = {
  auth_type?: string;
  bundle_id?: string;
  development?: boolean;
  enabled?: boolean;
  host?: string;
  key_id?: string;
  notification_template?: string;
  team_id?: string;
};

export type AppSettings = {
  apn_config?: {
    auth_key?: string;
    auth_type?: string;
    bundle_id?: string;
    development?: boolean;
    host?: string;
    key_id?: string;
    notification_template?: string;
    p12_cert?: string;
    team_id?: string;
  };
  custom_action_handler_url?: string;
  disable_auth_checks?: boolean;
  disable_permissions_checks?: boolean;
  enforce_unique_usernames?: 'no' | 'app' | 'team';
  firebase_config?: {
    credentials_json: string;
    data_template?: string;
    notification_template?: string;
    server_key?: string;
  };
  push_config?: {
    version?: string;
  };
  sqs_key?: string;
  sqs_secret?: string;
  sqs_url?: string;
  webhook_url?: string;
};

export type Attachment<T = UnknownType> = T & {
  actions?: Action[];
  asset_url?: string;
  author_icon?: string;
  author_link?: string;
  author_name?: string;
  color?: string;
  fallback?: string;
  fields?: Field[];
  footer?: string;
  footer_icon?: string;
  image_url?: string;
  og_scrape_url?: string;
  pretext?: string;
  text?: string;
  thumb_url?: string;
  title?: string;
  title_link?: string;
  type?: string;
};

export type BlockList = {
  name: string;
  words: string[];
};

export type ExportChannelRequest = {
  id: string;
  type: string;
  messages_since?: Date;
  messages_until?: Date;
};

export type ChannelConfig<
  CommandType extends string = LiteralStringForUnion
> = ChannelConfigFields &
  CreatedAtUpdatedAt & {
    commands?: CommandVariants<CommandType>[];
  };

export type ChannelConfigAutomod = '' | 'AI' | 'disabled' | 'simple';

export type ChannelConfigAutomodBehavior = '' | 'block' | 'flag';

export type ChannelConfigFields = {
  automod?: ChannelConfigAutomod;
  automod_behavior?: ChannelConfigAutomodBehavior;
  blocklist_behavior?: ChannelConfigAutomodBehavior;
  connect_events?: boolean;
  custom_events?: boolean;
  max_message_length?: number;
  message_retention?: string;
  mutes?: boolean;
  name?: string;
  reactions?: boolean;
  read_events?: boolean;
  replies?: boolean;
  search?: boolean;
  typing_events?: boolean;
  uploads?: boolean;
  url_enrichment?: boolean;
};

export type ChannelConfigWithInfo<
  CommandType extends string = LiteralStringForUnion
> = ChannelConfigFields &
  CreatedAtUpdatedAt & {
    commands?: CommandResponse<CommandType>[];
  };

export type ChannelData<ChannelType = UnknownType> = ChannelType & {
  members?: string[];
  name?: string;
};

export type ChannelMembership<UserType = UnknownType> = {
  created_at?: string;
  is_moderator?: boolean;
  role?: string;
  updated_at?: string;
  user?: UserResponse<UserType>;
};

export type ChannelMute<
  ChannelType extends UnknownType = UnknownType,
  CommandType extends string = LiteralStringForUnion,
  UserType extends UnknownType = UnknownType
> = {
  user: UserResponse<UserType>;
  channel?: ChannelResponse<ChannelType, CommandType, UserType>;
  created_at?: string;
  expires?: string;
  updated_at?: string;
};

export type ChannelRole = {
  custom?: boolean;
  name?: string;
  owner?: boolean;
  resource?: string;
  same_team?: boolean;
};

export type CheckPushInput<UserType = UnknownType> = {
  apn_template?: string;
  client_id?: string;
  connection_id?: string;
  firebase_data_template?: string;
  firebase_template?: string;
  message_id?: string;
  user?: UserResponse<UserType>;
  user_id?: string;
};

export type CommandVariants<CommandType extends string = LiteralStringForUnion> =
  | 'all'
  | 'ban'
  | 'flag'
  | 'fun_set'
  | 'giphy'
  | 'imgur'
  | 'moderation_set'
  | 'mute'
  | 'unban'
  | 'unmute'
  | CommandType;

export type Configs<CommandType extends string = LiteralStringForUnion> = {
  [channel_type: string]: ChannelConfigWithInfo<CommandType> | undefined;
};

export type ConnectionOpen<
  ChannelType extends UnknownType = UnknownType,
  CommandType extends string = LiteralStringForUnion,
  UserType extends UnknownType = UnknownType
> = {
  connection_id: string;
  cid?: string;
  created_at?: string;
  me?: OwnUserResponse<ChannelType, CommandType, UserType>;
  type?: string;
};

export type CreatedAtUpdatedAt = {
  created_at: string;
  updated_at: string;
};

export type Device<UserType = UnknownType> = DeviceFields & {
  provider?: string;
  user?: UserResponse<UserType>;
  user_id?: string;
};

export type DeviceFields = {
  created_at: string;
  disabled?: boolean;
  disabled_reason?: string;
  id?: string;
  push_provider?: 'apn' | 'firebase';
};

export type Field = {
  short?: boolean;
  title?: string;
  value?: string;
};

export type FirebaseConfig = {
  credentials_json?: string;
  data_template?: string;
  enabled?: boolean;
  notification_template?: string;
};

export type LiteralStringForUnion = string & {};

export type Logger = (
  logLevel: 'info' | 'error' | 'warn',
  message: string,
  extraData?: Record<string, unknown>,
) => void;

export type Message<
  AttachmentType = UnknownType,
  MessageType = UnknownType,
  UserType = UnknownType
> = Partial<MessageBase<AttachmentType, MessageType, UserType>> & {
  mentioned_users?: string[];
};

export type UpdatedMessage<
  AttachmentType = UnknownType,
  ChannelType = UnknownType,
  CommandType extends string = LiteralStringForUnion,
  MessageType = UnknownType,
  ReactionType = UnknownType,
  UserType = UnknownType
> = Omit<
  MessageResponse<
    AttachmentType,
    ChannelType,
    CommandType,
    MessageType,
    ReactionType,
    UserType
  >,
  'mentioned_users'
> & { mentioned_users?: string[] };

export type MessageBase<
  AttachmentType = UnknownType,
  MessageType = UnknownType,
  UserType = UnknownType
> = MessageType & {
  id: string;
  pinned: boolean;
  attachments?: Attachment<AttachmentType>[];
  html?: string;
  mml?: string;
  parent_id?: string;
<<<<<<< HEAD
  pin_expires?: string;
  pinned_at?: string;
  pinned_by?: UserResponse<UserType> | null;
=======
  quoted_message_id?: string;
>>>>>>> f0ec15bf
  show_in_channel?: boolean;
  text?: string;
  user?: UserResponse<UserType> | null;
  user_id?: string;
};

export type Mute<UserType = UnknownType> = {
  created_at: string;
  target: UserResponse<UserType>;
  updated_at: string;
  user: UserResponse<UserType>;
};

export type PartialUserUpdate<UserType = UnknownType> = {
  id: string;
  set?: Partial<UserResponse<UserType>>;
  unset?: Array<keyof UserResponse<UserType>>;
};

export type PartialUpdateChannel<ChannelType = UnknownType> = {
  set?: Partial<ChannelResponse<ChannelType>>;
  unset?: Array<keyof ChannelResponse<ChannelType>>;
};

export type PermissionAPIObject = {
  custom?: boolean;
  name?: string;
  owner?: boolean;
  resource?: Resource;
  same_team?: boolean;
};

export type PermissionObject = {
  action?: 'Deny' | 'Allow';
  name?: string;
  owner?: boolean;
  priority?: number;
  resources?: string[];
  roles?: string[];
};

export type Policy = {
  action?: 0 | 1;
  created_at?: string;
  name?: string;
  owner?: boolean;
  priority?: number;
  resources?: string[];
  roles?: string[];
  updated_at?: string;
};

export type Reaction<
  ReactionType = UnknownType,
  UserType = UnknownType
> = ReactionType & {
  type: string;
  message_id?: string;
  score?: number;
  user?: UserResponse<UserType> | null;
  user_id?: string;
};

export type Resource =
  | 'AddLinks'
  | 'BanUser'
  | 'CreateChannel'
  | 'CreateMessage'
  | 'CreateReaction'
  | 'DeleteAttachment'
  | 'DeleteChannel'
  | 'DeleteMessage'
  | 'DeleteReaction'
  | 'EditUser'
  | 'MuteUser'
  | 'ReadChannel'
  | 'RunMessageAction'
  | 'UpdateChannel'
  | 'UpdateChannelMembers'
  | 'UpdateMessage'
  | 'UpdateUser'
  | 'UploadAttachment';

export type SearchPayload<
  AttachmentType = UnknownType,
  ChannelType = UnknownType,
  CommandType extends string = LiteralStringForUnion,
  MessageType = UnknownType,
  ReactionType = UnknownType,
  UserType = UnknownType
> = SearchOptions & {
  client_id?: string;
  connection_id?: string;
  filter_conditions?: ChannelFilters<ChannelType, CommandType, UserType>;
  message_filter_conditions?: MessageFilters<
    AttachmentType,
    ChannelType,
    CommandType,
    MessageType,
    ReactionType,
    UserType
  >;
  query?: string;
};

export type TestPushDataInput = {
  apnTemplate?: string;
  firebaseDataTemplate?: string;
  firebaseTemplate?: string;
  messageID?: string;
  skipDevices?: boolean;
};

export type TestSQSDataInput = {
  sqs_key?: string;
  sqs_secret?: string;
  sqs_url?: string;
};

export type TokenOrProvider = null | string | TokenProvider | undefined;

export type TokenProvider = () => Promise<string>;

export type User<UserType = UnknownType> = UserType & {
  id: string;
  anon?: boolean;
  name?: string;
  role?: string;
  teams?: string[];
  username?: string;
};

export type TypingStartEvent = Event;<|MERGE_RESOLUTION|>--- conflicted
+++ resolved
@@ -1488,13 +1488,10 @@
   html?: string;
   mml?: string;
   parent_id?: string;
-<<<<<<< HEAD
   pin_expires?: string;
   pinned_at?: string;
   pinned_by?: UserResponse<UserType> | null;
-=======
   quoted_message_id?: string;
->>>>>>> f0ec15bf
   show_in_channel?: boolean;
   text?: string;
   user?: UserResponse<UserType> | null;
