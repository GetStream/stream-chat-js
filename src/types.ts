import { AxiosRequestConfig, AxiosResponse } from 'axios';
import { StableWSConnection } from './connection';
import { EVENT_MAP } from './events';
import { Role } from './permissions';

/**
 * Utility Types
 */

export type ArrayOneOrMore<T> = {
  0: T;
} & Array<T>;

export type ArrayTwoOrMore<T> = {
  0: T;
  1: T;
} & Array<T>;

export type KnownKeys<T> = {
  [K in keyof T]: string extends K ? never : number extends K ? never : K;
} extends { [_ in keyof T]: infer U }
  ? U
  : never;

export type RequireAtLeastOne<T> = {
  [K in keyof T]-?: Required<Pick<T, K>> & Partial<Pick<T, Exclude<keyof T, K>>>;
}[keyof T];

export type RequireOnlyOne<T, Keys extends keyof T = keyof T> = Pick<T, Exclude<keyof T, Keys>> &
  {
    [K in Keys]-?: Required<Pick<T, K>> & Partial<Record<Exclude<Keys, K>, undefined>>;
  }[Keys];

/* Unknown Record */
export type UR = Record<string, unknown>;
export type UnknownType = UR; //alias to avoid breaking change

export type DefaultGenerics = {
  attachmentType: UR;
  channelType: UR;
  commandType: LiteralStringForUnion;
  eventType: UR;
  messageType: UR;
  pollType: UR;
  reactionType: UR;
  userType: UR;
};

export type ExtendableGenerics = {
  attachmentType: UR;
  channelType: UR;
  commandType: string;
  eventType: UR;
  messageType: UR;
  pollType: UR;
  reactionType: UR;
  userType: UR;
};

export type Unpacked<T> = T extends (infer U)[]
  ? U // eslint-disable-next-line @typescript-eslint/no-explicit-any
  : T extends (...args: any[]) => infer U
  ? U
  : T extends Promise<infer U>
  ? U
  : T;

/**
 * Response Types
 */

export type APIResponse = {
  duration: string;
};

export type AppSettingsAPIResponse<StreamChatGenerics extends ExtendableGenerics = DefaultGenerics> = APIResponse & {
  app?: {
    // TODO
    // eslint-disable-next-line @typescript-eslint/no-explicit-any
    call_types: any;
    channel_configs: Record<
      string,
      {
        reminders: boolean;
        automod?: ChannelConfigAutomod;
        automod_behavior?: ChannelConfigAutomodBehavior;
        automod_thresholds?: ChannelConfigAutomodThresholds;
        blocklist_behavior?: ChannelConfigAutomodBehavior;
        commands?: CommandVariants<StreamChatGenerics>[];
        connect_events?: boolean;
        created_at?: string;
        custom_events?: boolean;
        mark_messages_pending?: boolean;
        max_message_length?: number;
        message_retention?: string;
        mutes?: boolean;
        name?: string;
        polls?: boolean;
        push_notifications?: boolean;
        quotes?: boolean;
        reactions?: boolean;
        read_events?: boolean;
        replies?: boolean;
        search?: boolean;
        typing_events?: boolean;
        updated_at?: string;
        uploads?: boolean;
        url_enrichment?: boolean;
      }
    >;
    reminders_interval: number;
    agora_options?: AgoraOptions | null;
    async_moderation_config?: AsyncModerationOptions;
    async_url_enrich_enabled?: boolean;
    auto_translation_enabled?: boolean;
    before_message_send_hook_url?: string;
    campaign_enabled?: boolean;
    cdn_expiration_seconds?: number;
    custom_action_handler_url?: string;
    datadog_info?: {
      api_key: string;
      site: string;
      enabled?: boolean;
    };
    disable_auth_checks?: boolean;
    disable_permissions_checks?: boolean;
    enforce_unique_usernames?: 'no' | 'app' | 'team';
    file_upload_config?: FileUploadConfig;
    geofences?: Array<{
      country_codes: Array<string>;
      description: string;
      name: string;
      type: string;
    }>;
    grants?: Record<string, string[]>;
    hms_options?: HMSOptions | null;
    image_moderation_enabled?: boolean;
    image_upload_config?: FileUploadConfig;
    multi_tenant_enabled?: boolean;
    name?: string;
    organization?: string;
    permission_version?: string;
    policies?: Record<string, Policy[]>;
    push_notifications?: {
      offline_only: boolean;
      version: string;
      apn?: APNConfig;
      firebase?: FirebaseConfig;
      huawei?: HuaweiConfig;
      providers?: PushProviderConfig[];
      xiaomi?: XiaomiConfig;
    };
    revoke_tokens_issued_before?: string | null;
    search_backend?: 'disabled' | 'elasticsearch' | 'postgres';
    sns_key?: string;
    sns_secret?: string;
    sns_topic_arn?: string;
    sqs_key?: string;
    sqs_secret?: string;
    sqs_url?: string;
    suspended?: boolean;
    suspended_explanation?: string;
    user_search_disallowed_roles?: string[] | null;
    video_provider?: string;
    webhook_events?: Array<string>;
    webhook_url?: string;
  };
};

export type ModerationResult = {
  action: string;
  created_at: string;
  message_id: string;
  updated_at: string;
  user_bad_karma: boolean;
  user_karma: number;
  blocked_word?: string;
  blocklist_name?: string;
  moderated_by?: string;
};

export type AutomodDetails = {
  action?: string;
  image_labels?: Array<string>;
  original_message_type?: string;
  result?: ModerationResult;
};

export type FlagDetails = {
  automod?: AutomodDetails;
};

export type Flag<StreamChatGenerics extends ExtendableGenerics = DefaultGenerics> = {
  created_at: string;
  created_by_automod: boolean;
  updated_at: string;
  details?: FlagDetails;
  target_message?: MessageResponse<StreamChatGenerics>;
  target_user?: UserResponse<StreamChatGenerics>;
  user?: UserResponse<StreamChatGenerics>;
};

export type FlagsResponse<StreamChatGenerics extends ExtendableGenerics = DefaultGenerics> = APIResponse & {
  flags?: Array<Flag<StreamChatGenerics>>;
};

export type MessageFlagsResponse<StreamChatGenerics extends ExtendableGenerics = DefaultGenerics> = APIResponse & {
  flags?: Array<{
    message: MessageResponse<StreamChatGenerics>;
    user: UserResponse<StreamChatGenerics>;
    approved_at?: string;
    created_at?: string;
    created_by_automod?: boolean;
    moderation_result?: ModerationResult;
    rejected_at?: string;
    reviewed_at?: string;
    reviewed_by?: UserResponse<StreamChatGenerics>;
    updated_at?: string;
  }>;
};

export type FlagReport<StreamChatGenerics extends ExtendableGenerics = DefaultGenerics> = {
  flags_count: number;
  id: string;
  message: MessageResponse<StreamChatGenerics>;
  user: UserResponse<StreamChatGenerics>;
  created_at?: string;
  details?: FlagDetails;
  first_reporter?: UserResponse<StreamChatGenerics>;
  review_result?: string;
  reviewed_at?: string;
  reviewed_by?: UserResponse<StreamChatGenerics>;
  updated_at?: string;
};

export type FlagReportsResponse<StreamChatGenerics extends ExtendableGenerics = DefaultGenerics> = APIResponse & {
  flag_reports: Array<FlagReport<StreamChatGenerics>>;
};

export type ReviewFlagReportResponse<StreamChatGenerics extends ExtendableGenerics = DefaultGenerics> = APIResponse & {
  flag_report: FlagReport<StreamChatGenerics>;
};

export type BannedUsersResponse<StreamChatGenerics extends ExtendableGenerics = DefaultGenerics> = APIResponse & {
  bans?: Array<{
    user: UserResponse<StreamChatGenerics>;
    banned_by?: UserResponse<StreamChatGenerics>;
    channel?: ChannelResponse<StreamChatGenerics>;
    expires?: string;
    ip_ban?: boolean;
    reason?: string;
    timeout?: number;
  }>;
};

export type BlockListResponse = BlockList & {
  created_at?: string;
  type?: string;
  updated_at?: string;
};

export type ChannelResponse<
  StreamChatGenerics extends ExtendableGenerics = DefaultGenerics
> = StreamChatGenerics['channelType'] & {
  cid: string;
  disabled: boolean;
  frozen: boolean;
  id: string;
  type: string;
  auto_translation_enabled?: boolean;
  auto_translation_language?: TranslationLanguages | '';
  config?: ChannelConfigWithInfo<StreamChatGenerics>;
  cooldown?: number;
  created_at?: string;
  created_by?: UserResponse<StreamChatGenerics> | null;
  created_by_id?: string;
  deleted_at?: string;
  hidden?: boolean;
  invites?: string[];
  joined?: boolean;
  last_message_at?: string;
  member_count?: number;
  members?: ChannelMemberResponse<StreamChatGenerics>[];
  muted?: boolean;
  name?: string;
  own_capabilities?: string[];
  team?: string;
  truncated_at?: string;
  truncated_by?: UserResponse<StreamChatGenerics>;
  truncated_by_id?: string;
  updated_at?: string;
};

export type QueryChannelsAPIResponse<StreamChatGenerics extends ExtendableGenerics = DefaultGenerics> = APIResponse & {
  channels: Omit<ChannelAPIResponse<StreamChatGenerics>, keyof APIResponse>[];
};

export type QueryChannelAPIResponse<StreamChatGenerics extends ExtendableGenerics = DefaultGenerics> = APIResponse &
  ChannelAPIResponse<StreamChatGenerics>;

export type ChannelAPIResponse<StreamChatGenerics extends ExtendableGenerics = DefaultGenerics> = {
  channel: ChannelResponse<StreamChatGenerics>;
  members: ChannelMemberResponse<StreamChatGenerics>[];
  messages: MessageResponse<StreamChatGenerics>[];
  pinned_messages: MessageResponse<StreamChatGenerics>[];
  hidden?: boolean;
  membership?: ChannelMembership<StreamChatGenerics> | null;
  pending_messages?: PendingMessageResponse<StreamChatGenerics>[];
  read?: ReadResponse<StreamChatGenerics>[];
  threads?: ThreadResponse[];
  watcher_count?: number;
  watchers?: UserResponse<StreamChatGenerics>[];
};

export type ChannelUpdateOptions = {
  hide_history?: boolean;
  skip_push?: boolean;
};

export type ChannelMemberAPIResponse<StreamChatGenerics extends ExtendableGenerics = DefaultGenerics> = APIResponse & {
  members: ChannelMemberResponse<StreamChatGenerics>[];
};

export type ChannelMemberResponse<StreamChatGenerics extends ExtendableGenerics = DefaultGenerics> = {
  banned?: boolean;
  channel_role?: Role;
  created_at?: string;
  invite_accepted_at?: string;
  invite_rejected_at?: string;
  invited?: boolean;
  is_moderator?: boolean;
  notifications_muted?: boolean;
  role?: string;
  shadow_banned?: boolean;
  status?: string;
  updated_at?: string;
  user?: UserResponse<StreamChatGenerics>;
  user_id?: string;
};

export type CheckPushResponse = APIResponse & {
  device_errors?: {
    [deviceID: string]: {
      error_message?: string;
      provider?: PushProvider;
      provider_name?: string;
    };
  };
  general_errors?: string[];
  rendered_apn_template?: string;
  rendered_firebase_template?: string;
  rendered_message?: {};
  skip_devices?: boolean;
};

export type CheckSQSResponse = APIResponse & {
  status: string;
  data?: {};
  error?: string;
};

export type CheckSNSResponse = APIResponse & {
  status: string;
  data?: {};
  error?: string;
};

export type CommandResponse<
  StreamChatGenerics extends ExtendableGenerics = DefaultGenerics
> = Partial<CreatedAtUpdatedAt> & {
  args?: string;
  description?: string;
  name?: CommandVariants<StreamChatGenerics>;
  set?: CommandVariants<StreamChatGenerics>;
};

export type ConnectAPIResponse<
  StreamChatGenerics extends ExtendableGenerics = DefaultGenerics
> = Promise<void | ConnectionOpen<StreamChatGenerics>>;

export type CreateChannelResponse<StreamChatGenerics extends ExtendableGenerics = DefaultGenerics> = APIResponse &
  Omit<CreateChannelOptions<StreamChatGenerics>, 'client_id' | 'connection_id'> & {
    created_at: string;
    updated_at: string;
    grants?: Record<string, string[]>;
  };

export type CreateCommandResponse<StreamChatGenerics extends ExtendableGenerics = DefaultGenerics> = APIResponse & {
  command: CreateCommandOptions<StreamChatGenerics> & CreatedAtUpdatedAt;
};

export type DeleteChannelAPIResponse<StreamChatGenerics extends ExtendableGenerics = DefaultGenerics> = APIResponse & {
  channel: ChannelResponse<StreamChatGenerics>;
};

export type DeleteCommandResponse<StreamChatGenerics extends ExtendableGenerics = DefaultGenerics> = APIResponse & {
  name?: CommandVariants<StreamChatGenerics>;
};

export type EventAPIResponse<StreamChatGenerics extends ExtendableGenerics = DefaultGenerics> = APIResponse & {
  event: Event<StreamChatGenerics>;
};

export type ExportChannelResponse = {
  task_id: string;
};

export type ExportUsersResponse = {
  task_id: string;
};

export type ExportChannelStatusResponse = {
  created_at?: string;
  error?: {};
  result?: {};
  updated_at?: string;
};

export type FlagMessageResponse<StreamChatGenerics extends ExtendableGenerics = DefaultGenerics> = APIResponse & {
  flag: {
    created_at: string;
    created_by_automod: boolean;
    target_message_id: string;
    updated_at: string;
    user: UserResponse<StreamChatGenerics>;
    approved_at?: string;
    channel_cid?: string;
    details?: Object; // Any JSON
    message_user_id?: string;
    rejected_at?: string;
    reviewed_at?: string;
    reviewed_by?: string;
  };
};

export type FlagUserResponse<StreamChatGenerics extends ExtendableGenerics = DefaultGenerics> = APIResponse & {
  flag: {
    created_at: string;
    created_by_automod: boolean;
    target_user: UserResponse<StreamChatGenerics>;
    updated_at: string;
    user: UserResponse<StreamChatGenerics>;
    approved_at?: string;
    details?: Object; // Any JSON
    rejected_at?: string;
    reviewed_at?: string;
    reviewed_by?: string;
  };
};

export type FormatMessageResponse<StreamChatGenerics extends ExtendableGenerics = DefaultGenerics> = Omit<
  MessageResponse<{
    attachmentType: StreamChatGenerics['attachmentType'];
    channelType: StreamChatGenerics['channelType'];
    commandType: StreamChatGenerics['commandType'];
    eventType: StreamChatGenerics['eventType'];
    messageType: {};
    pollType: StreamChatGenerics['pollType'];
    reactionType: StreamChatGenerics['reactionType'];
    userType: StreamChatGenerics['userType'];
  }>,
  'created_at' | 'pinned_at' | 'updated_at' | 'status'
> &
  StreamChatGenerics['messageType'] & {
    created_at: Date;
    pinned_at: Date | null;
    status: string;
    updated_at: Date;
  };

export type GetChannelTypeResponse<StreamChatGenerics extends ExtendableGenerics = DefaultGenerics> = APIResponse &
  Omit<CreateChannelOptions<StreamChatGenerics>, 'client_id' | 'connection_id' | 'commands'> & {
    created_at: string;
    updated_at: string;
    commands?: CommandResponse<StreamChatGenerics>[];
    grants?: Record<string, string[]>;
  };

export type GetCommandResponse<StreamChatGenerics extends ExtendableGenerics = DefaultGenerics> = APIResponse &
  CreateCommandOptions<StreamChatGenerics> &
  CreatedAtUpdatedAt;

export type GetMessageAPIResponse<
  StreamChatGenerics extends ExtendableGenerics = DefaultGenerics
> = SendMessageAPIResponse<StreamChatGenerics>;

export type ThreadResponse<StreamChatGenerics extends ExtendableGenerics = DefaultGenerics> = {
  channel: ChannelResponse<StreamChatGenerics>;
  channel_cid: string;
  created_at: string;
  deleted_at: string;
  latest_replies: MessageResponse<StreamChatGenerics>[];
  parent_message: MessageResponse<StreamChatGenerics>;
  parent_message_id: string;
  read: {
    last_read: string;
    last_read_message_id: string;
    unread_messages: number;
    user: UserResponse<StreamChatGenerics>;
  }[];
  reply_count: number;
  thread_participants: {
    created_at: string;
    user: UserResponse<StreamChatGenerics>;
  }[];
  title: string;
  updated_at: string;
};

// TODO: Figure out a way to strongly type set and unset.
export type PartialThreadUpdate = {
  set?: Partial<Record<string, unknown>>;
  unset?: Array<string>;
};

export type QueryThreadsOptions = {
  limit?: number;
  next?: string;
  participant_limit?: number;
  reply_limit?: number;
  watch?: boolean;
};

export type QueryThreadsAPIResponse<StreamChatGenerics extends ExtendableGenerics = DefaultGenerics> = APIResponse & {
  threads: ThreadResponse<StreamChatGenerics>[];
  next?: string;
};

export type GetThreadOptions = {
  participant_limit?: number;
  reply_limit?: number;
  watch?: boolean;
};

export type GetThreadAPIResponse<StreamChatGenerics extends ExtendableGenerics = DefaultGenerics> = APIResponse & {
  thread: ThreadResponse<StreamChatGenerics>;
};

export type GetMultipleMessagesAPIResponse<
  StreamChatGenerics extends ExtendableGenerics = DefaultGenerics
> = APIResponse & {
  messages: MessageResponse<StreamChatGenerics>[];
};

export type GetRateLimitsResponse = APIResponse & {
  android?: RateLimitsMap;
  ios?: RateLimitsMap;
  server_side?: RateLimitsMap;
  web?: RateLimitsMap;
};

export type GetReactionsAPIResponse<StreamChatGenerics extends ExtendableGenerics = DefaultGenerics> = APIResponse & {
  reactions: ReactionResponse<StreamChatGenerics>[];
};

export type GetRepliesAPIResponse<StreamChatGenerics extends ExtendableGenerics = DefaultGenerics> = APIResponse & {
  messages: MessageResponse<StreamChatGenerics>[];
};

export type GetUnreadCountAPIResponse = APIResponse & {
  channel_type: {
    channel_count: number;
    channel_type: string;
    unread_count: number;
  }[];
  channels: {
    channel_id: string;
    last_read: string;
    unread_count: number;
  }[];
  threads: {
    last_read: string;
    last_read_message_id: string;
    parent_message_id: string;
    unread_count: number;
  }[];
  total_unread_count: number;
  total_unread_threads_count: number;
};

export type GetUnreadCountBatchAPIResponse = APIResponse & {
  counts_by_user: { [userId: string]: GetUnreadCountAPIResponse };
};

export type ListChannelResponse<StreamChatGenerics extends ExtendableGenerics = DefaultGenerics> = APIResponse & {
  channel_types: Record<
    string,
    Omit<CreateChannelOptions<StreamChatGenerics>, 'client_id' | 'connection_id' | 'commands'> & {
      commands: CommandResponse<StreamChatGenerics>[];
      created_at: string;
      updated_at: string;
      grants?: Record<string, string[]>;
    }
  >;
};

export type ListChannelTypesAPIResponse<
  StreamChatGenerics extends ExtendableGenerics = DefaultGenerics
> = ListChannelResponse<StreamChatGenerics>;

export type ListCommandsResponse<StreamChatGenerics extends ExtendableGenerics = DefaultGenerics> = APIResponse & {
  commands: Array<CreateCommandOptions<StreamChatGenerics> & Partial<CreatedAtUpdatedAt>>;
};

export type MuteChannelAPIResponse<StreamChatGenerics extends ExtendableGenerics = DefaultGenerics> = APIResponse & {
  channel_mute: ChannelMute<StreamChatGenerics>;
  own_user: OwnUserResponse<StreamChatGenerics>;
  channel_mutes?: ChannelMute<StreamChatGenerics>[];
  mute?: MuteResponse<StreamChatGenerics>;
};

export type MessageResponse<
  StreamChatGenerics extends ExtendableGenerics = DefaultGenerics
> = MessageResponseBase<StreamChatGenerics> & {
  quoted_message?: MessageResponseBase<StreamChatGenerics>;
};

export type MessageResponseBase<
  StreamChatGenerics extends ExtendableGenerics = DefaultGenerics
> = MessageBase<StreamChatGenerics> & {
  poll: PollResponse<StreamChatGenerics>;
  type: MessageLabel;
  args?: string;
  before_message_send_failed?: boolean;
  channel?: ChannelResponse<StreamChatGenerics>;
  cid?: string;
  command?: string;
  command_info?: { name?: string };
  created_at?: string;
  deleted_at?: string;
  i18n?: RequireAtLeastOne<Record<`${TranslationLanguages}_text`, string>> & {
    language: TranslationLanguages;
  };
  latest_reactions?: ReactionResponse<StreamChatGenerics>[];
  mentioned_users?: UserResponse<StreamChatGenerics>[];
  message_text_updated_at?: string;
  moderation_details?: ModerationDetailsResponse;
  own_reactions?: ReactionResponse<StreamChatGenerics>[] | null;
  pin_expires?: string | null;
  pinned_at?: string | null;
  pinned_by?: UserResponse<StreamChatGenerics> | null;
  reaction_counts?: { [key: string]: number } | null;
  reaction_scores?: { [key: string]: number } | null;
  reply_count?: number;
  shadowed?: boolean;
  status?: string;
  thread_participants?: UserResponse<StreamChatGenerics>[];
  updated_at?: string;
  deleted_reply_count?: number;
};

export type ModerationDetailsResponse = {
  action: 'MESSAGE_RESPONSE_ACTION_BOUNCE' | (string & {});
  error_msg: string;
  harms: ModerationHarmResponse[];
  original_text: string;
};

export type ModerationHarmResponse = {
  name: string;
  phrase_list_ids: number[];
};

export type MuteResponse<StreamChatGenerics extends ExtendableGenerics = DefaultGenerics> = {
  user: UserResponse<StreamChatGenerics>;
  created_at?: string;
  expires?: string;
  target?: UserResponse<StreamChatGenerics>;
  updated_at?: string;
};

export type MuteUserResponse<StreamChatGenerics extends ExtendableGenerics = DefaultGenerics> = APIResponse & {
  mute?: MuteResponse<StreamChatGenerics>;
  mutes?: Array<Mute<StreamChatGenerics>>;
  own_user?: OwnUserResponse<StreamChatGenerics>;
};

export type OwnUserBase<StreamChatGenerics extends ExtendableGenerics = DefaultGenerics> = {
  channel_mutes: ChannelMute<StreamChatGenerics>[];
  devices: Device<StreamChatGenerics>[];
  mutes: Mute<StreamChatGenerics>[];
  total_unread_count: number;
  unread_channels: number;
  unread_count: number;
  unread_threads: number;
  invisible?: boolean;
  roles?: string[];
};

export type OwnUserResponse<
  StreamChatGenerics extends ExtendableGenerics = DefaultGenerics
> = UserResponse<StreamChatGenerics> & OwnUserBase<StreamChatGenerics>;

export type PartialUpdateChannelAPIResponse<
  StreamChatGenerics extends ExtendableGenerics = DefaultGenerics
> = APIResponse & {
  channel: ChannelResponse<StreamChatGenerics>;
  members: ChannelMemberResponse<StreamChatGenerics>[];
};

export type PermissionAPIResponse = APIResponse & {
  permission?: PermissionAPIObject;
};

export type PermissionsAPIResponse = APIResponse & {
  permissions?: PermissionAPIObject[];
};

export type ReactionAPIResponse<StreamChatGenerics extends ExtendableGenerics = DefaultGenerics> = APIResponse & {
  message: MessageResponse<StreamChatGenerics>;
  reaction: ReactionResponse<StreamChatGenerics>;
};

export type ReactionResponse<
  StreamChatGenerics extends ExtendableGenerics = DefaultGenerics
> = Reaction<StreamChatGenerics> & {
  created_at: string;
  message_id: string;
  updated_at: string;
};

export type ReadResponse<StreamChatGenerics extends ExtendableGenerics = DefaultGenerics> = {
  last_read: string;
  user: UserResponse<StreamChatGenerics>;
  last_read_message_id?: string;
  unread_messages?: number;
};

export type SearchAPIResponse<StreamChatGenerics extends ExtendableGenerics = DefaultGenerics> = APIResponse & {
  results: {
    message: MessageResponse<StreamChatGenerics>;
  }[];
  next?: string;
  previous?: string;
  results_warning?: SearchWarning | null;
};

export type SearchWarning = {
  channel_search_cids: string[];
  channel_search_count: number;
  warning_code: number;
  warning_description: string;
};

// Thumb URL(thumb_url) is added considering video attachments as the backend will return the thumbnail in the response.
export type SendFileAPIResponse = APIResponse & { file: string; thumb_url?: string };

export type SendMessageAPIResponse<StreamChatGenerics extends ExtendableGenerics = DefaultGenerics> = APIResponse & {
  message: MessageResponse<StreamChatGenerics>;
  pending_message_metadata?: Record<string, string> | null;
};

export type SyncResponse<StreamChatGenerics extends ExtendableGenerics = DefaultGenerics> = APIResponse & {
  events: Event<StreamChatGenerics>[];
  inaccessible_cids?: string[];
};

export type TruncateChannelAPIResponse<
  StreamChatGenerics extends ExtendableGenerics = DefaultGenerics
> = APIResponse & {
  channel: ChannelResponse<StreamChatGenerics>;
  message?: MessageResponse<StreamChatGenerics>;
};

export type UpdateChannelAPIResponse<StreamChatGenerics extends ExtendableGenerics = DefaultGenerics> = APIResponse & {
  channel: ChannelResponse<StreamChatGenerics>;
  members: ChannelMemberResponse<StreamChatGenerics>[];
  message?: MessageResponse<StreamChatGenerics>;
};

export type UpdateChannelResponse<StreamChatGenerics extends ExtendableGenerics = DefaultGenerics> = APIResponse &
  Omit<CreateChannelOptions<StreamChatGenerics>, 'client_id' | 'connection_id'> & {
    created_at: string;
    updated_at: string;
  };

export type UpdateCommandResponse<StreamChatGenerics extends ExtendableGenerics = DefaultGenerics> = APIResponse & {
  command: UpdateCommandOptions<StreamChatGenerics> &
    CreatedAtUpdatedAt & {
      name: CommandVariants<StreamChatGenerics>;
    };
};

export type UpdateMessageAPIResponse<StreamChatGenerics extends ExtendableGenerics = DefaultGenerics> = APIResponse & {
  message: MessageResponse<StreamChatGenerics>;
};

export type UsersAPIResponse<StreamChatGenerics extends ExtendableGenerics = DefaultGenerics> = APIResponse & {
  users: Array<UserResponse<StreamChatGenerics>>;
};

export type UpdateUsersAPIResponse<StreamChatGenerics extends ExtendableGenerics = DefaultGenerics> = APIResponse & {
  users: { [key: string]: UserResponse<StreamChatGenerics> };
};

export type UserResponse<StreamChatGenerics extends ExtendableGenerics = DefaultGenerics> = User<StreamChatGenerics> & {
  banned?: boolean;
  created_at?: string;
  deactivated_at?: string;
  deleted_at?: string;
  language?: TranslationLanguages | '';
  last_active?: string;
  online?: boolean;
  push_notifications?: PushNotificationSettings;
  revoke_tokens_issued_before?: string;
  shadow_banned?: boolean;
  updated_at?: string;
};

export type PushNotificationSettings = {
  disabled?: boolean;
  disabled_until?: string | null;
};

/**
 * Option Types
 */

export type MessageFlagsPaginationOptions = {
  limit?: number;
  offset?: number;
};

export type FlagsPaginationOptions = {
  limit?: number;
  offset?: number;
};

export type FlagReportsPaginationOptions = {
  limit?: number;
  offset?: number;
};

export type ReviewFlagReportOptions = {
  review_details?: Object;
  user_id?: string;
};

export type BannedUsersPaginationOptions = Omit<PaginationOptions, 'id_gt' | 'id_gte' | 'id_lt' | 'id_lte'> & {
  exclude_expired_bans?: boolean;
};

export type BanUserOptions<StreamChatGenerics extends ExtendableGenerics = DefaultGenerics> = UnBanUserOptions & {
  banned_by?: UserResponse<StreamChatGenerics>;
  banned_by_id?: string;
  ip_ban?: boolean;
  reason?: string;
  timeout?: number;
};

export type ChannelOptions = {
  limit?: number;
  member_limit?: number;
  message_limit?: number;
  offset?: number;
  presence?: boolean;
  state?: boolean;
  user_id?: string;
  watch?: boolean;
};

export type ChannelQueryOptions<StreamChatGenerics extends ExtendableGenerics = DefaultGenerics> = {
  client_id?: string;
  connection_id?: string;
  data?: ChannelResponse<StreamChatGenerics>;
  hide_for_creator?: boolean;
  members?: PaginationOptions;
  messages?: MessagePaginationOptions;
  presence?: boolean;
  state?: boolean;
  watch?: boolean;
  watchers?: PaginationOptions;
};

export type ChannelStateOptions = {
  offlineMode?: boolean;
  skipInitialization?: string[];
};

export type CreateChannelOptions<StreamChatGenerics extends ExtendableGenerics = DefaultGenerics> = {
  automod?: ChannelConfigAutomod;
  automod_behavior?: ChannelConfigAutomodBehavior;
  automod_thresholds?: ChannelConfigAutomodThresholds;
  blocklist?: string;
  blocklist_behavior?: ChannelConfigAutomodBehavior;
  client_id?: string;
  commands?: CommandVariants<StreamChatGenerics>[];
  connect_events?: boolean;
  connection_id?: string;
  custom_events?: boolean;
  grants?: Record<string, string[]>;
  mark_messages_pending?: boolean;
  max_message_length?: number;
  message_retention?: string;
  mutes?: boolean;
  name?: string;
  permissions?: PermissionObject[];
  polls?: boolean;
  push_notifications?: boolean;
  quotes?: boolean;
  reactions?: boolean;
  read_events?: boolean;
  reminders?: boolean;
  replies?: boolean;
  search?: boolean;
  typing_events?: boolean;
  uploads?: boolean;
  url_enrichment?: boolean;
};

export type CreateCommandOptions<StreamChatGenerics extends ExtendableGenerics = DefaultGenerics> = {
  description: string;
  name: CommandVariants<StreamChatGenerics>;
  args?: string;
  set?: CommandVariants<StreamChatGenerics>;
};

export type CustomPermissionOptions = {
  action: string;
  condition: object;
  id: string;
  name: string;
  description?: string;
  owner?: boolean;
  same_team?: boolean;
};

export type DeactivateUsersOptions = {
  created_by_id?: string;
  mark_messages_deleted?: boolean;
};

// TODO: rename to UpdateChannelOptions in the next major update and use it in channel._update and/or channel.update
export type InviteOptions<StreamChatGenerics extends ExtendableGenerics = DefaultGenerics> = {
  accept_invite?: boolean;
  add_members?: string[];
  add_moderators?: string[];
  client_id?: string;
  connection_id?: string;
  data?: Omit<ChannelResponse<StreamChatGenerics>, 'id' | 'cid'>;
  demote_moderators?: string[];
  invites?: string[];
  message?: MessageResponse<StreamChatGenerics>;
  reject_invite?: boolean;
  remove_members?: string[];
  user?: UserResponse<StreamChatGenerics>;
  user_id?: string;
};

/** @deprecated use MarkChannelsReadOptions instead */
export type MarkAllReadOptions<
  StreamChatGenerics extends ExtendableGenerics = DefaultGenerics
> = MarkChannelsReadOptions<StreamChatGenerics>;

export type MarkChannelsReadOptions<StreamChatGenerics extends ExtendableGenerics = DefaultGenerics> = {
  client_id?: string;
  connection_id?: string;
  read_by_channel?: Record<string, string>;
  user?: UserResponse<StreamChatGenerics>;
  user_id?: string;
};

export type MarkReadOptions<StreamChatGenerics extends ExtendableGenerics = DefaultGenerics> = {
  client_id?: string;
  connection_id?: string;
  thread_id?: string;
  user?: UserResponse<StreamChatGenerics>;
  user_id?: string;
};

export type MarkUnreadOptions<StreamChatGenerics extends ExtendableGenerics = DefaultGenerics> = {
  client_id?: string;
  connection_id?: string;
  message_id?: string;
  thread_id?: string;
  user?: UserResponse<StreamChatGenerics>;
  user_id?: string;
};

export type MuteUserOptions<StreamChatGenerics extends ExtendableGenerics = DefaultGenerics> = {
  client_id?: string;
  connection_id?: string;
  id?: string;
  reason?: string;
  target_user_id?: string;
  timeout?: number;
  type?: string;
  user?: UserResponse<StreamChatGenerics>;
  user_id?: string;
};

export type PaginationOptions = {
  created_at_after?: string | Date;
  created_at_after_or_equal?: string | Date;
  created_at_before?: string | Date;
  created_at_before_or_equal?: string | Date;
  id_gt?: string;
  id_gte?: string;
  id_lt?: string;
  id_lte?: string;
  limit?: number;
  offset?: number;
};

export type MessagePaginationOptions = PaginationOptions & {
  created_at_around?: string | Date;
  id_around?: string;
};

export type PinnedMessagePaginationOptions = {
  id_around?: string;
  id_gt?: string;
  id_gte?: string;
  id_lt?: string;
  id_lte?: string;
  limit?: number;
  offset?: number;
  pinned_at_after?: string | Date;
  pinned_at_after_or_equal?: string | Date;
  pinned_at_around?: string | Date;
  pinned_at_before?: string | Date;
  pinned_at_before_or_equal?: string | Date;
};

export type QueryMembersOptions = {
  limit?: number;
  offset?: number;
  user_id_gt?: string;
  user_id_gte?: string;
  user_id_lt?: string;
  user_id_lte?: string;
};

export type ReactivateUserOptions = {
  created_by_id?: string;
  name?: string;
  restore_messages?: boolean;
};

export type ReactivateUsersOptions = {
  created_by_id?: string;
  restore_messages?: boolean;
};

export type SearchOptions<StreamChatGenerics extends ExtendableGenerics = DefaultGenerics> = {
  limit?: number;
  next?: string;
  offset?: number;
  sort?: SearchMessageSort<StreamChatGenerics>;
};

export type StreamChatOptions = AxiosRequestConfig & {
  /**
   * Used to disable warnings that are triggered by using connectUser or connectAnonymousUser server-side.
   */
  allowServerSideConnect?: boolean;
  axiosRequestConfig?: AxiosRequestConfig;
  /**
   * Base url to use for API
   * such as https://chat-proxy-dublin.stream-io-api.com
   */
  baseURL?: string;
  browser?: boolean;
  device?: BaseDeviceFields;
  enableInsights?: boolean;
  /** experimental feature, please contact support if you want this feature enabled for you */
  enableWSFallback?: boolean;
  logger?: Logger;
  /**
   * When true, user will be persisted on client. Otherwise if `connectUser` call fails, then you need to
   * call `connectUser` again to retry.
   * This is mainly useful for chat application working in offline mode, where you will need client.user to
   * persist even if connectUser call fails.
   */
  persistUserOnConnectionFailure?: boolean;
  /**
   * When network is recovered, we re-query the active channels on client. But in single query, you can recover
   * only 30 channels. So its not guaranteed that all the channels in activeChannels object have updated state.
   * Thus in UI sdks, state recovery is managed by components themselves, they don't rely on js client for this.
   *
   * `recoverStateOnReconnect` parameter can be used in such cases, to disable state recovery within js client.
   * When false, user/consumer of this client will need to make sure all the channels present on UI by
   * manually calling queryChannels endpoint.
   */
  recoverStateOnReconnect?: boolean;
  warmUp?: boolean;
  // Set the instance of StableWSConnection on chat client. Its purely for testing purpose and should
  // not be used in production apps.
  wsConnection?: StableWSConnection;
};

export type SyncOptions = {
  /**
   * This will behave as queryChannels option.
   */
  watch?: boolean;
  /**
   * Return channels from request that user does not have access to in a separate
   * field in the response called 'inaccessible_cids' instead of
   * adding them as 'notification.removed_from_channel' events.
   */
  with_inaccessible_cids?: boolean;
};

export type UnBanUserOptions = {
  client_id?: string;
  connection_id?: string;
  id?: string;
  shadow?: boolean;
  target_user_id?: string;
  type?: string;
};

// TODO: rename to UpdateChannelTypeOptions in the next major update
export type UpdateChannelOptions<StreamChatGenerics extends ExtendableGenerics = DefaultGenerics> = Omit<
  CreateChannelOptions<StreamChatGenerics>,
  'name'
> & {
  created_at?: string;
  updated_at?: string;
};

export type UpdateCommandOptions<StreamChatGenerics extends ExtendableGenerics = DefaultGenerics> = {
  description: string;
  args?: string;
  set?: CommandVariants<StreamChatGenerics>;
};

export type UserOptions = {
  include_deactivated_users?: boolean;
  limit?: number;
  offset?: number;
  presence?: boolean;
};

/**
 * Event Types
 */

export type ConnectionChangeEvent = {
  type: EventTypes;
  online?: boolean;
};

export type Event<StreamChatGenerics extends ExtendableGenerics = DefaultGenerics> = StreamChatGenerics['eventType'] & {
  type: EventTypes;
  channel?: ChannelResponse<StreamChatGenerics>;
  channel_id?: string;
  channel_type?: string;
  cid?: string;
  clear_history?: boolean;
  connection_id?: string;
  // event creation timestamp, format Date ISO string
  created_at?: string;
  // id of the message that was marked as unread - all the following messages are considered unread. (notification.mark_unread)
  first_unread_message_id?: string;
  hard_delete?: boolean;
  // creation date of a message with last_read_message_id, formatted as Date ISO string
  last_read_at?: string;
  last_read_message_id?: string;
  mark_messages_deleted?: boolean;
  me?: OwnUserResponse<StreamChatGenerics>;
  member?: ChannelMemberResponse<StreamChatGenerics>;
  message?: MessageResponse<StreamChatGenerics>;
  mode?: string;
  online?: boolean;
  parent_id?: string;
  poll?: PollResponse<StreamChatGenerics>;
  poll_vote?: PollVote<StreamChatGenerics>;
  queriedChannels?: {
    channels: ChannelAPIResponse<StreamChatGenerics>[];
    isLatestMessageSet?: boolean;
  };
  reaction?: ReactionResponse<StreamChatGenerics>;
  received_at?: string | Date;
  team?: string;
  thread?: ThreadResponse<StreamChatGenerics>;
  // @deprecated number of all unread messages across all current user's unread channels, equals unread_count
  total_unread_count?: number;
  // number of all current user's channels with at least one unread message including the channel in this event
  unread_channels?: number;
  // number of all unread messages across all current user's unread channels
  unread_count?: number;
  // number of unread messages in the channel from this event (notification.mark_unread)
  unread_messages?: number;
  user?: UserResponse<StreamChatGenerics>;
  user_id?: string;
  watcher_count?: number;
};

export type UserCustomEvent<
  StreamChatGenerics extends ExtendableGenerics = DefaultGenerics
> = StreamChatGenerics['eventType'] & {
  type: string;
};

export type EventHandler<StreamChatGenerics extends ExtendableGenerics = DefaultGenerics> = (
  event: Event<StreamChatGenerics>,
) => void;

export type EventTypes = 'all' | keyof typeof EVENT_MAP;

/**
 * Filter Types
 */

export type AscDesc = 1 | -1;

export type MessageFlagsFiltersOptions = {
  channel_cid?: string;
  is_reviewed?: boolean;
  team?: string;
  user_id?: string;
};

export type MessageFlagsFilters = QueryFilters<
  {
    channel_cid?:
      | RequireOnlyOne<Pick<QueryFilter<MessageFlagsFiltersOptions['channel_cid']>, '$eq' | '$in'>>
      | PrimitiveFilter<MessageFlagsFiltersOptions['channel_cid']>;
  } & {
    team?:
      | RequireOnlyOne<Pick<QueryFilter<MessageFlagsFiltersOptions['team']>, '$eq' | '$in'>>
      | PrimitiveFilter<MessageFlagsFiltersOptions['team']>;
  } & {
    user_id?:
      | RequireOnlyOne<Pick<QueryFilter<MessageFlagsFiltersOptions['user_id']>, '$eq' | '$in'>>
      | PrimitiveFilter<MessageFlagsFiltersOptions['user_id']>;
  } & {
      [Key in keyof Omit<MessageFlagsFiltersOptions, 'channel_cid' | 'user_id' | 'is_reviewed'>]:
        | RequireOnlyOne<QueryFilter<MessageFlagsFiltersOptions[Key]>>
        | PrimitiveFilter<MessageFlagsFiltersOptions[Key]>;
    }
>;

export type FlagsFiltersOptions = {
  channel_cid?: string;
  message_id?: string;
  message_user_id?: string;
  reporter_id?: string;
  team?: string;
  user_id?: string;
};

export type FlagsFilters = QueryFilters<
  {
    user_id?:
      | RequireOnlyOne<Pick<QueryFilter<FlagsFiltersOptions['user_id']>, '$eq' | '$in'>>
      | PrimitiveFilter<FlagsFiltersOptions['user_id']>;
  } & {
    message_id?:
      | RequireOnlyOne<Pick<QueryFilter<FlagsFiltersOptions['message_id']>, '$eq' | '$in'>>
      | PrimitiveFilter<FlagsFiltersOptions['message_id']>;
  } & {
    message_user_id?:
      | RequireOnlyOne<Pick<QueryFilter<FlagsFiltersOptions['message_user_id']>, '$eq' | '$in'>>
      | PrimitiveFilter<FlagsFiltersOptions['message_user_id']>;
  } & {
    channel_cid?:
      | RequireOnlyOne<Pick<QueryFilter<FlagsFiltersOptions['channel_cid']>, '$eq' | '$in'>>
      | PrimitiveFilter<FlagsFiltersOptions['channel_cid']>;
  } & {
    reporter_id?:
      | RequireOnlyOne<Pick<QueryFilter<FlagsFiltersOptions['reporter_id']>, '$eq' | '$in'>>
      | PrimitiveFilter<FlagsFiltersOptions['reporter_id']>;
  } & {
    team?:
      | RequireOnlyOne<Pick<QueryFilter<FlagsFiltersOptions['team']>, '$eq' | '$in'>>
      | PrimitiveFilter<FlagsFiltersOptions['team']>;
  }
>;

export type FlagReportsFiltersOptions = {
  channel_cid?: string;
  is_reviewed?: boolean;
  message_id?: string;
  message_user_id?: string;
  report_id?: string;
  review_result?: string;
  reviewed_by?: string;
  team?: string;
  user_id?: string;
};

export type FlagReportsFilters = QueryFilters<
  {
    report_id?:
      | RequireOnlyOne<Pick<QueryFilter<FlagReportsFiltersOptions['report_id']>, '$eq' | '$in'>>
      | PrimitiveFilter<FlagReportsFiltersOptions['report_id']>;
  } & {
    review_result?:
      | RequireOnlyOne<Pick<QueryFilter<FlagReportsFiltersOptions['review_result']>, '$eq' | '$in'>>
      | PrimitiveFilter<FlagReportsFiltersOptions['review_result']>;
  } & {
    reviewed_by?:
      | RequireOnlyOne<Pick<QueryFilter<FlagReportsFiltersOptions['reviewed_by']>, '$eq' | '$in'>>
      | PrimitiveFilter<FlagReportsFiltersOptions['reviewed_by']>;
  } & {
    user_id?:
      | RequireOnlyOne<Pick<QueryFilter<FlagReportsFiltersOptions['user_id']>, '$eq' | '$in'>>
      | PrimitiveFilter<FlagReportsFiltersOptions['user_id']>;
  } & {
    message_id?:
      | RequireOnlyOne<Pick<QueryFilter<FlagReportsFiltersOptions['message_id']>, '$eq' | '$in'>>
      | PrimitiveFilter<FlagReportsFiltersOptions['message_id']>;
  } & {
    message_user_id?:
      | RequireOnlyOne<Pick<QueryFilter<FlagReportsFiltersOptions['message_user_id']>, '$eq' | '$in'>>
      | PrimitiveFilter<FlagReportsFiltersOptions['message_user_id']>;
  } & {
    channel_cid?:
      | RequireOnlyOne<Pick<QueryFilter<FlagReportsFiltersOptions['channel_cid']>, '$eq' | '$in'>>
      | PrimitiveFilter<FlagReportsFiltersOptions['channel_cid']>;
  } & {
    team?:
      | RequireOnlyOne<Pick<QueryFilter<FlagReportsFiltersOptions['team']>, '$eq' | '$in'>>
      | PrimitiveFilter<FlagReportsFiltersOptions['team']>;
  } & {
      [Key in keyof Omit<
        FlagReportsFiltersOptions,
        'report_id' | 'user_id' | 'message_id' | 'review_result' | 'reviewed_by'
      >]: RequireOnlyOne<QueryFilter<FlagReportsFiltersOptions[Key]>> | PrimitiveFilter<FlagReportsFiltersOptions[Key]>;
    }
>;

export type BannedUsersFilterOptions = {
  banned_by_id?: string;
  channel_cid?: string;
  created_at?: string;
  reason?: string;
  user_id?: string;
};

export type BannedUsersFilters = QueryFilters<
  {
    channel_cid?:
      | RequireOnlyOne<Pick<QueryFilter<BannedUsersFilterOptions['channel_cid']>, '$eq' | '$in'>>
      | PrimitiveFilter<BannedUsersFilterOptions['channel_cid']>;
  } & {
    reason?:
      | RequireOnlyOne<
          {
            $autocomplete?: BannedUsersFilterOptions['reason'];
          } & QueryFilter<BannedUsersFilterOptions['reason']>
        >
      | PrimitiveFilter<BannedUsersFilterOptions['reason']>;
  } & {
      [Key in keyof Omit<BannedUsersFilterOptions, 'channel_cid' | 'reason'>]:
        | RequireOnlyOne<QueryFilter<BannedUsersFilterOptions[Key]>>
        | PrimitiveFilter<BannedUsersFilterOptions[Key]>;
    }
>;

export type ChannelFilters<StreamChatGenerics extends ExtendableGenerics = DefaultGenerics> = QueryFilters<
  ContainsOperator<StreamChatGenerics['channelType']> & {
    members?:
      | RequireOnlyOne<Pick<QueryFilter<string>, '$in' | '$nin'>>
      | RequireOnlyOne<Pick<QueryFilter<string[]>, '$eq'>>
      | PrimitiveFilter<string[]>;
  } & {
    name?:
      | RequireOnlyOne<
          {
            $autocomplete?: ChannelResponse<StreamChatGenerics>['name'];
          } & QueryFilter<ChannelResponse<StreamChatGenerics>['name']>
        >
      | PrimitiveFilter<ChannelResponse<StreamChatGenerics>['name']>;
  } & {
      [Key in keyof Omit<
        ChannelResponse<{
          attachmentType: StreamChatGenerics['attachmentType'];
          channelType: {};
          commandType: StreamChatGenerics['commandType'];
          eventType: StreamChatGenerics['eventType'];
          messageType: StreamChatGenerics['messageType'];
          pollType: StreamChatGenerics['pollType'];
          reactionType: StreamChatGenerics['reactionType'];
          userType: StreamChatGenerics['userType'];
        }>,
        'name' | 'members'
      >]:
        | RequireOnlyOne<
            QueryFilter<
              ChannelResponse<{
                attachmentType: StreamChatGenerics['attachmentType'];
                channelType: {};
                commandType: StreamChatGenerics['commandType'];
                eventType: StreamChatGenerics['eventType'];
                messageType: StreamChatGenerics['messageType'];
                pollType: StreamChatGenerics['pollType'];
                reactionType: StreamChatGenerics['reactionType'];
                userType: StreamChatGenerics['userType'];
              }>[Key]
            >
          >
        | PrimitiveFilter<
            ChannelResponse<{
              attachmentType: StreamChatGenerics['attachmentType'];
              channelType: {};
              commandType: StreamChatGenerics['commandType'];
              eventType: StreamChatGenerics['eventType'];
              messageType: StreamChatGenerics['messageType'];
              pollType: StreamChatGenerics['pollType'];
              reactionType: StreamChatGenerics['reactionType'];
              userType: StreamChatGenerics['userType'];
            }>[Key]
          >;
    }
>;


// TODO: add better typing
export type QueryPollsFilter = {
  created_at?: {
    $eq?: string;
    $gt?: string;
    $gte?: string;
    $in?: string[];
    $lt?: string;
    $lte?: string;
  }
  id?: {
    $eq?: string;
    $in?: string[];
  };
  user_id?: {
    $eq?: string;
    $in?: string[];
  };
};

export type QueryPollsOptions = Pager

export type VotesFiltersOptions = {
  is_user_suggestion?: boolean;
  option_id?: string;
  user_id?: string;
};

export type QueryVotesOptions = Pager

// it('queries polls that are anonymous', async () => {
//   const { polls } = await chatClient.queryPolls({
//     voting_visibility: { $eq: 'anonymous' },
//   });
//   expect(polls).to.have.lengthOf(1);
// });

// it('queries polls that allow multiple votes', async () => {
//   const { polls } = await chatClient.queryPolls({
//     max_votes_allowed: { $eq: 10 },
//   });
//   expect(polls).to.have.lengthOf(1);
// });

// it('queries polls that allow user suggestions', async () => {
//   const { polls } = await chatClient.queryPolls({
//     allow_comments: { $eq: true },
//   });
//   expect(polls).to.have.lengthOf(1);
// });

// it('queries polls with multiple filter conditions', async () => {
//   const { polls } = await chatClient.queryPolls({
//     is_closed: { $eq: true },
//     allow_comments: { $eq: false },
//   });
//   expect(polls).to.have.lengthOf(0);
// });

// it('queries polls based on name', async () => {
//   const { polls } = await chatClient.queryPolls({
//     name: { $in: ['aaa', 'bbb'] },
//   });
//   expect(polls).to.have.lengthOf(2);
// });

// it('queries polls by created_at', async () => {
//   let res = await chatClient.queryPolls({
//     created_at: { $lte: new Date() },
//   });
//   expect(res.polls).to.have.lengthOf(3);

//   res = await chatClient.queryPolls({
//     created_at: { $lte: new Date('2023-05-10T00:00:00.000Z') },
//   });
//   expect(res.polls).to.have.lengthOf(0);

//   res = await chatClient.queryPolls({
//     created_at: { $lt: poll3.created_at },
//   });
//   expect(res.polls).to.have.lengthOf(2);

//   res = await chatClient.queryPolls({
//     created_at: { $gte: poll2.created_at },
//   });
//   expect(res.polls).to.have.lengthOf(2);
// });

// it('queries polls based user who created it', async () => {
//   const res = await chatClient.queryPolls({
//     created_by_id: { $eq: poll1.created_by_id },
//   });
//   expect(res.polls).to.have.lengthOf(3);

//   const res = await chatClient.queryPolls({
//     created_by_id: { $eq: uuidv4() },
//   });
//   expect(res.polls).to.have.lengthOf(0);
// });

// it('queries polls by updated_at', async () => {
//   let res = await chatClient.queryPolls({
//     updated_at: { $lte: new Date() },
//   });
//   expect(res.polls).to.have.lengthOf(3);

//   res = await chatClient.queryPolls({
//     updated_at: { $lte: new Date('2023-05-10T00:00:00.000Z') },
//   });
//   expect(res.polls).to.have.lengthOf(0);

//   res = await chatClient.queryPolls({
//     updated_at: { $lt: poll3.created_at },
//   });
//   expect(res.polls).to.have.lengthOf(2);

//   res = await chatClient.queryPolls({
//     updated_at: { $gte: poll2.created_at },
//   });
//   expect(res.polls).to.have.lengthOf(2);
// });
export type VoteFilters = QueryFilters<
  {
    id?: RequireOnlyOne<Pick<QueryFilter<PollResponse['id']>, '$eq' | '$in'>> | PrimitiveFilter<PollResponse['id']>;
  } & {
    option_id?:
      | RequireOnlyOne<Pick<QueryFilter<VotesFiltersOptions['option_id']>, '$eq' | '$in'>>
      | PrimitiveFilter<VotesFiltersOptions['option_id']>;
  } & {
    is_comment?:
      | RequireOnlyOne<Pick<QueryFilter<VotesFiltersOptions['is_user_suggestion']>, '$eq'>>
      | PrimitiveFilter<VotesFiltersOptions['is_user_suggestion']>;
  } & {
    user_id?:
      | RequireOnlyOne<Pick<QueryFilter<VotesFiltersOptions['user_id']>, '$eq' | '$in'>>
      | PrimitiveFilter<VotesFiltersOptions['user_id']>;
  } & {
    is_closed?:
      | RequireOnlyOne<Pick<QueryFilter<PollResponse['is_closed']>, '$eq'>>
      | PrimitiveFilter<PollResponse['is_closed']>;
  } & {
    max_votes_allowed?:
      | RequireOnlyOne<
          Pick<QueryFilter<PollResponse['max_votes_allowed']>, '$eq' | '$ne' | '$gt' | '$lt' | '$gte' | '$lte'>
        >
      | PrimitiveFilter<PollResponse['max_votes_allowed']>;
  } & {
    allow_comments?:
      | RequireOnlyOne<Pick<QueryFilter<PollResponse['allow_comments']>, '$eq'>>
      | PrimitiveFilter<PollResponse['allow_comments']>;
  } & {
    voting_visibility?:
      | RequireOnlyOne<Pick<QueryFilter<PollResponse['voting_visibility']>, '$eq'>>
      | PrimitiveFilter<PollResponse['voting_visibility']>;
  } & {
    created_at?:
      | RequireOnlyOne<Pick<QueryFilter<PollResponse['created_at']>, '$eq' | '$gt' | '$lt' | '$gte' | '$lte'>>
      | PrimitiveFilter<PollResponse['created_at']>;
  } & {
    created_by_id?:
      | RequireOnlyOne<Pick<QueryFilter<PollResponse['created_by_id']>, '$eq' | '$in'>>
      | PrimitiveFilter<PollResponse['created_by_id']>;
  } & {
    updated_at?:
      | RequireOnlyOne<Pick<QueryFilter<PollResponse['updated_at']>, '$eq' | '$gt' | '$lt' | '$gte' | '$lte'>>
      | PrimitiveFilter<PollResponse['updated_at']>;
  } & {
    name?:
      | RequireOnlyOne<Pick<QueryFilter<PollResponse['name']>, '$eq' | '$in'>>
      | PrimitiveFilter<PollResponse['name']>;
  }
>;

export type ContainsOperator<CustomType = {}> = {
  [Key in keyof CustomType]?: CustomType[Key] extends (infer ContainType)[]
    ?
        | RequireOnlyOne<
            {
              $contains?: ContainType extends object
                ? PrimitiveFilter<RequireAtLeastOne<ContainType>>
                : PrimitiveFilter<ContainType>;
            } & QueryFilter<PrimitiveFilter<ContainType>[]>
          >
        | PrimitiveFilter<PrimitiveFilter<ContainType>[]>
    : RequireOnlyOne<QueryFilter<CustomType[Key]>> | PrimitiveFilter<CustomType[Key]>;
};

export type MessageFilters<StreamChatGenerics extends ExtendableGenerics = DefaultGenerics> = QueryFilters<
  ContainsOperator<StreamChatGenerics['messageType']> & {
    text?:
      | RequireOnlyOne<
          {
            $autocomplete?: MessageResponse<StreamChatGenerics>['text'];
            $q?: MessageResponse<StreamChatGenerics>['text'];
          } & QueryFilter<MessageResponse<StreamChatGenerics>['text']>
        >
      | PrimitiveFilter<MessageResponse<StreamChatGenerics>['text']>;
  } & {
      [Key in keyof Omit<
        MessageResponse<{
          attachmentType: StreamChatGenerics['attachmentType'];
          channelType: StreamChatGenerics['channelType'];
          commandType: StreamChatGenerics['commandType'];
          eventType: StreamChatGenerics['eventType'];
          messageType: {};
          pollType: StreamChatGenerics['pollType'];
          reactionType: StreamChatGenerics['reactionType'];
          userType: StreamChatGenerics['userType'];
        }>,
        'text'
      >]?:
        | RequireOnlyOne<
            QueryFilter<
              MessageResponse<{
                attachmentType: StreamChatGenerics['attachmentType'];
                channelType: StreamChatGenerics['channelType'];
                commandType: StreamChatGenerics['commandType'];
                eventType: StreamChatGenerics['eventType'];
                messageType: {};
                pollType: StreamChatGenerics['pollType'];
                reactionType: StreamChatGenerics['reactionType'];
                userType: StreamChatGenerics['userType'];
              }>[Key]
            >
          >
        | PrimitiveFilter<
            MessageResponse<{
              attachmentType: StreamChatGenerics['attachmentType'];
              channelType: StreamChatGenerics['channelType'];
              commandType: StreamChatGenerics['commandType'];
              eventType: StreamChatGenerics['eventType'];
              messageType: {};
              pollType: StreamChatGenerics['pollType'];
              reactionType: StreamChatGenerics['reactionType'];
              userType: StreamChatGenerics['userType'];
            }>[Key]
          >;
    }
>;

export type PrimitiveFilter<ObjectType> = ObjectType | null;

export type QueryFilter<ObjectType = string> = NonNullable<ObjectType> extends string | number | boolean
  ? {
      $eq?: PrimitiveFilter<ObjectType>;
      $exists?: boolean;
      $gt?: PrimitiveFilter<ObjectType>;
      $gte?: PrimitiveFilter<ObjectType>;
      $in?: PrimitiveFilter<ObjectType>[];
      $lt?: PrimitiveFilter<ObjectType>;
      $lte?: PrimitiveFilter<ObjectType>;
      $ne?: PrimitiveFilter<ObjectType>;
      $nin?: PrimitiveFilter<ObjectType>[];
    }
  : {
      $eq?: PrimitiveFilter<ObjectType>;
      $exists?: boolean;
      $in?: PrimitiveFilter<ObjectType>[];
      $ne?: PrimitiveFilter<ObjectType>;
      $nin?: PrimitiveFilter<ObjectType>[];
    };

export type QueryFilters<Operators = {}> = {
  [Key in keyof Operators]?: Operators[Key];
} &
  QueryLogicalOperators<Operators>;

export type QueryLogicalOperators<Operators> = {
  $and?: ArrayOneOrMore<QueryFilters<Operators>>;
  $nor?: ArrayOneOrMore<QueryFilters<Operators>>;
  $or?: ArrayTwoOrMore<QueryFilters<Operators>>;
};

export type UserFilters<StreamChatGenerics extends ExtendableGenerics = DefaultGenerics> = QueryFilters<
  ContainsOperator<StreamChatGenerics['userType']> & {
    id?:
      | RequireOnlyOne<
          { $autocomplete?: UserResponse<StreamChatGenerics>['id'] } & QueryFilter<
            UserResponse<StreamChatGenerics>['id']
          >
        >
      | PrimitiveFilter<UserResponse<StreamChatGenerics>['id']>;
    name?:
      | RequireOnlyOne<
          { $autocomplete?: UserResponse<StreamChatGenerics>['name'] } & QueryFilter<
            UserResponse<StreamChatGenerics>['name']
          >
        >
      | PrimitiveFilter<UserResponse<StreamChatGenerics>['name']>;
    teams?:
      | RequireOnlyOne<{
          $contains?: PrimitiveFilter<string>;
          $eq?: PrimitiveFilter<UserResponse<StreamChatGenerics>['teams']>;
          $in?: PrimitiveFilter<UserResponse<StreamChatGenerics>['teams']>;
        }>
      | PrimitiveFilter<UserResponse<StreamChatGenerics>['teams']>;
    username?:
      | RequireOnlyOne<
          { $autocomplete?: UserResponse<StreamChatGenerics>['username'] } & QueryFilter<
            UserResponse<StreamChatGenerics>['username']
          >
        >
      | PrimitiveFilter<UserResponse<StreamChatGenerics>['username']>;
  } & {
      [Key in keyof Omit<
        UserResponse<{
          attachmentType: StreamChatGenerics['attachmentType'];
          channelType: StreamChatGenerics['channelType'];
          commandType: StreamChatGenerics['commandType'];
          eventType: StreamChatGenerics['eventType'];
          messageType: StreamChatGenerics['messageType'];
          pollType: StreamChatGenerics['pollType'];
          reactionType: StreamChatGenerics['reactionType'];
          userType: {};
        }>,
        'id' | 'name' | 'teams' | 'username'
      >]?:
        | RequireOnlyOne<
            QueryFilter<
              UserResponse<{
                attachmentType: StreamChatGenerics['attachmentType'];
                channelType: StreamChatGenerics['channelType'];
                commandType: StreamChatGenerics['commandType'];
                eventType: StreamChatGenerics['eventType'];
                messageType: StreamChatGenerics['messageType'];
                pollType: StreamChatGenerics['pollType'];
                reactionType: StreamChatGenerics['reactionType'];
                userType: {};
              }>[Key]
            >
          >
        | PrimitiveFilter<
            UserResponse<{
              attachmentType: StreamChatGenerics['attachmentType'];
              channelType: StreamChatGenerics['channelType'];
              commandType: StreamChatGenerics['commandType'];
              eventType: StreamChatGenerics['eventType'];
              messageType: StreamChatGenerics['messageType'];
              pollType: StreamChatGenerics['pollType'];
              reactionType: StreamChatGenerics['reactionType'];
              userType: {};
            }>[Key]
          >;
    }
>;

/**
 * Sort Types
 */

export type BannedUsersSort = BannedUsersSortBase | Array<BannedUsersSortBase>;

export type BannedUsersSortBase = { created_at?: AscDesc };

export type ChannelSort<StreamChatGenerics extends ExtendableGenerics = DefaultGenerics> =
  | ChannelSortBase<StreamChatGenerics>
  | Array<ChannelSortBase<StreamChatGenerics>>;

export type ChannelSortBase<StreamChatGenerics extends ExtendableGenerics = DefaultGenerics> = Sort<
  StreamChatGenerics['channelType']
> & {
  created_at?: AscDesc;
  has_unread?: AscDesc;
  last_message_at?: AscDesc;
  last_updated?: AscDesc;
  member_count?: AscDesc;
  unread_count?: AscDesc;
  updated_at?: AscDesc;
};

export type PinnedMessagesSort = PinnedMessagesSortBase | Array<PinnedMessagesSortBase>;
export type PinnedMessagesSortBase = { pinned_at?: AscDesc };

export type Sort<T> = {
  [P in keyof T]?: AscDesc;
};

export type UserSort<StreamChatGenerics extends ExtendableGenerics = DefaultGenerics> =
  | Sort<UserResponse<StreamChatGenerics>>
  | Array<Sort<UserResponse<StreamChatGenerics>>>;

export type MemberSort<StreamChatGenerics extends ExtendableGenerics = DefaultGenerics> =
  | Sort<Pick<UserResponse<StreamChatGenerics>, 'id' | 'created_at' | 'name'>>
  | Array<Sort<Pick<UserResponse<StreamChatGenerics>, 'id' | 'created_at' | 'name'>>>;

export type SearchMessageSortBase<StreamChatGenerics extends ExtendableGenerics = DefaultGenerics> = Sort<
  StreamChatGenerics['messageType']
> & {
  attachments?: AscDesc;
  'attachments.type'?: AscDesc;
  created_at?: AscDesc;
  id?: AscDesc;
  'mentioned_users.id'?: AscDesc;
  parent_id?: AscDesc;
  pinned?: AscDesc;
  relevance?: AscDesc;
  reply_count?: AscDesc;
  text?: AscDesc;
  type?: AscDesc;
  updated_at?: AscDesc;
  'user.id'?: AscDesc;
};

export type SearchMessageSort<StreamChatGenerics extends ExtendableGenerics = DefaultGenerics> =
  | SearchMessageSortBase<StreamChatGenerics>
  | Array<SearchMessageSortBase<StreamChatGenerics>>;

export type QuerySort<StreamChatGenerics extends ExtendableGenerics = DefaultGenerics> =
  | BannedUsersSort
  | ChannelSort<StreamChatGenerics>
  | SearchMessageSort<StreamChatGenerics>
  | UserSort<StreamChatGenerics>;

export type PollSort = PollSortBase | Array<PollSortBase>;

<<<<<<< HEAD
export type VoteSortBase = {
  created_at?: AscDesc;
  is_closed?: AscDesc;
  name?: AscDesc;
  updated_at?: AscDesc;
=======
export type PollSortBase = {
  created_at?: AscDesc
  id?: AscDesc;
  is_closed?: AscDesc;
  name?: AscDesc;
  updated_at?: AscDesc;
};

export type VoteSort = VoteSortBase | Array<VoteSortBase>;

export type VoteSortBase = {
  created_at?: AscDesc;
  id?: AscDesc;
  updated_at?: AscDesc;
>>>>>>> 3ba598b7
};

/**
 * Base Types
 */

export type Action = {
  name?: string;
  style?: string;
  text?: string;
  type?: string;
  value?: string;
};

export type AnonUserType = {};

export type APNConfig = {
  auth_key?: string;
  auth_type?: string;
  bundle_id?: string;
  development?: boolean;
  enabled?: boolean;
  host?: string;
  key_id?: string;
  notification_template?: string;
  p12_cert?: string;
  team_id?: string;
};

export type AgoraOptions = {
  app_certificate: string;
  app_id: string;
  role_map?: Record<string, string>;
};

export type HMSOptions = {
  app_access_key: string;
  app_secret: string;
  default_role: string;
  default_room_template: string;
  default_region?: string;
  role_map?: Record<string, string>;
};

export type AsyncModerationOptions = {
  callback?: {
    mode?: 'CALLBACK_MODE_NONE' | 'CALLBACK_MODE_REST' | 'CALLBACK_MODE_TWIRP';
    server_url?: string;
  };
  timeout_ms?: number;
};

export type AppSettings = {
  agora_options?: AgoraOptions | null;
  apn_config?: {
    auth_key?: string;
    auth_type?: string;
    bundle_id?: string;
    development?: boolean;
    host?: string;
    key_id?: string;
    notification_template?: string;
    p12_cert?: string;
    team_id?: string;
  };
  async_moderation_config?: AsyncModerationOptions;
  async_url_enrich_enabled?: boolean;
  auto_translation_enabled?: boolean;
  before_message_send_hook_url?: string;
  cdn_expiration_seconds?: number;
  custom_action_handler_url?: string;
  disable_auth_checks?: boolean;
  disable_permissions_checks?: boolean;
  enforce_unique_usernames?: 'no' | 'app' | 'team';
  // all possible file mime types are https://www.iana.org/assignments/media-types/media-types.xhtml
  file_upload_config?: FileUploadConfig;
  firebase_config?: {
    apn_template?: string;
    credentials_json?: string;
    data_template?: string;
    notification_template?: string;
    server_key?: string;
  };
  grants?: Record<string, string[]>;
  hms_options?: HMSOptions | null;
  huawei_config?: {
    id: string;
    secret: string;
  };
  image_moderation_enabled?: boolean;
  image_upload_config?: FileUploadConfig;
  migrate_permissions_to_v2?: boolean;
  multi_tenant_enabled?: boolean;
  permission_version?: 'v1' | 'v2';
  push_config?: {
    offline_only?: boolean;
    version?: string;
  };
  reminders_interval?: number;
  revoke_tokens_issued_before?: string | null;
  sns_key?: string;
  sns_secret?: string;
  sns_topic_arn?: string;
  sqs_key?: string;
  sqs_secret?: string;
  sqs_url?: string;
  video_provider?: string;
  webhook_events?: Array<string> | null;
  webhook_url?: string;
  xiaomi_config?: {
    package_name: string;
    secret: string;
  };
};

export type Attachment<
  StreamChatGenerics extends ExtendableGenerics = DefaultGenerics
> = StreamChatGenerics['attachmentType'] & {
  actions?: Action[];
  asset_url?: string;
  author_icon?: string;
  author_link?: string;
  author_name?: string;
  color?: string;
  duration?: number;
  fallback?: string;
  fields?: Field[];
  file_size?: number | string;
  footer?: string;
  footer_icon?: string;
  giphy?: GiphyData;
  image_url?: string;
  mime_type?: string;
  og_scrape_url?: string;
  original_height?: number;
  original_width?: number;
  pretext?: string;
  text?: string;
  thumb_url?: string;
  title?: string;
  title_link?: string;
  type?: string;
  waveform_data?: Array<number>;
};

export type OGAttachment = {
  og_scrape_url: string;
  asset_url?: string; // og:video | og:audio
  author_link?: string; // og:site
  author_name?: string; // og:site_name
  image_url?: string; // og:image
  text?: string; // og:description
  thumb_url?: string; // og:image
  title?: string; // og:title
  title_link?: string; // og:url
  type?: string | 'video' | 'audio' | 'image';
};

export type BlockList = {
  name: string;
  words: string[];
};

export type ChannelConfig<StreamChatGenerics extends ExtendableGenerics = DefaultGenerics> = ChannelConfigFields &
  CreatedAtUpdatedAt & {
    commands?: CommandVariants<StreamChatGenerics>[];
  };

export type ChannelConfigAutomod = '' | 'AI' | 'disabled' | 'simple';

export type ChannelConfigAutomodBehavior = '' | 'block' | 'flag';

export type ChannelConfigAutomodThresholds = null | {
  explicit?: { block?: number; flag?: number };
  spam?: { block?: number; flag?: number };
  toxic?: { block?: number; flag?: number };
};

export type ChannelConfigFields = {
  reminders: boolean;
  automod?: ChannelConfigAutomod;
  automod_behavior?: ChannelConfigAutomodBehavior;
  automod_thresholds?: ChannelConfigAutomodThresholds;
  blocklist_behavior?: ChannelConfigAutomodBehavior;
  connect_events?: boolean;
  custom_events?: boolean;
  mark_messages_pending?: boolean;
  max_message_length?: number;
  message_retention?: string;
  mutes?: boolean;
  name?: string;
  polls?: boolean;
  push_notifications?: boolean;
  quotes?: boolean;
  reactions?: boolean;
  read_events?: boolean;
  replies?: boolean;
  search?: boolean;
  typing_events?: boolean;
  uploads?: boolean;
  url_enrichment?: boolean;
};

export type ChannelConfigWithInfo<
  StreamChatGenerics extends ExtendableGenerics = DefaultGenerics
> = ChannelConfigFields &
  CreatedAtUpdatedAt & {
    commands?: CommandResponse<StreamChatGenerics>[];
  };

export type ChannelData<
  StreamChatGenerics extends ExtendableGenerics = DefaultGenerics
> = StreamChatGenerics['channelType'] & {
  members?: string[];
  name?: string;
};

export type ChannelMembership<StreamChatGenerics extends ExtendableGenerics = DefaultGenerics> = {
  banned?: boolean;
  channel_role?: Role;
  created_at?: string;
  is_moderator?: boolean;
  notifications_muted?: boolean;
  role?: string;
  shadow_banned?: boolean;
  status?: string;
  updated_at?: string;
  user?: UserResponse<StreamChatGenerics>;
};

export type ChannelMute<StreamChatGenerics extends ExtendableGenerics = DefaultGenerics> = {
  user: UserResponse<StreamChatGenerics>;
  channel?: ChannelResponse<StreamChatGenerics>;
  created_at?: string;
  expires?: string;
  updated_at?: string;
};

export type ChannelRole = {
  custom?: boolean;
  name?: string;
  owner?: boolean;
  resource?: string;
  same_team?: boolean;
};

export type CheckPushInput<StreamChatGenerics extends ExtendableGenerics = DefaultGenerics> = {
  apn_template?: string;
  client_id?: string;
  connection_id?: string;
  firebase_data_template?: string;
  firebase_template?: string;
  message_id?: string;
  user?: UserResponse<StreamChatGenerics>;
  user_id?: string;
};

export type PushProvider = 'apn' | 'firebase' | 'huawei' | 'xiaomi';

export type PushProviderConfig = PushProviderCommon &
  PushProviderID &
  PushProviderAPN &
  PushProviderFirebase &
  PushProviderHuawei &
  PushProviderXiaomi;

export type PushProviderID = {
  name: string;
  type: PushProvider;
};

export type PushProviderCommon = {
  created_at: string;
  updated_at: string;
  description?: string;
  disabled_at?: string;
  disabled_reason?: string;
};

export type PushProviderAPN = {
  apn_auth_key?: string;
  apn_auth_type?: 'token' | 'certificate';
  apn_development?: boolean;
  apn_host?: string;
  apn_key_id?: string;
  apn_notification_template?: string;
  apn_p12_cert?: string;
  apn_team_id?: string;
  apn_topic?: string;
};

export type PushProviderFirebase = {
  firebase_apn_template?: string;
  firebase_credentials?: string;
  firebase_data_template?: string;
  firebase_notification_template?: string;
  firebase_server_key?: string;
};

export type PushProviderHuawei = {
  huawei_app_id?: string;
  huawei_app_secret?: string;
};

export type PushProviderXiaomi = {
  xiaomi_package_name?: string;
  xiaomi_secret?: string;
};

export type CommandVariants<StreamChatGenerics extends ExtendableGenerics = DefaultGenerics> =
  | 'all'
  | 'ban'
  | 'fun_set'
  | 'giphy'
  | 'moderation_set'
  | 'mute'
  | 'unban'
  | 'unmute'
  | StreamChatGenerics['commandType'];

export type Configs<StreamChatGenerics extends ExtendableGenerics = DefaultGenerics> = Record<
  string,
  ChannelConfigWithInfo<StreamChatGenerics> | undefined
>;

export type ConnectionOpen<StreamChatGenerics extends ExtendableGenerics = DefaultGenerics> = {
  connection_id: string;
  cid?: string;
  created_at?: string;
  me?: OwnUserResponse<StreamChatGenerics>;
  type?: string;
};

export type CreatedAtUpdatedAt = {
  created_at: string;
  updated_at: string;
};

export type Device<StreamChatGenerics extends ExtendableGenerics = DefaultGenerics> = DeviceFields & {
  provider?: string;
  user?: UserResponse<StreamChatGenerics>;
  user_id?: string;
};

export type BaseDeviceFields = {
  id: string;
  push_provider: PushProvider;
  push_provider_name?: string;
};

export type DeviceFields = BaseDeviceFields & {
  created_at: string;
  disabled?: boolean;
  disabled_reason?: string;
};

export type EndpointName =
  | 'Connect'
  | 'LongPoll'
  | 'DeleteFile'
  | 'DeleteImage'
  | 'DeleteMessage'
  | 'DeleteUser'
  | 'DeleteUsers'
  | 'DeactivateUser'
  | 'ExportUser'
  | 'DeleteReaction'
  | 'UpdateChannel'
  | 'UpdateChannelPartial'
  | 'UpdateMessage'
  | 'UpdateMessagePartial'
  | 'GetMessage'
  | 'GetManyMessages'
  | 'UpdateUsers'
  | 'UpdateUsersPartial'
  | 'CreateGuest'
  | 'GetOrCreateChannel'
  | 'StopWatchingChannel'
  | 'QueryChannels'
  | 'Search'
  | 'QueryUsers'
  | 'QueryMembers'
  | 'QueryBannedUsers'
  | 'QueryFlags'
  | 'QueryMessageFlags'
  | 'GetReactions'
  | 'GetReplies'
  | 'GetPinnedMessages'
  | 'Ban'
  | 'Unban'
  | 'MuteUser'
  | 'MuteChannel'
  | 'UnmuteChannel'
  | 'UnmuteUser'
  | 'RunMessageAction'
  | 'SendEvent'
  | 'SendUserCustomEvent'
  | 'MarkRead'
  | 'MarkChannelsRead'
  | 'SendMessage'
  | 'ImportChannelMessages'
  | 'UploadFile'
  | 'UploadImage'
  | 'UpdateApp'
  | 'GetApp'
  | 'CreateDevice'
  | 'DeleteDevice'
  | 'SendReaction'
  | 'Flag'
  | 'Unflag'
  | 'Unblock'
  | 'QueryFlagReports'
  | 'FlagReportReview'
  | 'CreateChannelType'
  | 'DeleteChannel'
  | 'DeleteChannels'
  | 'DeleteChannelType'
  | 'GetChannelType'
  | 'ListChannelTypes'
  | 'ListDevices'
  | 'TruncateChannel'
  | 'UpdateChannelType'
  | 'CheckPush'
  | 'PrivateSubmitModeration'
  | 'ReactivateUser'
  | 'HideChannel'
  | 'ShowChannel'
  | 'CreatePermission'
  | 'UpdatePermission'
  | 'GetPermission'
  | 'DeletePermission'
  | 'ListPermissions'
  | 'CreateRole'
  | 'DeleteRole'
  | 'ListRoles'
  | 'ListCustomRoles'
  | 'Sync'
  | 'TranslateMessage'
  | 'CreateCommand'
  | 'GetCommand'
  | 'UpdateCommand'
  | 'DeleteCommand'
  | 'ListCommands'
  | 'CreateBlockList'
  | 'UpdateBlockList'
  | 'GetBlockList'
  | 'ListBlockLists'
  | 'DeleteBlockList'
  | 'ExportChannels'
  | 'GetExportChannelsStatus'
  | 'CheckSQS'
  | 'GetRateLimits'
  | 'CreateSegment'
  | 'GetSegment'
  | 'QuerySegments'
  | 'UpdateSegment'
  | 'DeleteSegment'
  | 'CreateCampaign'
  | 'GetCampaign'
  | 'ListCampaigns'
  | 'UpdateCampaign'
  | 'DeleteCampaign'
  | 'ScheduleCampaign'
  | 'StopCampaign'
  | 'ResumeCampaign'
  | 'TestCampaign'
  | 'GetOG'
  | 'GetTask'
  | 'ExportUsers'
  | 'CreateImport'
  | 'CreateImportURL'
  | 'GetImport'
  | 'ListImports'
  | 'UpsertPushProvider'
  | 'DeletePushProvider'
  | 'ListPushProviders'
  | 'CreatePoll';

export type ExportChannelRequest = {
  id: string;
  type: string;
  cid?: string;
  messages_since?: Date;
  messages_until?: Date;
};

export type ExportChannelOptions = {
  clear_deleted_message_text?: boolean;
  export_users?: boolean;
  include_truncated_messages?: boolean;
  version?: string;
};

export type ExportUsersRequest = {
  user_ids: string[];
};

export type Field = {
  short?: boolean;
  title?: string;
  value?: string;
};

export type FileUploadConfig = {
  allowed_file_extensions?: string[] | null;
  allowed_mime_types?: string[] | null;
  blocked_file_extensions?: string[] | null;
  blocked_mime_types?: string[] | null;
  size_limit?: number | null;
};

export type FirebaseConfig = {
  apn_template?: string;
  credentials_json?: string;
  data_template?: string;
  enabled?: boolean;
  notification_template?: string;
  server_key?: string;
};

type GiphyVersionInfo = {
  height: string;
  url: string;
  width: string;
  frames?: string;
  size?: string;
};

type GiphyVersions =
  | 'original'
  | 'fixed_height'
  | 'fixed_height_still'
  | 'fixed_height_downsampled'
  | 'fixed_width'
  | 'fixed_width_still'
  | 'fixed_width_downsampled';

type GiphyData = {
  [key in GiphyVersions]: GiphyVersionInfo;
};

export type HuaweiConfig = {
  enabled?: boolean;
  id?: string;
  secret?: string;
};

export type XiaomiConfig = {
  enabled?: boolean;
  package_name?: string;
  secret?: string;
};

export type LiteralStringForUnion = string & {};

export type LogLevel = 'info' | 'error' | 'warn';

export type Logger = (logLevel: LogLevel, message: string, extraData?: Record<string, unknown>) => void;

export type Message<StreamChatGenerics extends ExtendableGenerics = DefaultGenerics> = Partial<
  MessageBase<StreamChatGenerics>
> & {
  mentioned_users?: string[];
};

export type MessageBase<
  StreamChatGenerics extends ExtendableGenerics = DefaultGenerics
> = StreamChatGenerics['messageType'] & {
  id: string;
  attachments?: Attachment<StreamChatGenerics>[];
  html?: string;
  mml?: string;
  parent_id?: string;
  pin_expires?: string | null;
  pinned?: boolean;
  pinned_at?: string | null;
  poll_id?: string;
  quoted_message_id?: string;
  show_in_channel?: boolean;
  silent?: boolean;
  text?: string;
  user?: UserResponse<StreamChatGenerics> | null;
  user_id?: string;
};

export type MessageLabel = 'deleted' | 'ephemeral' | 'error' | 'regular' | 'reply' | 'system';

export type SendMessageOptions = {
  force_moderation?: boolean;
  is_pending_message?: boolean;
  keep_channel_hidden?: boolean;
  pending?: boolean;
  pending_message_metadata?: Record<string, string>;
  skip_enrich_url?: boolean;
  skip_push?: boolean;
};

export type UpdateMessageOptions = {
  skip_enrich_url?: boolean;
};

export type GetMessageOptions = {
  show_deleted_message?: boolean;
};

export type Mute<StreamChatGenerics extends ExtendableGenerics = DefaultGenerics> = {
  created_at: string;
  target: UserResponse<StreamChatGenerics>;
  updated_at: string;
  user: UserResponse<StreamChatGenerics>;
};

export type PartialUpdateChannel<StreamChatGenerics extends ExtendableGenerics = DefaultGenerics> = {
  set?: Partial<ChannelResponse<StreamChatGenerics>>;
  unset?: Array<keyof ChannelResponse<StreamChatGenerics>>;
};

export type PartialUserUpdate<StreamChatGenerics extends ExtendableGenerics = DefaultGenerics> = {
  id: string;
  set?: Partial<UserResponse<StreamChatGenerics>>;
  unset?: Array<keyof UserResponse<StreamChatGenerics>>;
};

export type MessageUpdatableFields<StreamChatGenerics extends ExtendableGenerics = DefaultGenerics> = Omit<
  MessageResponse<StreamChatGenerics>,
  'cid' | 'created_at' | 'updated_at' | 'deleted_at' | 'user' | 'user_id'
>;

export type PartialMessageUpdate<StreamChatGenerics extends ExtendableGenerics = DefaultGenerics> = {
  set?: Partial<MessageUpdatableFields<StreamChatGenerics>>;
  unset?: Array<keyof MessageUpdatableFields<StreamChatGenerics>>;
};

export type PendingMessageResponse<StreamChatGenerics extends ExtendableGenerics = DefaultGenerics> = {
  message: MessageResponse<StreamChatGenerics>;
  pending_message_metadata?: Record<string, string>;
};

export type PermissionAPIObject = {
  action?: string;
  condition?: object;
  custom?: boolean;
  description?: string;
  id?: string;
  level?: string;
  name?: string;
  owner?: boolean;
  same_team?: boolean;
  tags?: string[];
};

export type PermissionObject = {
  action?: 'Deny' | 'Allow';
  name?: string;
  owner?: boolean;
  priority?: number;
  resources?: string[];
  roles?: string[];
};

export type Policy = {
  action?: 0 | 1;
  created_at?: string;
  name?: string;
  owner?: boolean;
  priority?: number;
  resources?: string[];
  roles?: string[] | null;
  updated_at?: string;
};

export type RateLimitsInfo = {
  limit: number;
  remaining: number;
  reset: number;
};

export type RateLimitsMap = Record<EndpointName, RateLimitsInfo>;

export type Reaction<
  StreamChatGenerics extends ExtendableGenerics = DefaultGenerics
> = StreamChatGenerics['reactionType'] & {
  type: string;
  message_id?: string;
  score?: number;
  user?: UserResponse<StreamChatGenerics> | null;
  user_id?: string;
};

export type Resource =
  | 'AddLinks'
  | 'BanUser'
  | 'CreateChannel'
  | 'CreateMessage'
  | 'CreateReaction'
  | 'DeleteAttachment'
  | 'DeleteChannel'
  | 'DeleteMessage'
  | 'DeleteReaction'
  | 'EditUser'
  | 'MuteUser'
  | 'ReadChannel'
  | 'RunMessageAction'
  | 'UpdateChannel'
  | 'UpdateChannelMembers'
  | 'UpdateMessage'
  | 'UpdateUser'
  | 'UploadAttachment';

export type SearchPayload<StreamChatGenerics extends ExtendableGenerics = DefaultGenerics> = Omit<
  SearchOptions<StreamChatGenerics>,
  'sort'
> & {
  client_id?: string;
  connection_id?: string;
  filter_conditions?: ChannelFilters<StreamChatGenerics>;
  message_filter_conditions?: MessageFilters<StreamChatGenerics>;
  query?: string;
  sort?: Array<{
    direction: AscDesc;
    field: keyof SearchMessageSortBase<StreamChatGenerics>;
  }>;
};

export type TestPushDataInput = {
  apnTemplate?: string;
  firebaseDataTemplate?: string;
  firebaseTemplate?: string;
  messageID?: string;
  pushProviderName?: string;
  pushProviderType?: PushProvider;
  skipDevices?: boolean;
};

export type TestSQSDataInput = {
  sqs_key?: string;
  sqs_secret?: string;
  sqs_url?: string;
};

export type TestSNSDataInput = {
  sns_key?: string;
  sns_secret?: string;
  sns_topic_arn?: string;
};

export type TokenOrProvider = null | string | TokenProvider | undefined;

export type TokenProvider = () => Promise<string>;

export type TranslationLanguages =
  | ''
  | 'af'
  | 'am'
  | 'ar'
  | 'az'
  | 'bg'
  | 'bn'
  | 'bs'
  | 'cs'
  | 'da'
  | 'de'
  | 'el'
  | 'en'
  | 'es'
  | 'es-MX'
  | 'et'
  | 'fa'
  | 'fa-AF'
  | 'fi'
  | 'fr'
  | 'fr-CA'
  | 'ha'
  | 'he'
  | 'hi'
  | 'hr'
  | 'hu'
  | 'id'
  | 'it'
  | 'ja'
  | 'ka'
  | 'ko'
  | 'lt'
  | 'lv'
  | 'ms'
  | 'nl'
  | 'no'
  | 'pl'
  | 'ps'
  | 'pt'
  | 'ro'
  | 'ru'
  | 'sk'
  | 'sl'
  | 'so'
  | 'sq'
  | 'sr'
  | 'sv'
  | 'sw'
  | 'ta'
  | 'th'
  | 'tl'
  | 'tr'
  | 'uk'
  | 'ur'
  | 'vi'
  | 'zh'
  | 'zh-TW';

export type TypingStartEvent = Event;

export type ReservedMessageFields =
  | 'command'
  | 'created_at'
  | 'html'
  | 'latest_reactions'
  | 'own_reactions'
  | 'quoted_message'
  | 'reaction_counts'
  | 'reply_count'
  | 'type'
  | 'updated_at'
  | 'user'
  | '__html';

export type UpdatedMessage<StreamChatGenerics extends ExtendableGenerics = DefaultGenerics> = Omit<
  MessageResponse<StreamChatGenerics>,
  'mentioned_users'
> & { mentioned_users?: string[] };

export type User<StreamChatGenerics extends ExtendableGenerics = DefaultGenerics> = StreamChatGenerics['userType'] & {
  id: string;
  anon?: boolean;
  name?: string;
  role?: string;
  teams?: string[];
  username?: string;
};

export type TaskResponse = {
  task_id: string;
};

export type DeleteChannelsResponse = {
  result: Record<string, string>;
} & Partial<TaskResponse>;

export type DeleteType = 'soft' | 'hard' | 'pruning';

/*
  DeleteUserOptions specifies a collection of one or more `user_ids` to be deleted.

  `user`:
    - soft: marks user as deleted and retains all user data
    - pruning: marks user as deleted and nullifies user information
    - hard: deletes user completely - this requires hard option for messages and conversation as well
  `conversations`:
    - soft: marks all conversation channels as deleted (same effect as Delete Channels with 'hard' option disabled)
    - hard: deletes channel and all its data completely including messages (same effect as Delete Channels with 'hard' option enabled)
  `messages`:
    - soft: marks all user messages as deleted without removing any related message data
    - pruning: marks all user messages as deleted, nullifies message information and removes some message data such as reactions and flags
    - hard: deletes messages completely with all related information
  `new_channel_owner_id`: any channels owned by the hard-deleted user will be transferred to this user ID
 */
export type DeleteUserOptions = {
  conversations?: Exclude<DeleteType, 'pruning'>;
  messages?: DeleteType;
  new_channel_owner_id?: string;
  user?: DeleteType;
};

export type SegmentType = 'channel' | 'user';

export type SegmentData = {
  all_sender_channels?: boolean;
  all_users?: boolean;
  description?: string;
  filter?: {};
  name?: string;
};

export type SegmentResponse = {
  created_at: string;
  deleted_at: string;
  id: string;
  locked: boolean;
  size: number;
  task_id: string;
  type: SegmentType;
  updated_at: string;
} & SegmentData;

export type UpdateSegmentData = {
  name: string;
} & SegmentData;

export type SegmentTargetsResponse = {
  created_at: string;
  segment_id: string;
  target_id: string;
};

export type SortParam = {
  field: string;
  direction?: AscDesc;
};

export type Pager = {
  limit?: number;
  next?: string;
  prev?: string;
};

export type QuerySegmentsOptions = Pager;

export type QuerySegmentTargetsFilter = {
  target_id?: {
    $eq?: string;
    $gte?: string;
    $in?: string[];
    $lte?: string;
  };
};
export type QuerySegmentTargetsOptions = Pick<Pager, 'next' | 'limit'>;

export type CampaignSort = {
  field: string;
  direction?: number;
}[];

export type CampaignQueryOptions = {
  limit?: number;
  next?: string;
  prev?: string;
  sort?: CampaignSort;
};

export type SegmentQueryOptions = CampaignQueryOptions;

// TODO: add better typing
export type CampaignFilters = {};

export type CampaignData = {
  channel_template?: {
    type: string;
    custom?: {};
    id?: string;
    members?: string[];
  };
  create_channels?: boolean;
  deleted_at?: string;
  description?: string;
  id?: string | null;
  message_template?: {
    text: string;
    attachments?: Attachment[];
    custom?: {};
  };
  name?: string;
  segment_ids?: string[];
  sender_id?: string;
  skip_push?: boolean;
  skip_webhook?: boolean;
  user_ids?: string[];
};

export type CampaignStats = {
  progress?: number;
  stats_channels_created?: number;
  stats_completed_at?: string;
  stats_messages_sent?: number;
  stats_started_at?: string;
};
export type CampaignResponse = {
  created_at: string;
  id: string;
  segments: SegmentResponse[];
  sender: UserResponse;
  stats: CampaignStats;
  status: 'draft' | 'scheduled' | 'in_progress' | 'completed' | 'stopped';
  updated_at: string;
  users: UserResponse[];
  scheduled_for?: string;
} & CampaignData;

export type DeleteCampaignOptions = {};

export type TaskStatus = {
  created_at: string;
  status: string;
  task_id: string;
  updated_at: string;
  error?: {
    description: string;
    type: string;
  };
  result?: UR;
};

export type TruncateOptions<StreamChatGenerics extends ExtendableGenerics = DefaultGenerics> = {
  hard_delete?: boolean;
  message?: Message<StreamChatGenerics>;
  skip_push?: boolean;
  truncated_at?: Date;
  user?: UserResponse<StreamChatGenerics>;
  user_id?: string;
};

export type CreateImportURLResponse = {
  path: string;
  upload_url: string;
};

export type CreateImportResponse = {
  import_task: ImportTask;
};

export type GetImportResponse = {
  import_task: ImportTask;
};

export type CreateImportOptions = {
  mode: 'insert' | 'upsert';
};

export type ListImportsPaginationOptions = {
  limit?: number;
  offset?: number;
};

export type ListImportsResponse = {
  import_tasks: ImportTask[];
};

export type ImportTaskHistory = {
  created_at: string;
  next_state: string;
  prev_state: string;
};

export type ImportTask = {
  created_at: string;
  history: ImportTaskHistory[];
  id: string;
  path: string;
  state: string;
  updated_at: string;
  result?: UR;
  size?: number;
};

export type MessageSetType = 'latest' | 'current' | 'new';

export type PushProviderUpsertResponse = {
  push_provider: PushProvider;
};

export type PushProviderListResponse = {
  push_providers: PushProvider[];
};

export type CreateCallOptions<StreamChatGenerics extends ExtendableGenerics = DefaultGenerics> = {
  id: string;
  type: string;
  options?: UR;
  user?: UserResponse<StreamChatGenerics> | null;
  user_id?: string;
};

export type HMSCall = {
  room: string;
};

export type AgoraCall = {
  channel: string;
};

export type Call = {
  id: string;
  provider: string;
  agora?: AgoraCall;
  hms?: HMSCall;
};

export type CreateCallResponse = APIResponse & {
  call: Call;
  token: string;
  agora_app_id?: string;
  agora_uid?: number;
};

export type GetCallTokenResponse = APIResponse & {
  token: string;
  agora_app_id?: string;
  agora_uid?: number;
};

type ErrorResponseDetails = {
  code: number;
  messages: string[];
};

export type APIErrorResponse = {
  code: number;
  duration: string;
  message: string;
  more_info: string;
  StatusCode: number;
  details?: ErrorResponseDetails;
};

export class ErrorFromResponse<T> extends Error {
  code?: number;
  response?: AxiosResponse<T>;
  status?: number;
}

export type QueryPollsResponse<StreamChatGenerics extends ExtendableGenerics = DefaultGenerics> = {
  polls: PollResponse<StreamChatGenerics>[];
  next?: string;
};

export type CreatePollAPIResponse<StreamChatGenerics extends ExtendableGenerics = DefaultGenerics> = {
  poll: PollResponse<StreamChatGenerics>;
};

export type GetPollAPIResponse<StreamChatGenerics extends ExtendableGenerics = DefaultGenerics> = {
  poll: PollResponse<StreamChatGenerics>;
};

export type UpdatePollAPIResponse<StreamChatGenerics extends ExtendableGenerics = DefaultGenerics> = {
  poll: PollResponse<StreamChatGenerics>;
};

export type PollResponse<
  StreamChatGenerics extends ExtendableGenerics = DefaultGenerics
> = StreamChatGenerics['pollType'] & {
  created_at: string;
  created_by: UserResponse<StreamChatGenerics> | null;
  created_by_id: string;
  enforce_unique_vote: boolean;
  id: string;
  latest_comments: PollVote<StreamChatGenerics>[];
  latest_votes_by_option: Record<string, PollVote<StreamChatGenerics>[]>;
  max_votes_allowed: number;
  name: string;
  options: PollOption<StreamChatGenerics>[];
  updated_at: string;
  vote_count: number;
  vote_counts_by_option: Record<string, number>;
  allow_comments?: boolean;
  allow_user_suggestions?: boolean;
  is_closed?: boolean;
  own_votes?: PollVote<StreamChatGenerics>[];
  voting_visibility?: VotingVisibility;
  channel?: ChannelAPIResponse<StreamChatGenerics> | null;
  cid?: string;
  description?: string;
};

export type PollOption<StreamChatGenerics extends ExtendableGenerics = DefaultGenerics> = {
  created_at: string;
  id: string;
  poll_id: string;
  text: string;
  updated_at: string;
  vote_count: number;
  votes?: PollVote<StreamChatGenerics>[];
};

export enum VotingVisibility {
  anonymous = 'anonymous',
  public = 'public',
}

export type PollData<
  StreamChatGenerics extends ExtendableGenerics = DefaultGenerics
> = StreamChatGenerics['pollType'] & {
  name: string;
  allow_comments?: boolean;
  allow_user_suggestion?: boolean;
  description?: string;
  enforce_unique_vote?: boolean;
  id?: string;
  is_closed?: boolean;
  max_votes_allowed?: number;
  options?: PollOptionData<StreamChatGenerics>[];
  user_id?: string;
  voting_visibility?: VotingVisibility;
};

export type PartialPollUpdate<StreamChatGenerics extends ExtendableGenerics = DefaultGenerics> = {
  // id: string;
  set?: Partial<PollResponse<StreamChatGenerics>>;
  unset?: Array<keyof PollResponse<StreamChatGenerics>>;
};

export type PollOptionData<
  StreamChatGenerics extends ExtendableGenerics = DefaultGenerics
> = StreamChatGenerics['pollType'] & {
  text: string;
  id?: string;
  position?: number;
};

export type PartialPollOptionUpdate<StreamChatGenerics extends ExtendableGenerics = DefaultGenerics> = {
  set?: Partial<PollOptionResponse<StreamChatGenerics>>;
  unset?: Array<keyof PollOptionResponse<StreamChatGenerics>>;
};

export type PollVoteData = {
  comment_text?: string;
  is_comment?: boolean;
  option_id?: string;
};

export type PollPaginationOptions = {
  limit?: number;
  next?: string;
};

export type CreatePollOptionAPIResponse<StreamChatGenerics extends ExtendableGenerics = DefaultGenerics> = {
  poll_option: PollOptionResponse<StreamChatGenerics>;
};

export type GetPollOptionAPIResponse<
  StreamChatGenerics extends ExtendableGenerics = DefaultGenerics
> = CreatePollOptionAPIResponse<StreamChatGenerics>;
export type UpdatePollOptionAPIResponse<
  StreamChatGenerics extends ExtendableGenerics = DefaultGenerics
> = CreatePollOptionAPIResponse<StreamChatGenerics>;

export type PollOptionResponse<
  StreamChatGenerics extends ExtendableGenerics = DefaultGenerics
> = StreamChatGenerics['pollType'] & {
  created_at: string;
  id: string;
  poll_id: string;
  position: number;
  text: string;
  updated_at: string;
  vote_count: number;
  votes?: PollVote<StreamChatGenerics>[];
};

export type PollVote<StreamChatGenerics extends ExtendableGenerics = DefaultGenerics> = {
  created_at: string;
  id: string;
  is_comment: boolean;
  poll_id: string;
  user_id: string;
  comment_text?: string;
  option_id?: string;
  user?: UserResponse<StreamChatGenerics>;
};

export type PollVotesAPIResponse<StreamChatGenerics extends ExtendableGenerics = DefaultGenerics> = {
  votes: PollVote<StreamChatGenerics>[];
  next?: string;
};

export type CastVoteAPIResponse<StreamChatGenerics extends ExtendableGenerics = DefaultGenerics> = {
  vote: PollVote<StreamChatGenerics>;
};<|MERGE_RESOLUTION|>--- conflicted
+++ resolved
@@ -1824,13 +1824,6 @@
 
 export type PollSort = PollSortBase | Array<PollSortBase>;
 
-<<<<<<< HEAD
-export type VoteSortBase = {
-  created_at?: AscDesc;
-  is_closed?: AscDesc;
-  name?: AscDesc;
-  updated_at?: AscDesc;
-=======
 export type PollSortBase = {
   created_at?: AscDesc
   id?: AscDesc;
@@ -1843,9 +1836,10 @@
 
 export type VoteSortBase = {
   created_at?: AscDesc;
+  is_closed?: AscDesc;
+  name?: AscDesc;
   id?: AscDesc;
   updated_at?: AscDesc;
->>>>>>> 3ba598b7
 };
 
 /**
