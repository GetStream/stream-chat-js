import { AxiosRequestConfig, AxiosResponse } from 'axios';
import { EVENT_MAP } from './events';
import { Role } from './permissions';

/**
 * Utility Types
 */

export type ArrayOneOrMore<T> = {
  0: T;
} & Array<T>;

export type ArrayTwoOrMore<T> = {
  0: T;
  1: T;
} & Array<T>;

export type KnownKeys<T> = {
  [K in keyof T]: string extends K ? never : number extends K ? never : K;
} extends { [_ in keyof T]: infer U }
  ? U
  : never;

export type RequireAtLeastOne<T> = {
  [K in keyof T]-?: Required<Pick<T, K>> & Partial<Pick<T, Exclude<keyof T, K>>>;
}[keyof T];

export type RequireOnlyOne<T, Keys extends keyof T = keyof T> = Pick<T, Exclude<keyof T, Keys>> &
  {
    [K in Keys]-?: Required<Pick<T, K>> & Partial<Record<Exclude<Keys, K>, undefined>>;
  }[Keys];

/* Unknown Record */
export type UR = Record<string, unknown>;
export type UnknownType = UR; //alias to avoid breaking change

export type DefaultGenerics = {
  attachmentType: UR;
  channelType: UR;
  commandType: LiteralStringForUnion;
  eventType: UR;
  messageType: UR;
  reactionType: UR;
  userType: UR;
};

export type ExtendableGenerics = {
  attachmentType: UR;
  channelType: UR;
  commandType: string;
  eventType: UR;
  messageType: UR;
  reactionType: UR;
  userType: UR;
};

export type Unpacked<T> = T extends (infer U)[]
  ? U // eslint-disable-next-line @typescript-eslint/no-explicit-any
  : T extends (...args: any[]) => infer U
  ? U
  : T extends Promise<infer U>
  ? U
  : T;

/**
 * Response Types
 */

export type APIResponse = {
  duration: string;
};

export type AppSettingsAPIResponse<StreamChatGenerics extends ExtendableGenerics = DefaultGenerics> = APIResponse & {
  app?: {
    channel_configs: Record<
      string,
      {
        reminders: boolean;
        automod?: ChannelConfigAutomod;
        automod_behavior?: ChannelConfigAutomodBehavior;
        automod_thresholds?: ChannelConfigAutomodThresholds;
        blocklist_behavior?: ChannelConfigAutomodBehavior;
        commands?: CommandVariants<StreamChatGenerics>[];
        connect_events?: boolean;
        created_at?: string;
        custom_events?: boolean;
        max_message_length?: number;
        message_retention?: string;
        mutes?: boolean;
        name?: string;
        push_notifications?: boolean;
        quotes?: boolean;
        reactions?: boolean;
        read_events?: boolean;
        replies?: boolean;
        search?: boolean;
        typing_events?: boolean;
        updated_at?: string;
        uploads?: boolean;
        url_enrichment?: boolean;
      }
    >;
    reminders_interval: number;
    async_url_enrich_enabled?: boolean;
    auto_translation_enabled?: boolean;
    before_message_send_hook_url?: string;
    campaign_enabled?: boolean;
    custom_action_handler_url?: string;
    disable_auth_checks?: boolean;
    disable_permissions_checks?: boolean;
    enforce_unique_usernames?: 'no' | 'app' | 'team';
    file_upload_config?: FileUploadConfig;
    grants?: Record<string, string[]>;
    image_moderation_enabled?: boolean;
    image_upload_config?: FileUploadConfig;
    multi_tenant_enabled?: boolean;
    name?: string;
    organization?: string;
    permission_version?: string;
    policies?: Record<string, Policy[]>;
    push_notifications?: {
      offline_only: boolean;
      version: string;
      apn?: APNConfig;
      firebase?: FirebaseConfig;
      huawei?: HuaweiConfig;
      providers?: PushProviderConfig[];
      xiaomi?: XiaomiConfig;
    };
    revoke_tokens_issued_before?: string | null;
    search_backend?: 'disabled' | 'elasticsearch' | 'postgres';
    sqs_key?: string;
    sqs_secret?: string;
    sqs_url?: string;
    suspended?: boolean;
    suspended_explanation?: string;
    user_search_disallowed_roles?: string[] | null;
    webhook_events?: Array<string>;
    webhook_url?: string;
  };
};

export type ModerationResult = {
  action: string;
  created_at: string;
  message_id: string;
  updated_at: string;
  user_bad_karma: boolean;
  user_karma: number;
  blocked_word?: string;
  blocklist_name?: string;
  moderated_by?: string;
};

export type AutomodDetails = {
  action?: string;
  image_labels?: Array<string>;
  original_message_type?: string;
  result?: ModerationResult;
};

export type FlagDetails = {
  automod?: AutomodDetails;
};

export type Flag<StreamChatGenerics extends ExtendableGenerics = DefaultGenerics> = {
  created_at: string;
  created_by_automod: boolean;
  updated_at: string;
  details?: FlagDetails;
  target_message?: MessageResponse<StreamChatGenerics>;
  target_user?: UserResponse<StreamChatGenerics>;
  user?: UserResponse<StreamChatGenerics>;
};

export type FlagsResponse<StreamChatGenerics extends ExtendableGenerics = DefaultGenerics> = APIResponse & {
  flags?: Array<Flag<StreamChatGenerics>>;
};

export type MessageFlagsResponse<StreamChatGenerics extends ExtendableGenerics = DefaultGenerics> = APIResponse & {
  flags?: Array<{
    message: MessageResponse<StreamChatGenerics>;
    user: UserResponse<StreamChatGenerics>;
    approved_at?: string;
    created_at?: string;
    created_by_automod?: boolean;
    moderation_result?: ModerationResult;
    rejected_at?: string;
    reviewed_at?: string;
    reviewed_by?: UserResponse<StreamChatGenerics>;
    updated_at?: string;
  }>;
};

export type FlagReport<StreamChatGenerics extends ExtendableGenerics = DefaultGenerics> = {
  flags_count: number;
  id: string;
  message: MessageResponse<StreamChatGenerics>;
  user: UserResponse<StreamChatGenerics>;
  created_at?: string;
  details?: FlagDetails;
  review_result?: string;
  reviewed_at?: string;
  reviewed_by?: UserResponse<StreamChatGenerics>;
  updated_at?: string;
};

export type FlagReportsResponse<StreamChatGenerics extends ExtendableGenerics = DefaultGenerics> = APIResponse & {
  flag_reports: Array<FlagReport<StreamChatGenerics>>;
};

export type ReviewFlagReportResponse<StreamChatGenerics extends ExtendableGenerics = DefaultGenerics> = APIResponse & {
  flag_report: FlagReport<StreamChatGenerics>;
};

export type BannedUsersResponse<StreamChatGenerics extends ExtendableGenerics = DefaultGenerics> = APIResponse & {
  bans?: Array<{
    user: UserResponse<StreamChatGenerics>;
    banned_by?: UserResponse<StreamChatGenerics>;
    channel?: ChannelResponse<StreamChatGenerics>;
    expires?: string;
    ip_ban?: boolean;
    reason?: string;
    timeout?: number;
  }>;
};

export type BlockListResponse = BlockList & {
  created_at?: string;
  updated_at?: string;
};

export type ChannelResponse<
  StreamChatGenerics extends ExtendableGenerics = DefaultGenerics
> = StreamChatGenerics['channelType'] & {
  cid: string;
  disabled: boolean;
  frozen: boolean;
  id: string;
  type: string;
  auto_translation_enabled?: boolean;
  auto_translation_language?: TranslationLanguages | '';
  config?: ChannelConfigWithInfo<StreamChatGenerics>;
  cooldown?: number;
  created_at?: string;
  created_by?: UserResponse<StreamChatGenerics> | null;
  created_by_id?: string;
  deleted_at?: string;
  hidden?: boolean;
  invites?: string[];
  last_message_at?: string;
  member_count?: number;
  members?: ChannelMemberResponse<StreamChatGenerics>[];
  muted?: boolean;
  name?: string;
  own_capabilities?: string[];
  team?: string;
  truncated_at?: string;
  truncated_by?: UserResponse<StreamChatGenerics>;
  truncated_by_id?: string;
  updated_at?: string;
};

export type ChannelAPIResponse<StreamChatGenerics extends ExtendableGenerics = DefaultGenerics> = APIResponse & {
  channel: ChannelResponse<StreamChatGenerics>;
  members: ChannelMemberResponse<StreamChatGenerics>[];
  messages: MessageResponse<StreamChatGenerics>[];
  pinned_messages: MessageResponse<StreamChatGenerics>[];
  hidden?: boolean;
  membership?: ChannelMembership<StreamChatGenerics> | null;
  read?: ReadResponse<StreamChatGenerics>[];
  watcher_count?: number;
  watchers?: UserResponse<StreamChatGenerics>[];
};

export type ChannelUpdateOptions = {
  hide_history?: boolean;
  skip_push?: boolean;
};

export type ChannelMemberAPIResponse<StreamChatGenerics extends ExtendableGenerics = DefaultGenerics> = APIResponse & {
  members: ChannelMemberResponse<StreamChatGenerics>[];
};

export type ChannelMemberResponse<StreamChatGenerics extends ExtendableGenerics = DefaultGenerics> = {
  banned?: boolean;
  channel_role?: Role;
  created_at?: string;
  invite_accepted_at?: string;
  invite_rejected_at?: string;
  invited?: boolean;
  is_moderator?: boolean;
  role?: string;
  shadow_banned?: boolean;
  updated_at?: string;
  user?: UserResponse<StreamChatGenerics>;
  user_id?: string;
};

export type CheckPushResponse = APIResponse & {
  device_errors?: {
    [deviceID: string]: {
      error_message?: string;
      provider?: PushProvider;
      provider_name?: string;
    };
  };
  general_errors?: string[];
  rendered_apn_template?: string;
  rendered_firebase_template?: string;
  rendered_message?: {};
  skip_devices?: boolean;
};

export type CheckSQSResponse = APIResponse & {
  status: string;
  data?: {};
  error?: string;
};

export type CommandResponse<
  StreamChatGenerics extends ExtendableGenerics = DefaultGenerics
> = Partial<CreatedAtUpdatedAt> & {
  args?: string;
  description?: string;
  name?: CommandVariants<StreamChatGenerics>;
  set?: CommandVariants<StreamChatGenerics>;
};

export type ConnectAPIResponse<
  StreamChatGenerics extends ExtendableGenerics = DefaultGenerics
> = Promise<void | ConnectionOpen<StreamChatGenerics>>;

export type CreateChannelResponse<StreamChatGenerics extends ExtendableGenerics = DefaultGenerics> = APIResponse &
  Omit<CreateChannelOptions<StreamChatGenerics>, 'client_id' | 'connection_id'> & {
    created_at: string;
    updated_at: string;
    grants?: Record<string, string[]>;
  };

export type CreateCommandResponse<StreamChatGenerics extends ExtendableGenerics = DefaultGenerics> = APIResponse & {
  command: CreateCommandOptions<StreamChatGenerics> & CreatedAtUpdatedAt;
};

export type DeleteChannelAPIResponse<StreamChatGenerics extends ExtendableGenerics = DefaultGenerics> = APIResponse & {
  channel: ChannelResponse<StreamChatGenerics>;
};

export type DeleteCommandResponse<StreamChatGenerics extends ExtendableGenerics = DefaultGenerics> = APIResponse & {
  name?: CommandVariants<StreamChatGenerics>;
};

export type EventAPIResponse<StreamChatGenerics extends ExtendableGenerics = DefaultGenerics> = APIResponse & {
  event: Event<StreamChatGenerics>;
};

export type ExportChannelResponse = {
  task_id: string;
};

export type ExportUsersResponse = {
  task_id: string;
};

export type ExportChannelStatusResponse = {
  created_at?: string;
  error?: {};
  result?: {};
  updated_at?: string;
};

export type FlagMessageResponse<StreamChatGenerics extends ExtendableGenerics = DefaultGenerics> = APIResponse & {
  flag: {
    created_at: string;
    created_by_automod: boolean;
    target_message_id: string;
    updated_at: string;
    user: UserResponse<StreamChatGenerics>;
    approved_at?: string;
    channel_cid?: string;
    details?: Object; // Any JSON
    message_user_id?: string;
    rejected_at?: string;
    reviewed_at?: string;
    reviewed_by?: string;
  };
};

export type FlagUserResponse<StreamChatGenerics extends ExtendableGenerics = DefaultGenerics> = APIResponse & {
  flag: {
    created_at: string;
    created_by_automod: boolean;
    target_user: UserResponse<StreamChatGenerics>;
    updated_at: string;
    user: UserResponse<StreamChatGenerics>;
    approved_at?: string;
    details?: Object; // Any JSON
    rejected_at?: string;
    reviewed_at?: string;
    reviewed_by?: string;
  };
};

export type FormatMessageResponse<StreamChatGenerics extends ExtendableGenerics = DefaultGenerics> = Omit<
  MessageResponse<{
    attachmentType: StreamChatGenerics['attachmentType'];
    channelType: StreamChatGenerics['channelType'];
    commandType: StreamChatGenerics['commandType'];
    eventType: StreamChatGenerics['eventType'];
    messageType: {};
    reactionType: StreamChatGenerics['reactionType'];
    userType: StreamChatGenerics['userType'];
  }>,
  'created_at' | 'pinned_at' | 'updated_at' | 'status'
> &
  StreamChatGenerics['messageType'] & {
    created_at: Date;
    pinned_at: Date | null;
    status: string;
    updated_at: Date;
  };

export type GetChannelTypeResponse<StreamChatGenerics extends ExtendableGenerics = DefaultGenerics> = APIResponse &
  Omit<CreateChannelOptions<StreamChatGenerics>, 'client_id' | 'connection_id' | 'commands'> & {
    created_at: string;
    updated_at: string;
    commands?: CommandResponse<StreamChatGenerics>[];
    grants?: Record<string, string[]>;
  };

export type GetCommandResponse<StreamChatGenerics extends ExtendableGenerics = DefaultGenerics> = APIResponse &
  CreateCommandOptions<StreamChatGenerics> &
  CreatedAtUpdatedAt;

export type GetMultipleMessagesAPIResponse<
  StreamChatGenerics extends ExtendableGenerics = DefaultGenerics
> = APIResponse & {
  messages: MessageResponse<StreamChatGenerics>[];
};

export type GetRateLimitsResponse = APIResponse & {
  android?: RateLimitsMap;
  ios?: RateLimitsMap;
  server_side?: RateLimitsMap;
  web?: RateLimitsMap;
};

export type GetReactionsAPIResponse<StreamChatGenerics extends ExtendableGenerics = DefaultGenerics> = APIResponse & {
  reactions: ReactionResponse<StreamChatGenerics>[];
};

export type GetRepliesAPIResponse<StreamChatGenerics extends ExtendableGenerics = DefaultGenerics> = APIResponse & {
  messages: MessageResponse<StreamChatGenerics>[];
};

export type ListChannelResponse<StreamChatGenerics extends ExtendableGenerics = DefaultGenerics> = APIResponse & {
  channel_types: Record<
    string,
    Omit<CreateChannelOptions<StreamChatGenerics>, 'client_id' | 'connection_id' | 'commands'> & {
      commands: CommandResponse<StreamChatGenerics>[];
      created_at: string;
      updated_at: string;
      grants?: Record<string, string[]>;
    }
  >;
};

export type ListChannelTypesAPIResponse<
  StreamChatGenerics extends ExtendableGenerics = DefaultGenerics
> = ListChannelResponse<StreamChatGenerics>;

export type ListCommandsResponse<StreamChatGenerics extends ExtendableGenerics = DefaultGenerics> = APIResponse & {
  commands: Array<CreateCommandOptions<StreamChatGenerics> & Partial<CreatedAtUpdatedAt>>;
};

export type MuteChannelAPIResponse<StreamChatGenerics extends ExtendableGenerics = DefaultGenerics> = APIResponse & {
  channel_mute: ChannelMute<StreamChatGenerics>;
  own_user: OwnUserResponse<StreamChatGenerics>;
  channel_mutes?: ChannelMute<StreamChatGenerics>[];
  mute?: MuteResponse<StreamChatGenerics>;
};

export type MessageResponse<
  StreamChatGenerics extends ExtendableGenerics = DefaultGenerics
> = MessageResponseBase<StreamChatGenerics> & {
  quoted_message?: MessageResponseBase<StreamChatGenerics>;
};

export type MessageResponseBase<
  StreamChatGenerics extends ExtendableGenerics = DefaultGenerics
> = MessageBase<StreamChatGenerics> & {
  args?: string;
  channel?: ChannelResponse<StreamChatGenerics>;
  cid?: string;
  command?: string;
  command_info?: { name?: string };
  created_at?: string;
  deleted_at?: string;
  i18n?: RequireAtLeastOne<Record<`${TranslationLanguages}_text`, string>> & {
    language: TranslationLanguages;
  };
  latest_reactions?: ReactionResponse<StreamChatGenerics>[];
  mentioned_users?: UserResponse<StreamChatGenerics>[];
  own_reactions?: ReactionResponse<StreamChatGenerics>[] | null;
  pin_expires?: string | null;
  pinned_at?: string | null;
  pinned_by?: UserResponse<StreamChatGenerics> | null;
  reaction_counts?: { [key: string]: number } | null;
  reaction_scores?: { [key: string]: number } | null;
  reply_count?: number;
  shadowed?: boolean;
  silent?: boolean;
  status?: string;
  thread_participants?: UserResponse<StreamChatGenerics>[];
  type?: MessageLabel;
  updated_at?: string;
};

export type MuteResponse<StreamChatGenerics extends ExtendableGenerics = DefaultGenerics> = {
  user: UserResponse<StreamChatGenerics>;
  created_at?: string;
  expires?: string;
  target?: UserResponse<StreamChatGenerics>;
  updated_at?: string;
};

export type MuteUserResponse<StreamChatGenerics extends ExtendableGenerics = DefaultGenerics> = APIResponse & {
  mute?: MuteResponse<StreamChatGenerics>;
  mutes?: Array<Mute<StreamChatGenerics>>;
  own_user?: OwnUserResponse<StreamChatGenerics>;
};

export type OwnUserBase<StreamChatGenerics extends ExtendableGenerics = DefaultGenerics> = {
  channel_mutes: ChannelMute<StreamChatGenerics>[];
  devices: Device<StreamChatGenerics>[];
  mutes: Mute<StreamChatGenerics>[];
  total_unread_count: number;
  unread_channels: number;
  unread_count: number;
  invisible?: boolean;
  roles?: string[];
};

export type OwnUserResponse<
  StreamChatGenerics extends ExtendableGenerics = DefaultGenerics
> = UserResponse<StreamChatGenerics> & OwnUserBase<StreamChatGenerics>;

export type PartialUpdateChannelAPIResponse<
  StreamChatGenerics extends ExtendableGenerics = DefaultGenerics
> = APIResponse & {
  channel: ChannelResponse<StreamChatGenerics>;
  members: ChannelMemberResponse<StreamChatGenerics>[];
};

export type PermissionAPIResponse = APIResponse & {
  permission?: PermissionAPIObject;
};

export type PermissionsAPIResponse = APIResponse & {
  permissions?: PermissionAPIObject[];
};

export type ReactionAPIResponse<StreamChatGenerics extends ExtendableGenerics = DefaultGenerics> = APIResponse & {
  message: MessageResponse<StreamChatGenerics>;
  reaction: ReactionResponse<StreamChatGenerics>;
};

export type ReactionResponse<
  StreamChatGenerics extends ExtendableGenerics = DefaultGenerics
> = Reaction<StreamChatGenerics> & {
  created_at: string;
  updated_at: string;
};

export type ReadResponse<StreamChatGenerics extends ExtendableGenerics = DefaultGenerics> = {
  last_read: string;
  user: UserResponse<StreamChatGenerics>;
  unread_messages?: number;
};

export type SearchAPIResponse<StreamChatGenerics extends ExtendableGenerics = DefaultGenerics> = APIResponse & {
  results: {
    message: MessageResponse<StreamChatGenerics>;
  }[];
  next?: string;
  previous?: string;
  results_warning?: SearchWarning | null;
};

export type SearchWarning = {
  channel_search_cids: string[];
  channel_search_count: number;
  warning_code: number;
  warning_description: string;
};

// Thumb URL(thumb_url) is added considering video attachments as the backend will return the thumbnail in the response.
export type SendFileAPIResponse = APIResponse & { file: string; thumb_url?: string };

export type SendMessageAPIResponse<StreamChatGenerics extends ExtendableGenerics = DefaultGenerics> = APIResponse & {
  message: MessageResponse<StreamChatGenerics>;
};

export type TruncateChannelAPIResponse<
  StreamChatGenerics extends ExtendableGenerics = DefaultGenerics
> = APIResponse & {
  channel: ChannelResponse<StreamChatGenerics>;
  message?: MessageResponse<StreamChatGenerics>;
};

export type UpdateChannelAPIResponse<StreamChatGenerics extends ExtendableGenerics = DefaultGenerics> = APIResponse & {
  channel: ChannelResponse<StreamChatGenerics>;
  members: ChannelMemberResponse<StreamChatGenerics>[];
  message?: MessageResponse<StreamChatGenerics>;
};

export type UpdateChannelResponse<StreamChatGenerics extends ExtendableGenerics = DefaultGenerics> = APIResponse &
  Omit<CreateChannelOptions<StreamChatGenerics>, 'client_id' | 'connection_id'> & {
    created_at: string;
    updated_at: string;
  };

export type UpdateCommandResponse<StreamChatGenerics extends ExtendableGenerics = DefaultGenerics> = APIResponse & {
  command: UpdateCommandOptions<StreamChatGenerics> &
    CreatedAtUpdatedAt & {
      name: CommandVariants<StreamChatGenerics>;
    };
};

export type UpdateMessageAPIResponse<StreamChatGenerics extends ExtendableGenerics = DefaultGenerics> = APIResponse & {
  message: MessageResponse<StreamChatGenerics>;
};

export type UsersAPIResponse<StreamChatGenerics extends ExtendableGenerics = DefaultGenerics> = APIResponse & {
  users: Array<UserResponse<StreamChatGenerics>>;
};

export type UpdateUsersAPIResponse<StreamChatGenerics extends ExtendableGenerics = DefaultGenerics> = APIResponse & {
  users: { [key: string]: UserResponse<StreamChatGenerics> };
};

export type UserResponse<StreamChatGenerics extends ExtendableGenerics = DefaultGenerics> = User<StreamChatGenerics> & {
  banned?: boolean;
  created_at?: string;
  deactivated_at?: string;
  deleted_at?: string;
  language?: TranslationLanguages | '';
  last_active?: string;
  online?: boolean;
  push_notifications?: PushNotificationSettings;
  revoke_tokens_issued_before?: string;
  shadow_banned?: boolean;
  updated_at?: string;
};

export type PushNotificationSettings = {
  disabled?: boolean;
  disabled_until?: string | null;
};

/**
 * Option Types
 */

export type MessageFlagsPaginationOptions = {
  limit?: number;
  offset?: number;
};

export type FlagsPaginationOptions = {
  limit?: number;
  offset?: number;
};

export type FlagReportsPaginationOptions = {
  limit?: number;
  offset?: number;
};

export type ReviewFlagReportOptions = {
  review_details?: Object;
  user_id?: string;
};

export type BannedUsersPaginationOptions = Omit<PaginationOptions, 'id_gt' | 'id_gte' | 'id_lt' | 'id_lte'>;

export type BanUserOptions<StreamChatGenerics extends ExtendableGenerics = DefaultGenerics> = UnBanUserOptions & {
  banned_by?: UserResponse<StreamChatGenerics>;
  banned_by_id?: string;
  ip_ban?: boolean;
  reason?: string;
  timeout?: number;
};

export type ChannelOptions = {
  limit?: number;
  member_limit?: number;
  message_limit?: number;
  offset?: number;
  presence?: boolean;
  state?: boolean;
  user_id?: string;
  watch?: boolean;
};

export type ChannelQueryOptions<StreamChatGenerics extends ExtendableGenerics = DefaultGenerics> = {
  client_id?: string;
  connection_id?: string;
  data?: ChannelResponse<StreamChatGenerics>;
  members?: PaginationOptions;
  messages?: MessagePaginationOptions;
  presence?: boolean;
  state?: boolean;
  watch?: boolean;
  watchers?: PaginationOptions;
};

export type ChannelStateOptions = {
  skipInitialization?: string[];
};

export type CreateChannelOptions<StreamChatGenerics extends ExtendableGenerics = DefaultGenerics> = {
  automod?: ChannelConfigAutomod;
  automod_behavior?: ChannelConfigAutomodBehavior;
  automod_thresholds?: ChannelConfigAutomodThresholds;
  blocklist?: string;
  blocklist_behavior?: ChannelConfigAutomodBehavior;
  client_id?: string;
  commands?: CommandVariants<StreamChatGenerics>[];
  connect_events?: boolean;
  connection_id?: string;
  custom_events?: boolean;
  grants?: Record<string, string[]>;
  max_message_length?: number;
  message_retention?: string;
  mutes?: boolean;
  name?: string;
  permissions?: PermissionObject[];
  push_notifications?: boolean;
  quotes?: boolean;
  reactions?: boolean;
  read_events?: boolean;
  reminders?: boolean;
  replies?: boolean;
  search?: boolean;
  typing_events?: boolean;
  uploads?: boolean;
  url_enrichment?: boolean;
};

export type CreateCommandOptions<StreamChatGenerics extends ExtendableGenerics = DefaultGenerics> = {
  description: string;
  name: CommandVariants<StreamChatGenerics>;
  args?: string;
  set?: CommandVariants<StreamChatGenerics>;
};

export type CustomPermissionOptions = {
  action: string;
  condition: object;
  id: string;
  name: string;
  description?: string;
  owner?: boolean;
  same_team?: boolean;
};

// TODO: rename to UpdateChannelOptions in the next major update and use it in channel._update and/or channel.update
export type InviteOptions<StreamChatGenerics extends ExtendableGenerics = DefaultGenerics> = {
  accept_invite?: boolean;
  add_members?: string[];
  add_moderators?: string[];
  client_id?: string;
  connection_id?: string;
  data?: Omit<ChannelResponse<StreamChatGenerics>, 'id' | 'cid'>;
  demote_moderators?: string[];
  invites?: string[];
  message?: MessageResponse<StreamChatGenerics>;
  reject_invite?: boolean;
  remove_members?: string[];
  user?: UserResponse<StreamChatGenerics>;
  user_id?: string;
};

/** @deprecated use MarkChannelsReadOptions instead */
export type MarkAllReadOptions<
  StreamChatGenerics extends ExtendableGenerics = DefaultGenerics
> = MarkChannelsReadOptions<StreamChatGenerics>;

export type MarkChannelsReadOptions<StreamChatGenerics extends ExtendableGenerics = DefaultGenerics> = {
  client_id?: string;
  connection_id?: string;
  read_by_channel?: Record<string, string>;
  user?: UserResponse<StreamChatGenerics>;
  user_id?: string;
};

export type MarkReadOptions<StreamChatGenerics extends ExtendableGenerics = DefaultGenerics> = {
  client_id?: string;
  connection_id?: string;
  message_id?: string;
  user?: UserResponse<StreamChatGenerics>;
  user_id?: string;
};

export type MuteUserOptions<StreamChatGenerics extends ExtendableGenerics = DefaultGenerics> = {
  client_id?: string;
  connection_id?: string;
  id?: string;
  reason?: string;
  target_user_id?: string;
  timeout?: number;
  type?: string;
  user?: UserResponse<StreamChatGenerics>;
  user_id?: string;
};

export type PaginationOptions = {
  created_at_after?: string | Date;
  created_at_after_or_equal?: string | Date;
  created_at_before?: string | Date;
  created_at_before_or_equal?: string | Date;
  id_gt?: string;
  id_gte?: string;
  id_lt?: string;
  id_lte?: string;
  limit?: number;
  offset?: number;
};

export type MessagePaginationOptions = PaginationOptions & {
  created_at_around?: string | Date;
  id_around?: string;
};

export type PinnedMessagePaginationOptions = {
  id_around?: string;
  id_gt?: string;
  id_gte?: string;
  id_lt?: string;
  id_lte?: string;
  limit?: number;
  offset?: number;
  pinned_at_after?: string | Date;
  pinned_at_after_or_equal?: string | Date;
  pinned_at_around?: string | Date;
  pinned_at_before?: string | Date;
  pinned_at_before_or_equal?: string | Date;
};

export type QueryMembersOptions = {
  limit?: number;
  offset?: number;
  user_id_gt?: string;
  user_id_gte?: string;
  user_id_lt?: string;
  user_id_lte?: string;
};

export type SearchOptions<StreamChatGenerics extends ExtendableGenerics = DefaultGenerics> = {
  limit?: number;
  next?: string;
  offset?: number;
  sort?: SearchMessageSort<StreamChatGenerics>;
};

export type StreamChatOptions = AxiosRequestConfig & {
  /**
   * Used to disable warnings that are triggered by using connectUser or connectAnonymousUser server-side.
   */
  allowServerSideConnect?: boolean;
  /**
   * Base url to use for API
   * such as https://chat-proxy-dublin.stream-io-api.com
   */
  baseURL?: string;
  browser?: boolean;
  device?: BaseDeviceFields;
  enableInsights?: boolean;
  /** experimental feature, please contact support if you want this feature enabled for you */
  enableWSFallback?: boolean;
  logger?: Logger;
  /**
   * When network is recovered, we re-query the active channels on client. But in single query, you can recover
   * only 30 channels. So its not guaranteed that all the channels in activeChannels object have updated state.
   * Thus in UI sdks, state recovery is managed by components themselves, they don't rely on js client for this.
   *
   * `recoverStateOnReconnect` parameter can be used in such cases, to disable state recovery within js client.
   * When false, user/consumer of this client will need to make sure all the channels present on UI by
   * manually calling queryChannels endpoint.
   */
  recoverStateOnReconnect?: boolean;
  warmUp?: boolean;
};

export type UnBanUserOptions = {
  client_id?: string;
  connection_id?: string;
  id?: string;
  shadow?: boolean;
  target_user_id?: string;
  type?: string;
};

// TODO: rename to UpdateChannelTypeOptions in the next major update
export type UpdateChannelOptions<StreamChatGenerics extends ExtendableGenerics = DefaultGenerics> = Omit<
  CreateChannelOptions<StreamChatGenerics>,
  'name'
> & {
  created_at?: string;
  updated_at?: string;
};

export type UpdateCommandOptions<StreamChatGenerics extends ExtendableGenerics = DefaultGenerics> = {
  description: string;
  args?: string;
  set?: CommandVariants<StreamChatGenerics>;
};

export type UserOptions = {
  limit?: number;
  offset?: number;
  presence?: boolean;
};

/**
 * Event Types
 */

export type ConnectionChangeEvent = {
  type: EventTypes;
  online?: boolean;
};

export type Event<StreamChatGenerics extends ExtendableGenerics = DefaultGenerics> = StreamChatGenerics['eventType'] & {
  type: EventTypes;
  channel?: ChannelResponse<StreamChatGenerics>;
  channel_id?: string;
  channel_type?: string;
  cid?: string;
  clear_history?: boolean;
  connection_id?: string;
  created_at?: string;
  hard_delete?: boolean;
  mark_messages_deleted?: boolean;
  me?: OwnUserResponse<StreamChatGenerics>;
  member?: ChannelMemberResponse<StreamChatGenerics>;
  message?: MessageResponse<StreamChatGenerics>;
  online?: boolean;
  parent_id?: string;
  reaction?: ReactionResponse<StreamChatGenerics>;
  received_at?: string | Date;
  team?: string;
  total_unread_count?: number;
  unread_channels?: number;
  unread_count?: number;
  user?: UserResponse<StreamChatGenerics>;
  user_id?: string;
  watcher_count?: number;
};

export type UserCustomEvent<
  StreamChatGenerics extends ExtendableGenerics = DefaultGenerics
> = StreamChatGenerics['eventType'] & {
  type: string;
};

export type EventHandler<StreamChatGenerics extends ExtendableGenerics = DefaultGenerics> = (
  event: Event<StreamChatGenerics>,
) => void;

export type EventTypes = 'all' | keyof typeof EVENT_MAP;

/**
 * Filter Types
 */

export type AscDesc = 1 | -1;

export type MessageFlagsFiltersOptions = {
  channel_cid?: string;
  is_reviewed?: boolean;
  team?: string;
  user_id?: string;
};

export type MessageFlagsFilters = QueryFilters<
  {
    channel_cid?:
      | RequireOnlyOne<Pick<QueryFilter<MessageFlagsFiltersOptions['channel_cid']>, '$eq' | '$in'>>
      | PrimitiveFilter<MessageFlagsFiltersOptions['channel_cid']>;
  } & {
    team?:
      | RequireOnlyOne<Pick<QueryFilter<MessageFlagsFiltersOptions['team']>, '$eq' | '$in'>>
      | PrimitiveFilter<MessageFlagsFiltersOptions['team']>;
  } & {
    user_id?:
      | RequireOnlyOne<Pick<QueryFilter<MessageFlagsFiltersOptions['user_id']>, '$eq' | '$in'>>
      | PrimitiveFilter<MessageFlagsFiltersOptions['user_id']>;
  } & {
      [Key in keyof Omit<MessageFlagsFiltersOptions, 'channel_cid' | 'user_id' | 'is_reviewed'>]:
        | RequireOnlyOne<QueryFilter<MessageFlagsFiltersOptions[Key]>>
        | PrimitiveFilter<MessageFlagsFiltersOptions[Key]>;
    }
>;

export type FlagsFiltersOptions = {
  channel_cid?: string;
  message_id?: string;
  message_user_id?: string;
  reporter_id?: string;
  team?: string;
  user_id?: string;
};

export type FlagsFilters = QueryFilters<
  {
    user_id?:
      | RequireOnlyOne<Pick<QueryFilter<FlagsFiltersOptions['user_id']>, '$eq' | '$in'>>
      | PrimitiveFilter<FlagsFiltersOptions['user_id']>;
  } & {
    message_id?:
      | RequireOnlyOne<Pick<QueryFilter<FlagsFiltersOptions['message_id']>, '$eq' | '$in'>>
      | PrimitiveFilter<FlagsFiltersOptions['message_id']>;
  } & {
    message_user_id?:
      | RequireOnlyOne<Pick<QueryFilter<FlagsFiltersOptions['message_user_id']>, '$eq' | '$in'>>
      | PrimitiveFilter<FlagsFiltersOptions['message_user_id']>;
  } & {
    channel_cid?:
      | RequireOnlyOne<Pick<QueryFilter<FlagsFiltersOptions['channel_cid']>, '$eq' | '$in'>>
      | PrimitiveFilter<FlagsFiltersOptions['channel_cid']>;
  } & {
    reporter_id?:
      | RequireOnlyOne<Pick<QueryFilter<FlagsFiltersOptions['reporter_id']>, '$eq' | '$in'>>
      | PrimitiveFilter<FlagsFiltersOptions['reporter_id']>;
  } & {
    team?:
      | RequireOnlyOne<Pick<QueryFilter<FlagsFiltersOptions['team']>, '$eq' | '$in'>>
      | PrimitiveFilter<FlagsFiltersOptions['team']>;
  }
>;

export type FlagReportsFiltersOptions = {
  channel_cid?: string;
  is_reviewed?: boolean;
  message_id?: string;
  message_user_id?: string;
  report_id?: string;
  review_result?: string;
  reviewed_by?: string;
  team?: string;
  user_id?: string;
};

export type FlagReportsFilters = QueryFilters<
  {
    report_id?:
      | RequireOnlyOne<Pick<QueryFilter<FlagReportsFiltersOptions['report_id']>, '$eq' | '$in'>>
      | PrimitiveFilter<FlagReportsFiltersOptions['report_id']>;
  } & {
    review_result?:
      | RequireOnlyOne<Pick<QueryFilter<FlagReportsFiltersOptions['review_result']>, '$eq' | '$in'>>
      | PrimitiveFilter<FlagReportsFiltersOptions['review_result']>;
  } & {
    reviewed_by?:
      | RequireOnlyOne<Pick<QueryFilter<FlagReportsFiltersOptions['reviewed_by']>, '$eq' | '$in'>>
      | PrimitiveFilter<FlagReportsFiltersOptions['reviewed_by']>;
  } & {
    user_id?:
      | RequireOnlyOne<Pick<QueryFilter<FlagReportsFiltersOptions['user_id']>, '$eq' | '$in'>>
      | PrimitiveFilter<FlagReportsFiltersOptions['user_id']>;
  } & {
    message_id?:
      | RequireOnlyOne<Pick<QueryFilter<FlagReportsFiltersOptions['message_id']>, '$eq' | '$in'>>
      | PrimitiveFilter<FlagReportsFiltersOptions['message_id']>;
  } & {
    message_user_id?:
      | RequireOnlyOne<Pick<QueryFilter<FlagReportsFiltersOptions['message_user_id']>, '$eq' | '$in'>>
      | PrimitiveFilter<FlagReportsFiltersOptions['message_user_id']>;
  } & {
    channel_cid?:
      | RequireOnlyOne<Pick<QueryFilter<FlagReportsFiltersOptions['channel_cid']>, '$eq' | '$in'>>
      | PrimitiveFilter<FlagReportsFiltersOptions['channel_cid']>;
  } & {
    team?:
      | RequireOnlyOne<Pick<QueryFilter<FlagReportsFiltersOptions['team']>, '$eq' | '$in'>>
      | PrimitiveFilter<FlagReportsFiltersOptions['team']>;
  } & {
      [Key in keyof Omit<
        FlagReportsFiltersOptions,
        'report_id' | 'user_id' | 'message_id' | 'review_result' | 'reviewed_by'
      >]: RequireOnlyOne<QueryFilter<FlagReportsFiltersOptions[Key]>> | PrimitiveFilter<FlagReportsFiltersOptions[Key]>;
    }
>;

export type BannedUsersFilterOptions = {
  banned_by_id?: string;
  channel_cid?: string;
  created_at?: string;
  reason?: string;
  user_id?: string;
};

export type BannedUsersFilters = QueryFilters<
  {
    channel_cid?:
      | RequireOnlyOne<Pick<QueryFilter<BannedUsersFilterOptions['channel_cid']>, '$eq' | '$in'>>
      | PrimitiveFilter<BannedUsersFilterOptions['channel_cid']>;
  } & {
    reason?:
      | RequireOnlyOne<
          {
            $autocomplete?: BannedUsersFilterOptions['reason'];
          } & QueryFilter<BannedUsersFilterOptions['reason']>
        >
      | PrimitiveFilter<BannedUsersFilterOptions['reason']>;
  } & {
      [Key in keyof Omit<BannedUsersFilterOptions, 'channel_cid' | 'reason'>]:
        | RequireOnlyOne<QueryFilter<BannedUsersFilterOptions[Key]>>
        | PrimitiveFilter<BannedUsersFilterOptions[Key]>;
    }
>;

export type ChannelFilters<StreamChatGenerics extends ExtendableGenerics = DefaultGenerics> = QueryFilters<
  ContainsOperator<StreamChatGenerics['channelType']> & {
    members?:
      | RequireOnlyOne<Pick<QueryFilter<string>, '$in' | '$nin'>>
      | RequireOnlyOne<Pick<QueryFilter<string[]>, '$eq'>>
      | PrimitiveFilter<string[]>;
  } & {
    name?:
      | RequireOnlyOne<
          {
            $autocomplete?: ChannelResponse<StreamChatGenerics>['name'];
          } & QueryFilter<ChannelResponse<StreamChatGenerics>['name']>
        >
      | PrimitiveFilter<ChannelResponse<StreamChatGenerics>['name']>;
  } & {
      [Key in keyof Omit<
        ChannelResponse<{
          attachmentType: StreamChatGenerics['attachmentType'];
          channelType: {};
          commandType: StreamChatGenerics['commandType'];
          eventType: StreamChatGenerics['eventType'];
          messageType: StreamChatGenerics['messageType'];
          reactionType: StreamChatGenerics['reactionType'];
          userType: StreamChatGenerics['userType'];
        }>,
        'name' | 'members'
      >]:
        | RequireOnlyOne<
            QueryFilter<
              ChannelResponse<{
                attachmentType: StreamChatGenerics['attachmentType'];
                channelType: {};
                commandType: StreamChatGenerics['commandType'];
                eventType: StreamChatGenerics['eventType'];
                messageType: StreamChatGenerics['messageType'];
                reactionType: StreamChatGenerics['reactionType'];
                userType: StreamChatGenerics['userType'];
              }>[Key]
            >
          >
        | PrimitiveFilter<
            ChannelResponse<{
              attachmentType: StreamChatGenerics['attachmentType'];
              channelType: {};
              commandType: StreamChatGenerics['commandType'];
              eventType: StreamChatGenerics['eventType'];
              messageType: StreamChatGenerics['messageType'];
              reactionType: StreamChatGenerics['reactionType'];
              userType: StreamChatGenerics['userType'];
            }>[Key]
          >;
    }
>;

export type ContainsOperator<CustomType = {}> = {
  [Key in keyof CustomType]?: CustomType[Key] extends (infer ContainType)[]
    ?
        | RequireOnlyOne<
            {
              $contains?: ContainType extends object
                ? PrimitiveFilter<RequireAtLeastOne<ContainType>>
                : PrimitiveFilter<ContainType>;
            } & QueryFilter<PrimitiveFilter<ContainType>[]>
          >
        | PrimitiveFilter<PrimitiveFilter<ContainType>[]>
    : RequireOnlyOne<QueryFilter<CustomType[Key]>> | PrimitiveFilter<CustomType[Key]>;
};

export type MessageFilters<StreamChatGenerics extends ExtendableGenerics = DefaultGenerics> = QueryFilters<
  ContainsOperator<StreamChatGenerics['messageType']> & {
    text?:
      | RequireOnlyOne<
          {
            $autocomplete?: MessageResponse<StreamChatGenerics>['text'];
            $q?: MessageResponse<StreamChatGenerics>['text'];
          } & QueryFilter<MessageResponse<StreamChatGenerics>['text']>
        >
      | PrimitiveFilter<MessageResponse<StreamChatGenerics>['text']>;
  } & {
      [Key in keyof Omit<
        MessageResponse<{
          attachmentType: StreamChatGenerics['attachmentType'];
          channelType: StreamChatGenerics['channelType'];
          commandType: StreamChatGenerics['commandType'];
          eventType: StreamChatGenerics['eventType'];
          messageType: {};
          reactionType: StreamChatGenerics['reactionType'];
          userType: StreamChatGenerics['userType'];
        }>,
        'text'
      >]?:
        | RequireOnlyOne<
            QueryFilter<
              MessageResponse<{
                attachmentType: StreamChatGenerics['attachmentType'];
                channelType: StreamChatGenerics['channelType'];
                commandType: StreamChatGenerics['commandType'];
                eventType: StreamChatGenerics['eventType'];
                messageType: {};
                reactionType: StreamChatGenerics['reactionType'];
                userType: StreamChatGenerics['userType'];
              }>[Key]
            >
          >
        | PrimitiveFilter<
            MessageResponse<{
              attachmentType: StreamChatGenerics['attachmentType'];
              channelType: StreamChatGenerics['channelType'];
              commandType: StreamChatGenerics['commandType'];
              eventType: StreamChatGenerics['eventType'];
              messageType: {};
              reactionType: StreamChatGenerics['reactionType'];
              userType: StreamChatGenerics['userType'];
            }>[Key]
          >;
    }
>;

export type PrimitiveFilter<ObjectType> = ObjectType | null;

export type QueryFilter<ObjectType = string> = NonNullable<ObjectType> extends string | number | boolean
  ? {
      $eq?: PrimitiveFilter<ObjectType>;
      $exists?: boolean;
      $gt?: PrimitiveFilter<ObjectType>;
      $gte?: PrimitiveFilter<ObjectType>;
      $in?: PrimitiveFilter<ObjectType>[];
      $lt?: PrimitiveFilter<ObjectType>;
      $lte?: PrimitiveFilter<ObjectType>;
      $ne?: PrimitiveFilter<ObjectType>;
      $nin?: PrimitiveFilter<ObjectType>[];
    }
  : {
      $eq?: PrimitiveFilter<ObjectType>;
      $exists?: boolean;
      $in?: PrimitiveFilter<ObjectType>[];
      $ne?: PrimitiveFilter<ObjectType>;
      $nin?: PrimitiveFilter<ObjectType>[];
    };

export type QueryFilters<Operators = {}> = {
  [Key in keyof Operators]?: Operators[Key];
} &
  QueryLogicalOperators<Operators>;

export type QueryLogicalOperators<Operators> = {
  $and?: ArrayOneOrMore<QueryFilters<Operators>>;
  $nor?: ArrayOneOrMore<QueryFilters<Operators>>;
  $or?: ArrayTwoOrMore<QueryFilters<Operators>>;
};

export type UserFilters<StreamChatGenerics extends ExtendableGenerics = DefaultGenerics> = QueryFilters<
  ContainsOperator<StreamChatGenerics['userType']> & {
    id?:
      | RequireOnlyOne<
          { $autocomplete?: UserResponse<StreamChatGenerics>['id'] } & QueryFilter<
            UserResponse<StreamChatGenerics>['id']
          >
        >
      | PrimitiveFilter<UserResponse<StreamChatGenerics>['id']>;
    name?:
      | RequireOnlyOne<
          { $autocomplete?: UserResponse<StreamChatGenerics>['name'] } & QueryFilter<
            UserResponse<StreamChatGenerics>['name']
          >
        >
      | PrimitiveFilter<UserResponse<StreamChatGenerics>['name']>;
    teams?:
      | RequireOnlyOne<{
          $contains?: PrimitiveFilter<string>;
          $eq?: PrimitiveFilter<UserResponse<StreamChatGenerics>['teams']>;
        }>
      | PrimitiveFilter<UserResponse<StreamChatGenerics>['teams']>;
    username?:
      | RequireOnlyOne<
          { $autocomplete?: UserResponse<StreamChatGenerics>['username'] } & QueryFilter<
            UserResponse<StreamChatGenerics>['username']
          >
        >
      | PrimitiveFilter<UserResponse<StreamChatGenerics>['username']>;
  } & {
      [Key in keyof Omit<
        UserResponse<{
          attachmentType: StreamChatGenerics['attachmentType'];
          channelType: StreamChatGenerics['channelType'];
          commandType: StreamChatGenerics['commandType'];
          eventType: StreamChatGenerics['eventType'];
          messageType: StreamChatGenerics['messageType'];
          reactionType: StreamChatGenerics['reactionType'];
          userType: {};
        }>,
        'id' | 'name' | 'teams' | 'username'
      >]?:
        | RequireOnlyOne<
            QueryFilter<
              UserResponse<{
                attachmentType: StreamChatGenerics['attachmentType'];
                channelType: StreamChatGenerics['channelType'];
                commandType: StreamChatGenerics['commandType'];
                eventType: StreamChatGenerics['eventType'];
                messageType: StreamChatGenerics['messageType'];
                reactionType: StreamChatGenerics['reactionType'];
                userType: {};
              }>[Key]
            >
          >
        | PrimitiveFilter<
            UserResponse<{
              attachmentType: StreamChatGenerics['attachmentType'];
              channelType: StreamChatGenerics['channelType'];
              commandType: StreamChatGenerics['commandType'];
              eventType: StreamChatGenerics['eventType'];
              messageType: StreamChatGenerics['messageType'];
              reactionType: StreamChatGenerics['reactionType'];
              userType: {};
            }>[Key]
          >;
    }
>;

/**
 * Sort Types
 */

export type BannedUsersSort = BannedUsersSortBase | Array<BannedUsersSortBase>;

export type BannedUsersSortBase = { created_at?: AscDesc };

export type ChannelSort<StreamChatGenerics extends ExtendableGenerics = DefaultGenerics> =
  | ChannelSortBase<StreamChatGenerics>
  | Array<ChannelSortBase<StreamChatGenerics>>;

export type ChannelSortBase<StreamChatGenerics extends ExtendableGenerics = DefaultGenerics> = Sort<
  StreamChatGenerics['channelType']
> & {
  created_at?: AscDesc;
  has_unread?: AscDesc;
  last_message_at?: AscDesc;
  last_updated?: AscDesc;
  member_count?: AscDesc;
  unread_count?: AscDesc;
  updated_at?: AscDesc;
};

export type PinnedMessagesSort = PinnedMessagesSortBase | Array<PinnedMessagesSortBase>;
export type PinnedMessagesSortBase = { pinned_at?: AscDesc };

export type Sort<T> = {
  [P in keyof T]?: AscDesc;
};

export type UserSort<StreamChatGenerics extends ExtendableGenerics = DefaultGenerics> =
  | Sort<UserResponse<StreamChatGenerics>>
  | Array<Sort<UserResponse<StreamChatGenerics>>>;

export type MemberSort<StreamChatGenerics extends ExtendableGenerics = DefaultGenerics> =
  | Sort<Pick<UserResponse<StreamChatGenerics>, 'id' | 'created_at' | 'name'>>
  | Array<Sort<Pick<UserResponse<StreamChatGenerics>, 'id' | 'created_at' | 'name'>>>;

export type SearchMessageSortBase<StreamChatGenerics extends ExtendableGenerics = DefaultGenerics> = Sort<
  StreamChatGenerics['messageType']
> & {
  attachments?: AscDesc;
  'attachments.type'?: AscDesc;
  created_at?: AscDesc;
  id?: AscDesc;
  'mentioned_users.id'?: AscDesc;
  parent_id?: AscDesc;
  pinned?: AscDesc;
  relevance?: AscDesc;
  reply_count?: AscDesc;
  text?: AscDesc;
  type?: AscDesc;
  updated_at?: AscDesc;
  'user.id'?: AscDesc;
};

export type SearchMessageSort<StreamChatGenerics extends ExtendableGenerics = DefaultGenerics> =
  | SearchMessageSortBase<StreamChatGenerics>
  | Array<SearchMessageSortBase<StreamChatGenerics>>;

export type QuerySort<StreamChatGenerics extends ExtendableGenerics = DefaultGenerics> =
  | BannedUsersSort
  | ChannelSort<StreamChatGenerics>
  | SearchMessageSort<StreamChatGenerics>
  | UserSort<StreamChatGenerics>;

/**
 * Base Types
 */

export type Action = {
  name?: string;
  style?: string;
  text?: string;
  type?: string;
  value?: string;
};

export type AnonUserType = {};

export type APNConfig = {
  auth_key?: string;
  auth_type?: string;
  bundle_id?: string;
  development?: boolean;
  enabled?: boolean;
  host?: string;
  key_id?: string;
  notification_template?: string;
  p12_cert?: string;
  team_id?: string;
};

export type AgoraOptions = {
  app_certificate: string;
  app_id: string;
  role_map?: Record<string, string>;
};

export type HMSOptions = {
  app_access_key: string;
  app_secret: string;
  default_role: string;
  default_room_template: string;
  default_region?: string;
  role_map?: Record<string, string>;
};

export type AppSettings = {
  agora_options?: AgoraOptions | null;
  apn_config?: {
    auth_key?: string;
    auth_type?: string;
    bundle_id?: string;
    development?: boolean;
    host?: string;
    key_id?: string;
    notification_template?: string;
    p12_cert?: string;
    team_id?: string;
  };
  async_url_enrich_enabled?: boolean;
  auto_translation_enabled?: boolean;
  custom_action_handler_url?: string;
  disable_auth_checks?: boolean;
  disable_permissions_checks?: boolean;
  enforce_unique_usernames?: 'no' | 'app' | 'team';
  // all possible file mime types are https://www.iana.org/assignments/media-types/media-types.xhtml
  file_upload_config?: FileUploadConfig;
  firebase_config?: {
    apn_template?: string;
    credentials_json?: string;
    data_template?: string;
    notification_template?: string;
    server_key?: string;
  };
  grants?: Record<string, string[]>;
  hms_options?: HMSOptions | null;
  huawei_config?: {
    id: string;
    secret: string;
  };
  image_moderation_enabled?: boolean;
  image_upload_config?: FileUploadConfig;
  migrate_permissions_to_v2?: boolean;
  multi_tenant_enabled?: boolean;
  permission_version?: 'v1' | 'v2';
  push_config?: {
    offline_only?: boolean;
    version?: string;
  };
  reminders_interval?: number;
  revoke_tokens_issued_before?: string | null;
  sqs_key?: string;
  sqs_secret?: string;
  sqs_url?: string;
  video_provider?: string;
  webhook_events?: Array<string> | null;
  webhook_url?: string;
  xiaomi_config?: {
    package_name: string;
    secret: string;
  };
};

export type Attachment<
  StreamChatGenerics extends ExtendableGenerics = DefaultGenerics
> = StreamChatGenerics['attachmentType'] & {
  actions?: Action[];
  asset_url?: string;
  author_icon?: string;
  author_link?: string;
  author_name?: string;
  color?: string;
  fallback?: string;
  fields?: Field[];
  file_size?: number | string;
  footer?: string;
  footer_icon?: string;
  giphy?: GiphyData;
  image_url?: string;
  mime_type?: string;
  og_scrape_url?: string;
  original_height?: number;
  original_width?: number;
  pretext?: string;
  text?: string;
  thumb_url?: string;
  title?: string;
  title_link?: string;
  type?: string;
};

export type OGAttachment = {
  og_scrape_url: string;
  asset_url?: string; // og:video | og:audio
  author_link?: string; // og:site
  author_name?: string; // og:site_name
  image_url?: string; // og:image
  text?: string; // og:description
  thumb_url?: string; // og:image
  title?: string; // og:title
  title_link?: string; // og:url
  type?: string | 'video' | 'audio' | 'image';
};

export type BlockList = {
  name: string;
  words: string[];
};

export type ChannelConfig<StreamChatGenerics extends ExtendableGenerics = DefaultGenerics> = ChannelConfigFields &
  CreatedAtUpdatedAt & {
    commands?: CommandVariants<StreamChatGenerics>[];
  };

export type ChannelConfigAutomod = '' | 'AI' | 'disabled' | 'simple';

export type ChannelConfigAutomodBehavior = '' | 'block' | 'flag';

export type ChannelConfigAutomodThresholds = null | {
  explicit?: { block?: number; flag?: number };
  spam?: { block?: number; flag?: number };
  toxic?: { block?: number; flag?: number };
};

export type ChannelConfigFields = {
  reminders: boolean;
  automod?: ChannelConfigAutomod;
  automod_behavior?: ChannelConfigAutomodBehavior;
  automod_thresholds?: ChannelConfigAutomodThresholds;
  blocklist_behavior?: ChannelConfigAutomodBehavior;
  connect_events?: boolean;
  custom_events?: boolean;
  max_message_length?: number;
  message_retention?: string;
  mutes?: boolean;
  name?: string;
  push_notifications?: boolean;
  quotes?: boolean;
  reactions?: boolean;
  read_events?: boolean;
  replies?: boolean;
  search?: boolean;
  typing_events?: boolean;
  uploads?: boolean;
  url_enrichment?: boolean;
};

export type ChannelConfigWithInfo<
  StreamChatGenerics extends ExtendableGenerics = DefaultGenerics
> = ChannelConfigFields &
  CreatedAtUpdatedAt & {
    commands?: CommandResponse<StreamChatGenerics>[];
  };

export type ChannelData<
  StreamChatGenerics extends ExtendableGenerics = DefaultGenerics
> = StreamChatGenerics['channelType'] & {
  members?: string[];
  name?: string;
};

export type ChannelMembership<StreamChatGenerics extends ExtendableGenerics = DefaultGenerics> = {
  banned?: boolean;
  channel_role?: Role;
  created_at?: string;
  is_moderator?: boolean;
  role?: string;
  shadow_banned?: boolean;
  updated_at?: string;
  user?: UserResponse<StreamChatGenerics>;
};

export type ChannelMute<StreamChatGenerics extends ExtendableGenerics = DefaultGenerics> = {
  user: UserResponse<StreamChatGenerics>;
  channel?: ChannelResponse<StreamChatGenerics>;
  created_at?: string;
  expires?: string;
  updated_at?: string;
};

export type ChannelRole = {
  custom?: boolean;
  name?: string;
  owner?: boolean;
  resource?: string;
  same_team?: boolean;
};

export type CheckPushInput<StreamChatGenerics extends ExtendableGenerics = DefaultGenerics> = {
  apn_template?: string;
  client_id?: string;
  connection_id?: string;
  firebase_data_template?: string;
  firebase_template?: string;
  message_id?: string;
  user?: UserResponse<StreamChatGenerics>;
  user_id?: string;
};

export type PushProvider = 'apn' | 'firebase' | 'huawei' | 'xiaomi';

export type PushProviderConfig = PushProviderCommon &
  PushProviderID &
  PushProviderAPN &
  PushProviderFirebase &
  PushProviderHuawei &
  PushProviderXiaomi;

export type PushProviderID = {
  name: string;
  type: PushProvider;
};

export type PushProviderCommon = {
  created_at: string;
  updated_at: string;
  description?: string;
  disabled_at?: string;
  disabled_reason?: string;
};

export type PushProviderAPN = {
  apn_auth_key?: string;
  apn_auth_type?: 'token' | 'certificate';
  apn_development?: boolean;
  apn_host?: string;
  apn_key_id?: string;
  apn_notification_template?: string;
  apn_p12_cert?: string;
  apn_team_id?: string;
  apn_topic?: string;
};

export type PushProviderFirebase = {
  firebase_apn_template?: string;
  firebase_credentials?: string;
  firebase_data_template?: string;
  firebase_notification_template?: string;
  firebase_server_key?: string;
};

export type PushProviderHuawei = {
  huawei_app_id?: string;
  huawei_app_secret?: string;
};

export type PushProviderXiaomi = {
  xiaomi_package_name?: string;
  xiaomi_secret?: string;
};

export type CommandVariants<StreamChatGenerics extends ExtendableGenerics = DefaultGenerics> =
  | 'all'
  | 'ban'
  | 'fun_set'
  | 'giphy'
  | 'moderation_set'
  | 'mute'
  | 'unban'
  | 'unmute'
  | StreamChatGenerics['commandType'];

export type Configs<StreamChatGenerics extends ExtendableGenerics = DefaultGenerics> = {
  [channel_type: string]: ChannelConfigWithInfo<StreamChatGenerics> | undefined;
};

export type ConnectionOpen<StreamChatGenerics extends ExtendableGenerics = DefaultGenerics> = {
  connection_id: string;
  cid?: string;
  created_at?: string;
  me?: OwnUserResponse<StreamChatGenerics>;
  type?: string;
};

export type CreatedAtUpdatedAt = {
  created_at: string;
  updated_at: string;
};

export type Device<StreamChatGenerics extends ExtendableGenerics = DefaultGenerics> = DeviceFields & {
  provider?: string;
  user?: UserResponse<StreamChatGenerics>;
  user_id?: string;
};

export type BaseDeviceFields = {
  id: string;
  push_provider: PushProvider;
  push_provider_name?: string;
};

export type DeviceFields = BaseDeviceFields & {
  created_at: string;
  disabled?: boolean;
  disabled_reason?: string;
};

export type EndpointName =
  | 'Connect'
  | 'LongPoll'
  | 'DeleteFile'
  | 'DeleteImage'
  | 'DeleteMessage'
  | 'DeleteUser'
  | 'DeleteUsers'
  | 'DeactivateUser'
  | 'ExportUser'
  | 'DeleteReaction'
  | 'UpdateChannel'
  | 'UpdateChannelPartial'
  | 'UpdateMessage'
  | 'UpdateMessagePartial'
  | 'GetMessage'
  | 'GetManyMessages'
  | 'UpdateUsers'
  | 'UpdateUsersPartial'
  | 'CreateGuest'
  | 'GetOrCreateChannel'
  | 'StopWatchingChannel'
  | 'QueryChannels'
  | 'Search'
  | 'QueryUsers'
  | 'QueryMembers'
  | 'QueryBannedUsers'
  | 'QueryFlags'
  | 'QueryMessageFlags'
  | 'GetReactions'
  | 'GetReplies'
  | 'GetPinnedMessages'
  | 'Ban'
  | 'Unban'
  | 'MuteUser'
  | 'MuteChannel'
  | 'UnmuteChannel'
  | 'UnmuteUser'
  | 'RunMessageAction'
  | 'SendEvent'
  | 'SendUserCustomEvent'
  | 'MarkRead'
  | 'MarkChannelsRead'
  | 'SendMessage'
  | 'ImportChannelMessages'
  | 'UploadFile'
  | 'UploadImage'
  | 'UpdateApp'
  | 'GetApp'
  | 'CreateDevice'
  | 'DeleteDevice'
  | 'SendReaction'
  | 'Flag'
  | 'Unflag'
  | 'Unblock'
  | 'QueryFlagReports'
  | 'FlagReportReview'
  | 'CreateChannelType'
  | 'DeleteChannel'
  | 'DeleteChannels'
  | 'DeleteChannelType'
  | 'GetChannelType'
  | 'ListChannelTypes'
  | 'ListDevices'
  | 'TruncateChannel'
  | 'UpdateChannelType'
  | 'CheckPush'
  | 'PrivateSubmitModeration'
  | 'ReactivateUser'
  | 'HideChannel'
  | 'ShowChannel'
  | 'CreatePermission'
  | 'UpdatePermission'
  | 'GetPermission'
  | 'DeletePermission'
  | 'ListPermissions'
  | 'CreateRole'
  | 'DeleteRole'
  | 'ListRoles'
  | 'ListCustomRoles'
  | 'Sync'
  | 'TranslateMessage'
  | 'CreateCommand'
  | 'GetCommand'
  | 'UpdateCommand'
  | 'DeleteCommand'
  | 'ListCommands'
  | 'CreateBlockList'
  | 'UpdateBlockList'
  | 'GetBlockList'
  | 'ListBlockLists'
  | 'DeleteBlockList'
  | 'ExportChannels'
  | 'GetExportChannelsStatus'
  | 'CheckSQS'
  | 'GetRateLimits'
  | 'CreateSegment'
  | 'GetSegment'
  | 'ListSegments'
  | 'UpdateSegment'
  | 'DeleteSegment'
  | 'CreateCampaign'
  | 'GetCampaign'
  | 'ListCampaigns'
  | 'UpdateCampaign'
  | 'DeleteCampaign'
  | 'ScheduleCampaign'
  | 'StopCampaign'
  | 'ResumeCampaign'
  | 'TestCampaign'
  | 'GetOG'
  | 'GetTask'
  | 'ExportUsers'
  | 'CreateImport'
  | 'CreateImportURL'
  | 'GetImport'
  | 'ListImports'
  | 'UpsertPushProvider'
  | 'DeletePushProvider'
  | 'ListPushProviders';

export type ExportChannelRequest = {
  id: string;
  type: string;
  cid?: string;
  messages_since?: Date;
  messages_until?: Date;
};

export type ExportChannelOptions = {
  clear_deleted_message_text?: boolean;
  export_users?: boolean;
  include_truncated_messages?: boolean;
  version?: string;
};

export type ExportUsersRequest = {
  user_ids: string[];
};

export type Field = {
  short?: boolean;
  title?: string;
  value?: string;
};

export type FileUploadConfig = {
  allowed_file_extensions?: string[] | null;
  allowed_mime_types?: string[] | null;
  blocked_file_extensions?: string[] | null;
  blocked_mime_types?: string[] | null;
};

export type FirebaseConfig = {
  apn_template?: string;
  credentials_json?: string;
  data_template?: string;
  enabled?: boolean;
  notification_template?: string;
  server_key?: string;
};

type GiphyVersionInfo = {
  height: string;
  url: string;
  width: string;
};

type GiphyVersions =
  | 'original'
  | 'fixed_height'
  | 'fixed_height_still'
  | 'fixed_height_downsampled'
  | 'fixed_width'
  | 'fixed_width_still'
  | 'fixed_width_downsampled';

type GiphyData = {
  [key in GiphyVersions]: GiphyVersionInfo;
};

export type HuaweiConfig = {
  enabled?: boolean;
  id?: string;
  secret?: string;
};

export type XiaomiConfig = {
  enabled?: boolean;
  package_name?: string;
  secret?: string;
};

export type LiteralStringForUnion = string & {};

export type LogLevel = 'info' | 'error' | 'warn';

export type Logger = (logLevel: LogLevel, message: string, extraData?: Record<string, unknown>) => void;

export type Message<StreamChatGenerics extends ExtendableGenerics = DefaultGenerics> = Partial<
  MessageBase<StreamChatGenerics>
> & {
  mentioned_users?: string[];
};

export type MessageBase<
  StreamChatGenerics extends ExtendableGenerics = DefaultGenerics
> = StreamChatGenerics['messageType'] & {
  id: string;
  attachments?: Attachment<StreamChatGenerics>[];
  html?: string;
  mml?: string;
  parent_id?: string;
  pin_expires?: string | null;
  pinned?: boolean;
  pinned_at?: string | null;
  quoted_message_id?: string;
  show_in_channel?: boolean;
  text?: string;
  user?: UserResponse<StreamChatGenerics> | null;
  user_id?: string;
};

export type MessageLabel = 'deleted' | 'ephemeral' | 'error' | 'regular' | 'reply' | 'system';

export type Mute<StreamChatGenerics extends ExtendableGenerics = DefaultGenerics> = {
  created_at: string;
  target: UserResponse<StreamChatGenerics>;
  updated_at: string;
  user: UserResponse<StreamChatGenerics>;
};

export type PartialUpdateChannel<StreamChatGenerics extends ExtendableGenerics = DefaultGenerics> = {
  set?: Partial<ChannelResponse<StreamChatGenerics>>;
  unset?: Array<keyof ChannelResponse<StreamChatGenerics>>;
};

export type PartialUserUpdate<StreamChatGenerics extends ExtendableGenerics = DefaultGenerics> = {
  id: string;
  set?: Partial<UserResponse<StreamChatGenerics>>;
  unset?: Array<keyof UserResponse<StreamChatGenerics>>;
};

export type MessageUpdatableFields<StreamChatGenerics extends ExtendableGenerics = DefaultGenerics> = Omit<
  MessageResponse<StreamChatGenerics>,
  'cid' | 'created_at' | 'updated_at' | 'deleted_at' | 'user' | 'user_id'
>;

export type PartialMessageUpdate<StreamChatGenerics extends ExtendableGenerics = DefaultGenerics> = {
  set?: Partial<MessageUpdatableFields<StreamChatGenerics>>;
  unset?: Array<keyof MessageUpdatableFields<StreamChatGenerics>>;
};

export type PermissionAPIObject = {
  action?: string;
  condition?: object;
  custom?: boolean;
  description?: string;
  id?: string;
  level?: string;
  name?: string;
  owner?: boolean;
  same_team?: boolean;
  tags?: string[];
};

export type PermissionObject = {
  action?: 'Deny' | 'Allow';
  name?: string;
  owner?: boolean;
  priority?: number;
  resources?: string[];
  roles?: string[];
};

export type Policy = {
  action?: 0 | 1;
  created_at?: string;
  name?: string;
  owner?: boolean;
  priority?: number;
  resources?: string[];
  roles?: string[] | null;
  updated_at?: string;
};

export type RateLimitsInfo = {
  limit: number;
  remaining: number;
  reset: number;
};

export type RateLimitsMap = Record<EndpointName, RateLimitsInfo>;

export type Reaction<
  StreamChatGenerics extends ExtendableGenerics = DefaultGenerics
> = StreamChatGenerics['reactionType'] & {
  type: string;
  message_id?: string;
  score?: number;
  user?: UserResponse<StreamChatGenerics> | null;
  user_id?: string;
};

export type Resource =
  | 'AddLinks'
  | 'BanUser'
  | 'CreateChannel'
  | 'CreateMessage'
  | 'CreateReaction'
  | 'DeleteAttachment'
  | 'DeleteChannel'
  | 'DeleteMessage'
  | 'DeleteReaction'
  | 'EditUser'
  | 'MuteUser'
  | 'ReadChannel'
  | 'RunMessageAction'
  | 'UpdateChannel'
  | 'UpdateChannelMembers'
  | 'UpdateMessage'
  | 'UpdateUser'
  | 'UploadAttachment';

export type SearchPayload<StreamChatGenerics extends ExtendableGenerics = DefaultGenerics> = Omit<
  SearchOptions<StreamChatGenerics>,
  'sort'
> & {
  client_id?: string;
  connection_id?: string;
  filter_conditions?: ChannelFilters<StreamChatGenerics>;
  message_filter_conditions?: MessageFilters<StreamChatGenerics>;
  query?: string;
  sort?: Array<{
    direction: AscDesc;
    field: keyof SearchMessageSortBase<StreamChatGenerics>;
  }>;
};

export type TestPushDataInput = {
  apnTemplate?: string;
  firebaseDataTemplate?: string;
  firebaseTemplate?: string;
  messageID?: string;
  pushProviderName?: string;
  pushProviderType?: PushProvider;
  skipDevices?: boolean;
};

export type TestSQSDataInput = {
  sqs_key?: string;
  sqs_secret?: string;
  sqs_url?: string;
};

export type TokenOrProvider = null | string | TokenProvider | undefined;

export type TokenProvider = () => Promise<string>;

export type TranslationLanguages =
  | ''
  | 'af'
  | 'am'
  | 'ar'
  | 'az'
  | 'bg'
  | 'bn'
  | 'bs'
  | 'cs'
  | 'da'
  | 'de'
  | 'el'
  | 'en'
  | 'es'
  | 'es-MX'
  | 'et'
  | 'fa'
  | 'fa-AF'
  | 'fi'
  | 'fr'
  | 'fr-CA'
  | 'ha'
  | 'he'
  | 'hi'
  | 'hr'
  | 'hu'
  | 'id'
  | 'it'
  | 'ja'
  | 'ka'
  | 'ko'
  | 'lv'
  | 'ms'
  | 'nl'
  | 'no'
  | 'pl'
  | 'ps'
  | 'pt'
  | 'ro'
  | 'ru'
  | 'sk'
  | 'sl'
  | 'so'
  | 'sq'
  | 'sr'
  | 'sv'
  | 'sw'
  | 'ta'
  | 'th'
  | 'tl'
  | 'tr'
  | 'uk'
  | 'ur'
  | 'vi'
  | 'zh'
  | 'zh-TW';

export type TypingStartEvent = Event;

export type ReservedMessageFields =
  | 'command'
  | 'created_at'
  | 'html'
  | 'latest_reactions'
  | 'own_reactions'
  | 'quoted_message'
  | 'reaction_counts'
  | 'reply_count'
  | 'type'
  | 'updated_at'
  | 'user'
  | '__html';

export type UpdatedMessage<StreamChatGenerics extends ExtendableGenerics = DefaultGenerics> = Omit<
  MessageResponse<StreamChatGenerics>,
  'mentioned_users'
> & { mentioned_users?: string[] };

export type User<StreamChatGenerics extends ExtendableGenerics = DefaultGenerics> = StreamChatGenerics['userType'] & {
  id: string;
  anon?: boolean;
  name?: string;
  role?: string;
  teams?: string[];
  username?: string;
};

export type TaskResponse = {
  task_id: string;
};

export type DeleteChannelsResponse = {
  result: Record<string, string>;
} & Partial<TaskResponse>;

export type DeleteType = 'soft' | 'hard';

/*
  DeleteUserOptions specifies a collection of one or more `user_ids` to be deleted.

  `user` soft|hard determines if the user needs to be hard- or soft-deleted, where hard-delete
  implies that all related objects (messages, flags, etc) will be hard-deleted as well.
  `conversations` soft|hard will delete any 1to1 channels that the user was a member of.
  `messages` soft-hard will delete any messages that the user has sent.
  `new_channel_owner_id` any channels owned by the hard-deleted user will be transferred to this user ID
 */
export type DeleteUserOptions = {
  user: DeleteType;
  conversations?: DeleteType;
  messages?: DeleteType;
  new_channel_owner_id?: string;
};

export type SegmentData = {
  description: string;
  // TODO: define this type in more detail
  filter: {
    channel?: object;
    user?: object;
  };
  name: string;
};

export type Segment = {
  app_pk: number;
  created_at: string;
  id: string;
  updated_at: string;
  recipients?: number;
} & SegmentData;

export type CampaignData = {
  attachments: Attachment[];
  defaults: Record<string, string>;
  name: string;
  segment_id: string;
  text: string;
  description?: string;
  push_notifications?: boolean;
  sender_id?: string;
};

export type CampaignStatus = {
  errors: string[];
  status: 'draft' | 'stopped' | 'scheduled' | 'completed' | 'failed' | 'canceled' | 'in_progress';
  completed_at?: string;
  failed_at?: string;
  progress?: number;
  resumed_at?: string;
  scheduled_at?: string;
  stopped_at?: string;
};

export type Campaign = {
  app_pk: string;
  created_at: string;
  id: string;
  updated_at: string;
} & CampaignData &
  CampaignStatus;

export type TestCampaignResponse = {
  campaign?: Campaign;
  invalid_users?: Record<string, string>;
};

export type TaskStatus = {
  created_at: string;
  status: string;
  task_id: string;
  updated_at: string;
  error?: {
    description: string;
    type: string;
  };
  result?: UR;
};

export type TruncateOptions<StreamChatGenerics extends ExtendableGenerics = DefaultGenerics> = {
  hard_delete?: boolean;
  message?: Message<StreamChatGenerics>;
  skip_push?: boolean;
  truncated_at?: Date;
  user?: UserResponse<StreamChatGenerics>;
  user_id?: string;
};

export type CreateImportURLResponse = {
  path: string;
  upload_url: string;
};

export type CreateImportResponse = {
  import_task: ImportTask;
};

export type GetImportResponse = {
  import_task: ImportTask;
};

export type CreateImportOptions = {
  mode: 'insert' | 'upsert';
};

export type ListImportsPaginationOptions = {
  limit?: number;
  offset?: number;
};

export type ListImportsResponse = {
  import_tasks: ImportTask[];
};

export type ImportTaskHistory = {
  created_at: string;
  next_state: string;
  prev_state: string;
};

export type ImportTask = {
  created_at: string;
  history: ImportTaskHistory[];
  id: string;
  path: string;
  state: string;
  updated_at: string;
  result?: UR;
  size?: number;
};

export type MessageSetType = 'latest' | 'current' | 'new';

export type PushProviderUpsertResponse = {
  push_provider: PushProvider;
};

export type PushProviderListResponse = {
  push_providers: PushProvider[];
};

<<<<<<< HEAD
export type CreateCallOptions<StreamChatGenerics extends ExtendableGenerics = DefaultGenerics> = {
  id: String;
  type: String;
  options?: Object;
  user?: UserResponse<StreamChatGenerics> | null;
  user_id?: string;
};

export type HMSCall = {
  room: String;
};

export type AgoraCall = {
  channel: String;
};

export type Call = {
  id: String;
  provider: String;
  agora?: AgoraCall;
  hms?: HMSCall;
};

export type CreateCallResponse = APIResponse & {
  call: Call;
  token: String;
  agora_app_id?: String;
  agora_uid?: number;
};

export type GetCallTokenResponse = APIResponse & {
  token: String;
  agora_app_id?: String;
  agora_uid?: number;
=======
type ErrorResponseDetails = {
  code: number;
  messages: string[];
>>>>>>> 79ed0996
};

export type APIErrorResponse = {
  code: number;
  duration: string;
  message: string;
  more_info: string;
  StatusCode: number;
  details?: ErrorResponseDetails;
};

export class ErrorFromResponse<T> extends Error {
  code?: number;
  response?: AxiosResponse<T>;
  status?: number;
}<|MERGE_RESOLUTION|>--- conflicted
+++ resolved
@@ -2342,7 +2342,6 @@
   push_providers: PushProvider[];
 };
 
-<<<<<<< HEAD
 export type CreateCallOptions<StreamChatGenerics extends ExtendableGenerics = DefaultGenerics> = {
   id: String;
   type: String;
@@ -2377,11 +2376,11 @@
   token: String;
   agora_app_id?: String;
   agora_uid?: number;
-=======
+};
+
 type ErrorResponseDetails = {
   code: number;
   messages: string[];
->>>>>>> 79ed0996
 };
 
 export type APIErrorResponse = {
