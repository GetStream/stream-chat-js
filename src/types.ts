import type { EVENT_MAP } from './events';
import type { Channel } from './channel';
import type { AxiosRequestConfig, AxiosResponse } from 'axios';
import type { StableWSConnection } from './connection';
import type { Role } from './permissions';
import type {
  CustomAttachmentData,
  CustomChannelData,
  CustomCommandData,
  CustomEventData,
  CustomMemberData,
  CustomMessageData,
  CustomPollData,
  CustomPollOptionData,
  CustomReactionData,
  CustomThreadData,
  CustomUserData,
} from './custom_types';
import type { NotificationManager } from './notifications';
import type { RESERVED_UPDATED_MESSAGE_FIELDS } from './constants';

/**
 * Utility Types
 */

export type Readable<T> = {
  [key in keyof T]: T[key];
} & {};

export type ArrayOneOrMore<T> = {
  0: T;
} & Array<T>;

export type ArrayTwoOrMore<T> = {
  0: T;
  1: T;
} & Array<T>;

export type KnownKeys<T> = {
  [K in keyof T]: string extends K ? never : number extends K ? never : K;
} extends { [_ in keyof T]: infer U }
  ? U
  : never;

export type RequireAtLeastOne<T> = {
  [K in keyof T]-?: Required<Pick<T, K>> & Partial<Omit<T, K>>;
}[keyof T];

export type RequireOnlyOne<T, Keys extends keyof T = keyof T> = Omit<T, Keys> &
  {
    [K in Keys]-?: Required<Pick<T, K>> & Partial<Record<Exclude<Keys, K>, undefined>>;
  }[Keys];

export type PartializeKeys<T, K extends keyof T> = Partial<Pick<T, K>> & Omit<T, K>;

/* Unknown Record */
export type UR = Record<string, unknown>;
<<<<<<< HEAD
export type UnknownType = UR; //alias to avoid breaking change

export type DefaultGenerics = {
  attachmentType: UR;
  channelType: UR;
  commandType: LiteralStringForUnion;
  eventType: UR;
  liveLocationType: UR;
  memberType: UR;
  messageType: UR;
  pollOptionType: UR;
  pollType: UR;
  reactionType: UR;
  userType: UR;
};

export type ExtendableGenerics = {
  attachmentType: UR;
  channelType: UR;
  commandType: string;
  eventType: UR;
  liveLocationType: UR;
  memberType: UR;
  messageType: UR;
  pollOptionType: UR;
  pollType: UR;
  reactionType: UR;
  userType: UR;
};
=======
export type UnknownType = UR; // alias to avoid breaking change
>>>>>>> 195f7d47

export type Unpacked<T> = T extends (infer U)[]
  ? U // eslint-disable-next-line @typescript-eslint/no-explicit-any
  : T extends (...args: any[]) => infer U
    ? U
    : T extends Promise<infer U>
      ? U
      : T;

/**
 * Response Types
 */

export type APIResponse = {
  duration: string;
};

export type TranslateResponse = {
  language: string;
  translated_text: string;
};

export type AppSettingsAPIResponse = APIResponse & {
  app?: {
    // TODO
    // eslint-disable-next-line @typescript-eslint/no-explicit-any
    call_types: any;
    channel_configs: Record<
      string,
      {
        reminders: boolean;
        automod?: ChannelConfigAutomod;
        automod_behavior?: ChannelConfigAutomodBehavior;
        automod_thresholds?: ChannelConfigAutomodThresholds;
        blocklist_behavior?: ChannelConfigAutomodBehavior;
        commands?: CommandVariants[];
        connect_events?: boolean;
        created_at?: string;
        custom_events?: boolean;
        mark_messages_pending?: boolean;
        max_message_length?: number;
        message_retention?: string;
        mutes?: boolean;
        name?: string;
        polls?: boolean;
        push_notifications?: boolean;
        quotes?: boolean;
        reactions?: boolean;
        read_events?: boolean;
        replies?: boolean;
        search?: boolean;
        typing_events?: boolean;
        updated_at?: string;
        uploads?: boolean;
        url_enrichment?: boolean;
      }
    >;
    reminders_interval: number;
    async_moderation_config?: AsyncModerationOptions;
    async_url_enrich_enabled?: boolean;
    auto_translation_enabled?: boolean;
    before_message_send_hook_url?: string;
    campaign_enabled?: boolean;
    cdn_expiration_seconds?: number;
    custom_action_handler_url?: string;
    datadog_info?: {
      api_key: string;
      site: string;
      enabled?: boolean;
    };
    disable_auth_checks?: boolean;
    disable_permissions_checks?: boolean;
    enforce_unique_usernames?: 'no' | 'app' | 'team';
    file_upload_config?: FileUploadConfig;
    geofences?: Array<{
      country_codes: Array<string>;
      description: string;
      name: string;
      type: string;
    }>;
    grants?: Record<string, string[]>;
    image_moderation_enabled?: boolean;
    image_upload_config?: FileUploadConfig;
    multi_tenant_enabled?: boolean;
    name?: string;
    organization?: string;
    permission_version?: string;
    policies?: Record<string, Policy[]>;
    poll_enabled?: boolean;
    push_notifications?: {
      offline_only: boolean;
      version: string;
      apn?: APNConfig;
      firebase?: FirebaseConfig;
      huawei?: HuaweiConfig;
      providers?: PushProviderConfig[];
      xiaomi?: XiaomiConfig;
    };
    revoke_tokens_issued_before?: string | null;
    search_backend?: 'disabled' | 'elasticsearch' | 'postgres';
    sns_key?: string;
    sns_secret?: string;
    sns_topic_arn?: string;
    sqs_key?: string;
    sqs_secret?: string;
    sqs_url?: string;
    suspended?: boolean;
    suspended_explanation?: string;
    user_search_disallowed_roles?: string[] | null;
    video_provider?: string;
    webhook_events?: Array<string>;
    webhook_url?: string;
  };
};

export type ModerationResult = {
  action: string;
  created_at: string;
  message_id: string;
  updated_at: string;
  user_bad_karma: boolean;
  user_karma: number;
  blocked_word?: string;
  blocklist_name?: string;
  moderated_by?: string;
};

export type AutomodDetails = {
  action?: string;
  image_labels?: Array<string>;
  original_message_type?: string;
  result?: ModerationResult;
};

export type FlagDetails = {
  automod?: AutomodDetails;
};

export type Flag = {
  created_at: string;
  created_by_automod: boolean;
  updated_at: string;
  details?: FlagDetails;
  target_message?: MessageResponse;
  target_user?: UserResponse;
  user?: UserResponse;
};

export type FlagsResponse = APIResponse & {
  flags?: Array<Flag>;
};

export type MessageFlagsResponse = APIResponse & {
  flags?: Array<{
    message: MessageResponse;
    user: UserResponse;
    approved_at?: string;
    created_at?: string;
    created_by_automod?: boolean;
    moderation_result?: ModerationResult;
    rejected_at?: string;
    reviewed_at?: string;
    reviewed_by?: UserResponse;
    updated_at?: string;
  }>;
};

export type FlagReport = {
  flags_count: number;
  id: string;
  message: MessageResponse;
  user: UserResponse;
  created_at?: string;
  details?: FlagDetails;
  first_reporter?: UserResponse;
  review_result?: string;
  reviewed_at?: string;
  reviewed_by?: UserResponse;
  updated_at?: string;
};

export type FlagReportsResponse = APIResponse & {
  flag_reports: Array<FlagReport>;
};

export type ReviewFlagReportResponse = APIResponse & {
  flag_report: FlagReport;
};

export type BannedUsersResponse = APIResponse & {
  bans?: Array<{
    user: UserResponse;
    banned_by?: UserResponse;
    channel?: ChannelResponse;
    expires?: string;
    ip_ban?: boolean;
    reason?: string;
    timeout?: number;
  }>;
};

export type BlockListResponse = BlockList & {
  created_at?: string;
  type?: string;
  updated_at?: string;
};

export type ChannelResponse = CustomChannelData & {
  cid: string;
  disabled: boolean;
  frozen: boolean;
  id: string;
  type: string;
  blocked?: boolean;
  auto_translation_enabled?: boolean;
  auto_translation_language?: TranslationLanguages;
  hide_messages_before?: string;
  config?: ChannelConfigWithInfo;
  cooldown?: number;
  created_at?: string;
  created_by?: UserResponse | null;
  created_by_id?: string;
  deleted_at?: string;
  hidden?: boolean;
  invites?: string[];
  joined?: boolean;
  last_message_at?: string;
  member_count?: number;
  members?: ChannelMemberResponse[];
  muted?: boolean;
  mute_expires_at?: string;
  own_capabilities?: string[];
  team?: string;
  truncated_at?: string;
  truncated_by?: UserResponse;
  truncated_by_id?: string;
  updated_at?: string;
};

export type QueryReactionsOptions = Pager;

export type QueryReactionsAPIResponse = APIResponse & {
  reactions: ReactionResponse[];
  next?: string;
};

export type QueryChannelsAPIResponse = APIResponse & {
  channels: Omit<ChannelAPIResponse, keyof APIResponse>[];
};

export type QueryChannelAPIResponse = APIResponse & ChannelAPIResponse;

<<<<<<< HEAD
export type ChannelAPIResponse<StreamChatGenerics extends ExtendableGenerics = DefaultGenerics> = {
  channel: ChannelResponse<StreamChatGenerics>;
  members: ChannelMemberResponse<StreamChatGenerics>[];
  messages: MessageResponse<StreamChatGenerics>[];
  pinned_messages: MessageResponse<StreamChatGenerics>[];
  live_locations?: LiveLocation[];
=======
export type ChannelAPIResponse = {
  channel: ChannelResponse;
  members: ChannelMemberResponse[];
  messages: MessageResponse[];
  pinned_messages: MessageResponse[];
  draft?: DraftResponse;
>>>>>>> 195f7d47
  hidden?: boolean;
  membership?: ChannelMemberResponse | null;
  pending_messages?: PendingMessageResponse[];
  push_preferences?: PushPreference;
  read?: ReadResponse[];
  threads?: ThreadResponse[];
  watcher_count?: number;
  watchers?: UserResponse[];
};

export type ChannelUpdateOptions = {
  hide_history?: boolean;
  skip_push?: boolean;
};

export type ChannelMemberAPIResponse = APIResponse & {
  members: ChannelMemberResponse[];
};

export type ChannelMemberUpdates = CustomMemberData & {
  archived?: boolean;
  channel_role?: Role;
  pinned?: boolean;
};

export type ChannelMemberResponse = CustomMemberData & {
  archived_at?: string | null;
  ban_expires?: string;
  banned?: boolean;
  channel_role?: Role;
  created_at?: string;
  invite_accepted_at?: string;
  invite_rejected_at?: string;
  invited?: boolean;
  is_moderator?: boolean;
  notifications_muted?: boolean;
  pinned_at?: string | null;
  role?: string;
  shadow_banned?: boolean;
  status?: InviteStatus;
  updated_at?: string;
  user?: UserResponse;
  user_id?: string;
};

export type PartialUpdateMemberAPIResponse = APIResponse & {
  channel_member: ChannelMemberResponse;
};

export type CheckPushResponse = APIResponse & {
  device_errors?: {
    [deviceID: string]: {
      error_message?: string;
      provider?: PushProvider;
      provider_name?: string;
    };
  };
  general_errors?: string[];
  rendered_apn_template?: string;
  rendered_firebase_template?: string;
  rendered_message?: {};
  skip_devices?: boolean;
};

export type CheckSQSResponse = APIResponse & {
  status: string;
  data?: {};
  error?: string;
};

export type CheckSNSResponse = APIResponse & {
  status: string;
  data?: {};
  error?: string;
};

export type CommandResponse = Partial<CreatedAtUpdatedAt> & {
  args?: string;
  description?: string;
  name?: CommandVariants;
  set?: CommandVariants;
};

export type ConnectAPIResponse = Promise<void | ConnectionOpen>;

export type CreateChannelResponse = APIResponse &
  Omit<CreateChannelOptions, 'client_id' | 'connection_id'> & {
    created_at: string;
    updated_at: string;
    grants?: Record<string, string[]>;
  };

export type CreateCommandResponse = APIResponse & {
  command: CreateCommandOptions & CreatedAtUpdatedAt;
};

export type DeleteChannelAPIResponse = APIResponse & {
  channel: ChannelResponse;
};

export type DeleteCommandResponse = APIResponse & {
  name?: CommandVariants;
};

export type EventAPIResponse = APIResponse & {
  event: Event;
};

export type ExportChannelResponse = {
  task_id: string;
};

export type ExportUsersResponse = {
  task_id: string;
};

export type ExportChannelStatusResponse = {
  created_at?: string;
  error?: {};
  result?: {};
  updated_at?: string;
};

export type FlagMessageResponse = APIResponse & {
  flag: {
    created_at: string;
    created_by_automod: boolean;
    target_message_id: string;
    updated_at: string;
    user: UserResponse;
    approved_at?: string;
    channel_cid?: string;
    details?: object; // Any JSON
    message_user_id?: string;
    rejected_at?: string;
    reviewed_at?: string;
    reviewed_by?: string;
  };
  review_queue_item_id?: string;
};

export type FlagUserResponse = APIResponse & {
  flag: {
    created_at: string;
    created_by_automod: boolean;
    target_user: UserResponse;
    updated_at: string;
    user: UserResponse;
    approved_at?: string;
    details?: object; // Any JSON
    rejected_at?: string;
    reviewed_at?: string;
    reviewed_by?: string;
  };
  review_queue_item_id?: string;
};

<<<<<<< HEAD
export type FormatMessageResponse<StreamChatGenerics extends ExtendableGenerics = DefaultGenerics> = Omit<
  MessageResponse<{
    attachmentType: StreamChatGenerics['attachmentType'];
    channelType: StreamChatGenerics['channelType'];
    commandType: StreamChatGenerics['commandType'];
    eventType: StreamChatGenerics['eventType'];
    liveLocationType: StreamChatGenerics['liveLocationType'];
    memberType: StreamChatGenerics['memberType'];
    messageType: {};
    pollOptionType: StreamChatGenerics['pollOptionType'];
    pollType: StreamChatGenerics['pollType'];
    reactionType: StreamChatGenerics['reactionType'];
    userType: StreamChatGenerics['userType'];
  }>,
  'created_at' | 'pinned_at' | 'updated_at' | 'deleted_at' | 'status'
> &
  StreamChatGenerics['messageType'] & {
    created_at: Date;
    deleted_at: Date | null;
    pinned_at: Date | null;
    status: string;
    updated_at: Date;
  };
=======
export type LocalMessageBase = Omit<
  MessageResponseBase,
  'created_at' | 'deleted_at' | 'pinned_at' | 'status' | 'updated_at'
> & {
  created_at: Date;
  deleted_at: Date | null;
  pinned_at: Date | null;
  status: string;
  updated_at: Date;
};
>>>>>>> 195f7d47

export type LocalMessage = LocalMessageBase & {
  error?: ErrorFromResponse<APIErrorResponse>;
  quoted_message?: LocalMessageBase;
};

/**
 * @deprecated in favor of LocalMessage
 */
export type FormatMessageResponse = LocalMessage;

export type GetCommandResponse = APIResponse & CreateCommandOptions & CreatedAtUpdatedAt;

export type GetMessageAPIResponse = SendMessageAPIResponse;

export interface ThreadResponse extends CustomThreadData {
  // FIXME: according to OpenAPI, `channel` could be undefined but since cid is provided I'll asume that it's wrong
  channel: ChannelResponse;
  channel_cid: string;
  created_at: string;
  created_by_user_id: string;
  latest_replies: Array<MessageResponse>;
  parent_message: MessageResponse;
  parent_message_id: string;
  title: string;
  updated_at: string;
  active_participant_count?: number;
  created_by?: UserResponse;
  deleted_at?: string;
  draft?: DraftResponse;
  last_message_at?: string;
  participant_count?: number;
  read?: Array<ReadResponse>;
  reply_count?: number;
  thread_participants?: Array<{
    channel_cid: string;
    created_at: string;
    last_read_at: string;
    last_thread_message_at?: string;
    left_thread_at?: string;
    thread_id?: string;
    user?: UserResponse;
    user_id?: string;
  }>;
  // TODO: when moving to API v2 we should do this instead
  // custom: CustomThreadType;
}

// TODO: Figure out a way to strongly type set and unset.
export type PartialThreadUpdate = {
  set?: Partial<Record<string, unknown>>;
  unset?: Array<string>;
};

export type QueryThreadsOptions = {
  filter?: ThreadFilters;
  limit?: number;
  member_limit?: number;
  next?: string;
  participant_limit?: number;
  reply_limit?: number;
  sort?: ThreadSort;
  watch?: boolean;
};

export type QueryThreadsAPIResponse = APIResponse & {
  threads: ThreadResponse[];
  next?: string;
};

export type GetThreadOptions = {
  member_limit?: number;
  participant_limit?: number;
  reply_limit?: number;
  watch?: boolean;
};

export type GetThreadAPIResponse = APIResponse & {
  thread: ThreadResponse;
};

export type GetMultipleMessagesAPIResponse = APIResponse & {
  messages: MessageResponse[];
};

export type GetRateLimitsResponse = APIResponse & {
  android?: RateLimitsMap;
  ios?: RateLimitsMap;
  server_side?: RateLimitsMap;
  web?: RateLimitsMap;
};

export type GetReactionsAPIResponse = APIResponse & {
  reactions: ReactionResponse[];
};

export type GetRepliesAPIResponse = APIResponse & {
  messages: MessageResponse[];
};

export type GetUnreadCountAPIResponse = APIResponse & {
  channel_type: {
    channel_count: number;
    channel_type: string;
    unread_count: number;
  }[];
  channels: {
    channel_id: string;
    last_read: string;
    unread_count: number;
  }[];
  threads: {
    last_read: string;
    last_read_message_id: string;
    parent_message_id: string;
    unread_count: number;
  }[];
  total_unread_count: number;
  total_unread_threads_count: number;
};

export type ChatLevelPushPreference = 'all' | 'none' | 'mentions' | (string & {});

export type PushPreference = {
  callLevel?: 'all' | 'none' | (string & {});
  chatLevel?: ChatLevelPushPreference;
  disabledUntil?: string; // snooze till this time
  removeDisable?: boolean; // Temporary flag for resetting disabledUntil
};

export type ChannelPushPreference = {
  chatLevel?: ChatLevelPushPreference; // "all", "none", "mentions", or other custom strings
  disabledUntil?: string;
  removeDisable?: boolean; // Temporary flag for resetting disabledUntil
};

export type UpsertPushPreferencesResponse = APIResponse & {
  // Mapping of user IDs to their push preferences
  userChannelPreferences: Record<string, Record<string, ChannelPushPreference>>;
  userPreferences: Record<string, PushPreference>; // Mapping of user -> channel id -> push preferences
};

export type GetUnreadCountBatchAPIResponse = APIResponse & {
  counts_by_user: { [userId: string]: GetUnreadCountAPIResponse };
};

export type ListChannelResponse = APIResponse & {
  channel_types: Record<
    string,
    Omit<CreateChannelOptions, 'client_id' | 'connection_id' | 'commands'> & {
      commands: CommandResponse[];
      created_at: string;
      updated_at: string;
      grants?: Record<string, string[]>;
    }
  >;
};

export type ListChannelTypesAPIResponse = ListChannelResponse;

export type ListCommandsResponse = APIResponse & {
  commands: Array<CreateCommandOptions & Partial<CreatedAtUpdatedAt>>;
};

export type MuteChannelAPIResponse = APIResponse & {
  channel_mute: ChannelMute;
  own_user: OwnUserResponse;
  channel_mutes?: ChannelMute[];
  mute?: MuteResponse;
};

export type MessageResponse = MessageResponseBase & {
  quoted_message?: MessageResponseBase;
};

export type MessageResponseBase = MessageBase & {
  type: MessageLabel;
  args?: string;
  before_message_send_failed?: boolean;
  channel?: ChannelResponse;
  cid?: string;
  command?: string;
  command_info?: { name?: string };
  created_at?: string;
  deleted_at?: string;
  deleted_reply_count?: number;
  i18n?: RequireAtLeastOne<Record<`${TranslationLanguages}_text`, string>> & {
    language: TranslationLanguages;
  };
<<<<<<< HEAD
  latest_reactions?: ReactionResponse<StreamChatGenerics>[];
  live_location?: LiveLocation | null;
  live_location_id?: string;
  mentioned_users?: UserResponse<StreamChatGenerics>[];
  message_text_updated_at?: string;
  moderation?: ModerationResponse;
  // present only with Moderation v2
  moderation_details?: ModerationDetailsResponse;
  // present only with Moderation v1
  own_reactions?: ReactionResponse<StreamChatGenerics>[] | null;
=======
  latest_reactions?: ReactionResponse[];
  mentioned_users?: UserResponse[];
  message_text_updated_at?: string;
  moderation?: ModerationResponse; // present only with Moderation v2
  moderation_details?: ModerationDetailsResponse; // present only with Moderation v1
  own_reactions?: ReactionResponse[] | null;
>>>>>>> 195f7d47
  pin_expires?: string | null;
  pinned_at?: string | null;
  pinned_by?: UserResponse | null;
  poll?: PollResponse;
  reaction_counts?: { [key: string]: number } | null;
  reaction_groups?: { [key: string]: ReactionGroupResponse } | null;
  reaction_scores?: { [key: string]: number } | null;
  reply_count?: number;
  shadowed?: boolean;
  status?: string;
  thread_participants?: UserResponse[];
  updated_at?: string;
};

export type ReactionGroupResponse = {
  count: number;
  sum_scores: number;
  first_reaction_at?: string;
  last_reaction_at?: string;
};

export type ModerationDetailsResponse = {
  action: 'MESSAGE_RESPONSE_ACTION_BOUNCE' | (string & {});
  error_msg: string;
  harms: ModerationHarmResponse[];
  original_text: string;
};

export type ModerationHarmResponse = {
  name: string;
  phrase_list_ids: number[];
};

export type ModerationAction = 'bounce' | 'flag' | 'remove' | 'shadow';

export type ModerationResponse = {
  action: ModerationAction;
  original_text: string;
};

export type MuteResponse = {
  user: UserResponse;
  created_at?: string;
  expires?: string;
  target?: UserResponse;
  updated_at?: string;
};

export type MuteUserResponse = APIResponse & {
  mute?: MuteResponse;
  mutes?: Array<Mute>;
  own_user?: OwnUserResponse;
};

export type BlockUserAPIResponse = APIResponse & {
  blocked_at: string;
  blocked_by_user_id: string;
  blocked_user_id: string;
};

export type GetBlockedUsersAPIResponse = APIResponse & {
  blocks: BlockedUserDetails[];
};
export type BlockedUserDetails = APIResponse & {
  blocked_user: UserResponse;
  blocked_user_id: string;
  created_at: string;
  user: UserResponse;
  user_id: string;
};

export type OwnUserBase = {
  channel_mutes: ChannelMute[];
  devices: Device[];
  mutes: Mute[];
  total_unread_count: number;
  unread_channels: number;
  unread_count: number;
  unread_threads: number;
  invisible?: boolean;
  privacy_settings?: PrivacySettings;
  push_preferences?: PushPreference;
  roles?: string[];
};

export type OwnUserResponse = UserResponse & OwnUserBase;

export type PartialUpdateChannelAPIResponse = APIResponse & {
  channel: ChannelResponse;
  members: ChannelMemberResponse[];
};

export type PermissionAPIResponse = APIResponse & {
  permission?: PermissionAPIObject;
};

export type PermissionsAPIResponse = APIResponse & {
  permissions?: PermissionAPIObject[];
};

export type ReactionAPIResponse = APIResponse & {
  message: MessageResponse;
  reaction: ReactionResponse;
};

export type ReactionResponse = Reaction & {
  created_at: string;
  message_id: string;
  updated_at: string;
};

export type ReadResponse = {
  last_read: string;
  user: UserResponse;
  last_read_message_id?: string;
  unread_messages?: number;
};

export type SearchAPIResponse = APIResponse & {
  results: {
    message: MessageResponse;
  }[];
  next?: string;
  previous?: string;
  results_warning?: SearchWarning | null;
};

export type SearchWarning = {
  channel_search_cids: string[];
  channel_search_count: number;
  warning_code: number;
  warning_description: string;
};

// Thumb URL(thumb_url) is added considering video attachments as the backend will return the thumbnail in the response.
export type SendFileAPIResponse = APIResponse & { file: string; thumb_url?: string };

export type SendMessageAPIResponse = APIResponse & {
  message: MessageResponse;
  pending_message_metadata?: Record<string, string> | null;
};

export type SyncResponse = APIResponse & {
  events: Event[];
  inaccessible_cids?: string[];
};

export type TruncateChannelAPIResponse = APIResponse & {
  channel: ChannelResponse;
  message?: MessageResponse;
};

export type UpdateChannelAPIResponse = APIResponse & {
  channel: ChannelResponse;
  members: ChannelMemberResponse[];
  message?: MessageResponse;
};

export type UpdateChannelResponse = APIResponse &
  Omit<CreateChannelOptions, 'client_id' | 'connection_id'> & {
    created_at: string;
    updated_at: string;
  };

export type UpdateCommandResponse = APIResponse & {
  command: UpdateCommandOptions &
    CreatedAtUpdatedAt & {
      name: CommandVariants;
    };
};

export type UpdateMessageAPIResponse = APIResponse & {
  message: MessageResponse;
};

export type UsersAPIResponse = APIResponse & {
  users: Array<UserResponse>;
};

export type UpdateUsersAPIResponse = APIResponse & {
  users: { [key: string]: UserResponse };
};

export type UserResponse = CustomUserData & {
  id: string;
  anon?: boolean;
  banned?: boolean;
  blocked_user_ids?: string[];
  created_at?: string;
  deactivated_at?: string;
  deleted_at?: string;
  image?: string;
  language?: TranslationLanguages | '';
  last_active?: string;
  name?: string;
  notifications_muted?: boolean;
  online?: boolean;
  privacy_settings?: PrivacySettings;
  push_notifications?: PushNotificationSettings;
  revoke_tokens_issued_before?: string;
  role?: string;
  shadow_banned?: boolean;
  teams?: string[];
  teams_role?: TeamsRole;
  updated_at?: string;
  username?: string;
};

export type TeamsRole = { [team: string]: string };

export type PrivacySettings = {
  read_receipts?: {
    enabled?: boolean;
  };
  typing_indicators?: {
    enabled?: boolean;
  };
};

export type PushNotificationSettings = {
  disabled?: boolean;
  disabled_until?: string | null;
};

/**
 * Option Types
 */

export type MessageFlagsPaginationOptions = {
  limit?: number;
  offset?: number;
};

export type FlagsPaginationOptions = {
  limit?: number;
  offset?: number;
};

export type FlagReportsPaginationOptions = {
  limit?: number;
  offset?: number;
};

export type ReviewFlagReportOptions = {
  review_details?: object;
  user_id?: string;
};

export type BannedUsersPaginationOptions = Omit<
  PaginationOptions,
  'id_gt' | 'id_gte' | 'id_lt' | 'id_lte'
> & {
  exclude_expired_bans?: boolean;
};

export type BanUserOptions = UnBanUserOptions & {
  banned_by?: UserResponse;
  banned_by_id?: string;
  ip_ban?: boolean;
  reason?: string;
  timeout?: number;
};

export type ChannelOptions = {
  limit?: number;
  member_limit?: number;
  message_limit?: number;
  offset?: number;
  presence?: boolean;
  state?: boolean;
  user_id?: string;
  watch?: boolean;
};

export type ChannelQueryOptions = {
  client_id?: string;
  connection_id?: string;
  created_by?: UserResponse | null;
  created_by_id?: UserResponse['id'];
  data?: ChannelResponse;
  hide_for_creator?: boolean;
  members?: PaginationOptions;
  messages?: MessagePaginationOptions;
  presence?: boolean;
  state?: boolean;
  watch?: boolean;
  watchers?: PaginationOptions;
};

export type ChannelStateOptions = {
  offlineMode?: boolean;
  skipInitialization?: string[];
  skipHydration?: boolean;
};

export type CreateChannelOptions = {
  automod?: ChannelConfigAutomod;
  automod_behavior?: ChannelConfigAutomodBehavior;
  automod_thresholds?: ChannelConfigAutomodThresholds;
  blocklist?: string;
  blocklist_behavior?: ChannelConfigAutomodBehavior;
  client_id?: string;
  commands?: CommandVariants[];
  connect_events?: boolean;
  connection_id?: string;
  custom_events?: boolean;
  grants?: Record<string, string[]>;
  mark_messages_pending?: boolean;
  max_message_length?: number;
  message_retention?: string;
  mutes?: boolean;
  name?: string;
  permissions?: PermissionObject[];
  polls?: boolean;
  push_notifications?: boolean;
  quotes?: boolean;
  reactions?: boolean;
  read_events?: boolean;
  reminders?: boolean;
  replies?: boolean;
  search?: boolean;
  skip_last_msg_update_for_system_msgs?: boolean;
  typing_events?: boolean;
  uploads?: boolean;
  url_enrichment?: boolean;
};

export type CreateCommandOptions = {
  description: string;
  name: CommandVariants;
  args?: string;
  set?: CommandVariants;
};

export type CustomPermissionOptions = {
  action: string;
  condition: object;
  id: string;
  name: string;
  description?: string;
  owner?: boolean;
  same_team?: boolean;
};

export type DeactivateUsersOptions = {
  created_by_id?: string;
  mark_messages_deleted?: boolean;
};

export type NewMemberPayload = CustomMemberData &
  Pick<ChannelMemberResponse, 'user_id' | 'channel_role'>;

export type Thresholds = Record<
  'explicit' | 'spam' | 'toxic',
  Partial<{ block: number; flag: number }>
>;

export type BlockListOptions = {
  behavior: BlocklistBehavior;
  blocklist: string;
};

export type PolicyRequest = {
  action: 'Deny' | 'Allow' | (string & {});
  /**
   * @description User-friendly policy name
   */
  name: string;
  /**
   * @description Whether policy applies to resource owner or not
   */
  owner: boolean;
  priority: number;
  /**
   * @description List of resources to apply policy to
   */
  resources: string[];
  /**
   * @description List of roles to apply policy to
   */
  roles: string[];
};

export type Automod = 'disabled' | 'simple' | 'AI' | (string & {});
export type AutomodBehavior = 'flag' | 'block' | 'shadow_block' | (string & {});
export type BlocklistBehavior = AutomodBehavior;
export type Command = {
  args: string;
  description: string;
  name: string;
  set: string;
  created_at?: string;
  updated_at?: string;
};

export type UpdateChannelTypeRequest =
  // these three properties are required in OpenAPI spec but omitted in some QA tests
  Partial<{
    automod: Automod;
    automod_behavior: AutomodBehavior;
    max_message_length: number;
  }> & {
    allowed_flag_reasons?: string[];
    automod_thresholds?: Thresholds;
    blocklist?: string;
    blocklist_behavior?: BlocklistBehavior;
    blocklists?: BlockListOptions[];
    commands?: CommandVariants[];
    connect_events?: boolean;
    custom_events?: boolean;
    grants?: Record<string, string[]>;
    mark_messages_pending?: boolean;
    mutes?: boolean;
    partition_size?: number;
    /**
     * @example 24h
     */
    partition_ttl?: string | null;
    permissions?: PolicyRequest[];
    polls?: boolean;
    push_notifications?: boolean;
    quotes?: boolean;
    reactions?: boolean;
    read_events?: boolean;
    reminders?: boolean;
    replies?: boolean;
    search?: boolean;
    skip_last_msg_update_for_system_msgs?: boolean;
    typing_events?: boolean;
    uploads?: boolean;
    url_enrichment?: boolean;
  };

export type UpdateChannelTypeResponse = {
  automod: Automod;
  automod_behavior: AutomodBehavior;
  commands: CommandVariants[];
  connect_events: boolean;
  created_at: string;
  custom_events: boolean;
  duration: string;
  grants: Record<string, string[]>;
  mark_messages_pending: boolean;
  max_message_length: number;
  mutes: boolean;
  name: string;
  permissions: PolicyRequest[];
  polls: boolean;
  push_notifications: boolean;
  quotes: boolean;
  reactions: boolean;
  read_events: boolean;
  reminders: boolean;
  replies: boolean;
  search: boolean;
  skip_last_msg_update_for_system_msgs: boolean;
  typing_events: boolean;
  updated_at: string;
  uploads: boolean;
  url_enrichment: boolean;
  allowed_flag_reasons?: string[];
  automod_thresholds?: Thresholds;
  blocklist?: string;
  blocklist_behavior?: BlocklistBehavior;
  blocklists?: BlockListOptions[];
  partition_size?: number;
  partition_ttl?: string;
};

export type GetChannelTypeResponse = {
  automod: Automod;
  automod_behavior: AutomodBehavior;
  commands: Command[];
  connect_events: boolean;
  created_at: string;
  custom_events: boolean;
  duration: string;
  grants: Record<string, string[]>;
  mark_messages_pending: boolean;
  max_message_length: number;
  mutes: boolean;
  name: string;
  permissions: PolicyRequest[];
  polls: boolean;
  push_notifications: boolean;
  quotes: boolean;
  reactions: boolean;
  read_events: boolean;
  reminders: boolean;
  replies: boolean;
  search: boolean;
  skip_last_msg_update_for_system_msgs: boolean;
  typing_events: boolean;
  updated_at: string;
  uploads: boolean;
  url_enrichment: boolean;
  allowed_flag_reasons?: string[];
  automod_thresholds?: Thresholds;
  blocklist?: string;
  blocklist_behavior?: BlocklistBehavior;
  blocklists?: BlockListOptions[];
  partition_size?: number;
  partition_ttl?: string;
};

export type UpdateChannelOptions = Partial<{
  accept_invite: boolean;
  add_members: string[];
  add_moderators: string[];
  client_id: string;
  connection_id: string;
  data: Omit<ChannelResponse, 'id' | 'cid'>;
  demote_moderators: string[];
  invites: string[];
  message: MessageResponse;
  reject_invite: boolean;
  remove_members: string[];
  user: UserResponse;
  user_id: string;
}>;

export type MarkChannelsReadOptions = {
  client_id?: string;
  connection_id?: string;
  read_by_channel?: Record<string, string>;
  user?: UserResponse;
  user_id?: string;
};

export type MarkReadOptions = {
  client_id?: string;
  connection_id?: string;
  thread_id?: string;
  user?: UserResponse;
  user_id?: string;
};

export type MarkUnreadOptions = {
  client_id?: string;
  connection_id?: string;
  message_id?: string;
  thread_id?: string;
  user?: UserResponse;
  user_id?: string;
};

export type MuteUserOptions = {
  client_id?: string;
  connection_id?: string;
  id?: string;
  reason?: string;
  target_user_id?: string;
  timeout?: number;
  type?: string;
  user?: UserResponse;
  user_id?: string;
};

export type PaginationOptions = {
  created_at_after?: string | Date;
  created_at_after_or_equal?: string | Date;
  created_at_before?: string | Date;
  created_at_before_or_equal?: string | Date;
  id_gt?: string;
  id_gte?: string;
  id_lt?: string;
  id_lte?: string;
  limit?: number;
  offset?: number; // should be avoided with channel.query()
};

export type MessagePaginationOptions = PaginationOptions & {
  created_at_around?: string | Date;
  id_around?: string;
};

export type PinnedMessagePaginationOptions = {
  id_around?: string;
  id_gt?: string;
  id_gte?: string;
  id_lt?: string;
  id_lte?: string;
  limit?: number;
  offset?: number;
  pinned_at_after?: string | Date;
  pinned_at_after_or_equal?: string | Date;
  pinned_at_around?: string | Date;
  pinned_at_before?: string | Date;
  pinned_at_before_or_equal?: string | Date;
};

export type QueryMembersOptions = {
  // Pagination option: select members created after the date (RFC399)
  created_at_after?: string;
  // Pagination option: select members created after or equal the date (RFC399)
  created_at_after_or_equal?: string;
  // Pagination option: select members created before the date (RFC399)
  created_at_before?: string;
  // Pagination option: select members created before or equal the date (RFC399)
  created_at_before_or_equal?: string;
  // Number of members to return, default 100
  limit?: number;
  // Offset (max is 1000)
  offset?: number;
  // 	Pagination option: excludes members with ID less or equal the value
  user_id_gt?: string;
  // Pagination option: excludes members with ID less than the value
  user_id_gte?: string;
  // Pagination option: excludes members with ID greater or equal the value
  user_id_lt?: string;
  // 	Pagination option: excludes members with ID greater than the value
  user_id_lte?: string;
};

export type ReactivateUserOptions = {
  created_by_id?: string;
  name?: string;
  restore_messages?: boolean;
};

export type ReactivateUsersOptions = {
  created_by_id?: string;
  restore_messages?: boolean;
};

export type SearchOptions = {
  limit?: number;
  next?: string;
  offset?: number;
  sort?: SearchMessageSort;
};

export type StreamChatOptions = AxiosRequestConfig & {
  /**
   * Used to disable warnings that are triggered by using connectUser or connectAnonymousUser server-side.
   */
  allowServerSideConnect?: boolean;
  axiosRequestConfig?: AxiosRequestConfig;
  /**
   * Base url to use for API
   * such as https://chat-proxy-dublin.stream-io-api.com
   */
  baseURL?: string;
  browser?: boolean;
  device?: BaseDeviceFields;
  /**
   * Disables the hydration of all caches within the JS Client. This includes this.activeChannels,
   * this.polls.pollCache and this.config.
   * It is mainly meant to be used for integrations where stream-chat is used as a server-side service
   * interacting with Stream's REST API, not depending on any state and purely serving as a wrapper
   * around HTTP requests. Using this property on either the client side or a backend implementation
   * that also relies on WS events will break these functionalities, so please use carefully.
   */
  disableCache?: boolean;
  enableInsights?: boolean;
  /** experimental feature, please contact support if you want this feature enabled for you */
  enableWSFallback?: boolean;
  logger?: Logger;
  /**
   * Custom notification manager service to use for the client.
   * If not provided, a default notification manager will be created.
   * Notifications are used to communicate events like errors, warnings, info, etc. Other services can publish notifications or subscribe to the NotificationManager state changes.
   */
  notifications?: NotificationManager;
  /**
   * When true, user will be persisted on client. Otherwise if `connectUser` call fails, then you need to
   * call `connectUser` again to retry.
   * This is mainly useful for chat application working in offline mode, where you will need client.user to
   * persist even if connectUser call fails.
   */
  persistUserOnConnectionFailure?: boolean;
  /**
   * When network is recovered, we re-query the active channels on client. But in single query, you can recover
   * only 30 channels. So its not guaranteed that all the channels in activeChannels object have updated state.
   * Thus in UI sdks, state recovery is managed by components themselves, they don't rely on js client for this.
   *
   * `recoverStateOnReconnect` parameter can be used in such cases, to disable state recovery within js client.
   * When false, user/consumer of this client will need to make sure all the channels present on UI by
   * manually calling queryChannels endpoint.
   */
  recoverStateOnReconnect?: boolean;
  warmUp?: boolean;
  /**
   * Set the instance of StableWSConnection on chat client. Its purely for testing purpose and should
   * not be used in production apps.
   */
  wsConnection?: StableWSConnection;
  /**
   * Sets a suffix to the wsUrl when it is being built in `wsConnection`. Is meant to be
   * used purely in testing suites and should not be used in production apps.
   */
  wsUrlParams?: URLSearchParams;
};

export type SyncOptions = {
  /**
   * This will behave as queryChannels option.
   */
  watch?: boolean;
  /**
   * Return channels from request that user does not have access to in a separate
   * field in the response called 'inaccessible_cids' instead of
   * adding them as 'notification.removed_from_channel' events.
   */
  with_inaccessible_cids?: boolean;
};

export type UnBanUserOptions = {
  client_id?: string;
  connection_id?: string;
  id?: string;
  shadow?: boolean;
  target_user_id?: string;
  type?: string;
};

export type UpdateCommandOptions = {
  description: string;
  args?: string;
  set?: CommandVariants;
};

export type UserOptions = {
  include_deactivated_users?: boolean;
  limit?: number;
  offset?: number;
  presence?: boolean;
};

/**
 * Event Types
 */

export type ConnectionChangeEvent = {
  type: EventTypes;
  online?: boolean;
};

export type Event = CustomEventData & {
  type: EventTypes;
  ai_message?: string;
  ai_state?: AIState;
  channel?: ChannelResponse;
  channel_id?: string;
  channel_type?: string;
  cid?: string;
  clear_history?: boolean;
  connection_id?: string;
  // event creation timestamp, format Date ISO string
  created_at?: string;
  draft?: DraftResponse;
  // id of the message that was marked as unread - all the following messages are considered unread. (notification.mark_unread)
  first_unread_message_id?: string;
  hard_delete?: boolean;
  // creation date of a message with last_read_message_id, formatted as Date ISO string
  last_read_at?: string;
  last_read_message_id?: string;
  live_location?: LiveLocation;
  mark_messages_deleted?: boolean;
  me?: OwnUserResponse;
  member?: ChannelMemberResponse;
  message?: MessageResponse;
  message_id?: string;
  mode?: string;
  online?: boolean;
  own_capabilities?: string[];
  parent_id?: string;
  poll?: PollResponse;
  poll_vote?: PollVote | PollAnswer;
  queriedChannels?: {
    channels: ChannelAPIResponse[];
    isLatestMessageSet?: boolean;
  };
  reaction?: ReactionResponse;
  received_at?: string | Date;
  shadow?: boolean;
  team?: string;
  thread?: ThreadResponse;
  // @deprecated number of all unread messages across all current user's unread channels, equals unread_count
  total_unread_count?: number;
  // number of all current user's channels with at least one unread message including the channel in this event
  unread_channels?: number;
  // number of all unread messages across all current user's unread channels
  unread_count?: number;
  // number of unread messages in the channel from this event (notification.mark_unread)
  unread_messages?: number;
  unread_thread_messages?: number;
  unread_threads?: number;
  user?: UserResponse;
  user_id?: string;
  watcher_count?: number;
  channel_last_message_at?: string;
  app?: Record<string, unknown>; // TODO: further specify type
};

export type UserCustomEvent = CustomEventData & {
  type: string;
};

export type EventHandler = (event: Event) => void;

export type EventTypes = 'all' | keyof typeof EVENT_MAP;

/**
 * Filter Types
 */

export type AscDesc = 1 | -1;

export type MessageFlagsFiltersOptions = {
  channel_cid?: string;
  is_reviewed?: boolean;
  team?: string;
  user_id?: string;
};

export type MessageFlagsFilters = QueryFilters<
  {
    channel_cid?:
      | RequireOnlyOne<
          Pick<QueryFilter<MessageFlagsFiltersOptions['channel_cid']>, '$eq' | '$in'>
        >
      | PrimitiveFilter<MessageFlagsFiltersOptions['channel_cid']>;
  } & {
    team?:
      | RequireOnlyOne<
          Pick<QueryFilter<MessageFlagsFiltersOptions['team']>, '$eq' | '$in'>
        >
      | PrimitiveFilter<MessageFlagsFiltersOptions['team']>;
  } & {
    user_id?:
      | RequireOnlyOne<
          Pick<QueryFilter<MessageFlagsFiltersOptions['user_id']>, '$eq' | '$in'>
        >
      | PrimitiveFilter<MessageFlagsFiltersOptions['user_id']>;
  } & {
    [Key in keyof Omit<
      MessageFlagsFiltersOptions,
      'channel_cid' | 'user_id' | 'is_reviewed'
    >]:
      | RequireOnlyOne<QueryFilter<MessageFlagsFiltersOptions[Key]>>
      | PrimitiveFilter<MessageFlagsFiltersOptions[Key]>;
  }
>;

export type FlagsFiltersOptions = {
  channel_cid?: string;
  message_id?: string;
  message_user_id?: string;
  reporter_id?: string;
  team?: string;
  user_id?: string;
};

export type FlagsFilters = QueryFilters<
  {
    user_id?:
      | RequireOnlyOne<Pick<QueryFilter<FlagsFiltersOptions['user_id']>, '$eq' | '$in'>>
      | PrimitiveFilter<FlagsFiltersOptions['user_id']>;
  } & {
    message_id?:
      | RequireOnlyOne<
          Pick<QueryFilter<FlagsFiltersOptions['message_id']>, '$eq' | '$in'>
        >
      | PrimitiveFilter<FlagsFiltersOptions['message_id']>;
  } & {
    message_user_id?:
      | RequireOnlyOne<
          Pick<QueryFilter<FlagsFiltersOptions['message_user_id']>, '$eq' | '$in'>
        >
      | PrimitiveFilter<FlagsFiltersOptions['message_user_id']>;
  } & {
    channel_cid?:
      | RequireOnlyOne<
          Pick<QueryFilter<FlagsFiltersOptions['channel_cid']>, '$eq' | '$in'>
        >
      | PrimitiveFilter<FlagsFiltersOptions['channel_cid']>;
  } & {
    reporter_id?:
      | RequireOnlyOne<
          Pick<QueryFilter<FlagsFiltersOptions['reporter_id']>, '$eq' | '$in'>
        >
      | PrimitiveFilter<FlagsFiltersOptions['reporter_id']>;
  } & {
    team?:
      | RequireOnlyOne<Pick<QueryFilter<FlagsFiltersOptions['team']>, '$eq' | '$in'>>
      | PrimitiveFilter<FlagsFiltersOptions['team']>;
  }
>;

export type FlagReportsFiltersOptions = {
  channel_cid?: string;
  is_reviewed?: boolean;
  message_id?: string;
  message_user_id?: string;
  report_id?: string;
  review_result?: string;
  reviewed_by?: string;
  team?: string;
  user_id?: string;
};

export type FlagReportsFilters = QueryFilters<
  {
    report_id?:
      | RequireOnlyOne<
          Pick<QueryFilter<FlagReportsFiltersOptions['report_id']>, '$eq' | '$in'>
        >
      | PrimitiveFilter<FlagReportsFiltersOptions['report_id']>;
  } & {
    review_result?:
      | RequireOnlyOne<
          Pick<QueryFilter<FlagReportsFiltersOptions['review_result']>, '$eq' | '$in'>
        >
      | PrimitiveFilter<FlagReportsFiltersOptions['review_result']>;
  } & {
    reviewed_by?:
      | RequireOnlyOne<
          Pick<QueryFilter<FlagReportsFiltersOptions['reviewed_by']>, '$eq' | '$in'>
        >
      | PrimitiveFilter<FlagReportsFiltersOptions['reviewed_by']>;
  } & {
    user_id?:
      | RequireOnlyOne<
          Pick<QueryFilter<FlagReportsFiltersOptions['user_id']>, '$eq' | '$in'>
        >
      | PrimitiveFilter<FlagReportsFiltersOptions['user_id']>;
  } & {
    message_id?:
      | RequireOnlyOne<
          Pick<QueryFilter<FlagReportsFiltersOptions['message_id']>, '$eq' | '$in'>
        >
      | PrimitiveFilter<FlagReportsFiltersOptions['message_id']>;
  } & {
    message_user_id?:
      | RequireOnlyOne<
          Pick<QueryFilter<FlagReportsFiltersOptions['message_user_id']>, '$eq' | '$in'>
        >
      | PrimitiveFilter<FlagReportsFiltersOptions['message_user_id']>;
  } & {
    channel_cid?:
      | RequireOnlyOne<
          Pick<QueryFilter<FlagReportsFiltersOptions['channel_cid']>, '$eq' | '$in'>
        >
      | PrimitiveFilter<FlagReportsFiltersOptions['channel_cid']>;
  } & {
    team?:
      | RequireOnlyOne<
          Pick<QueryFilter<FlagReportsFiltersOptions['team']>, '$eq' | '$in'>
        >
      | PrimitiveFilter<FlagReportsFiltersOptions['team']>;
  } & {
    [Key in keyof Omit<
      FlagReportsFiltersOptions,
      'report_id' | 'user_id' | 'message_id' | 'review_result' | 'reviewed_by'
    >]:
      | RequireOnlyOne<QueryFilter<FlagReportsFiltersOptions[Key]>>
      | PrimitiveFilter<FlagReportsFiltersOptions[Key]>;
  }
>;

export type BannedUsersFilterOptions = {
  banned_by_id?: string;
  channel_cid?: string;
  created_at?: string;
  reason?: string;
  user_id?: string;
};

export type BannedUsersFilters = QueryFilters<
  {
    channel_cid?:
      | RequireOnlyOne<
          Pick<QueryFilter<BannedUsersFilterOptions['channel_cid']>, '$eq' | '$in'>
        >
      | PrimitiveFilter<BannedUsersFilterOptions['channel_cid']>;
  } & {
    reason?:
      | RequireOnlyOne<
          {
            $autocomplete?: BannedUsersFilterOptions['reason'];
          } & QueryFilter<BannedUsersFilterOptions['reason']>
        >
      | PrimitiveFilter<BannedUsersFilterOptions['reason']>;
  } & {
    [Key in keyof Omit<BannedUsersFilterOptions, 'channel_cid' | 'reason'>]:
      | RequireOnlyOne<QueryFilter<BannedUsersFilterOptions[Key]>>
      | PrimitiveFilter<BannedUsersFilterOptions[Key]>;
  }
>;

export type ReactionFilters = QueryFilters<
  {
    user_id?:
      | RequireOnlyOne<Pick<QueryFilter<ReactionResponse['user_id']>, '$eq' | '$in'>>
      | PrimitiveFilter<ReactionResponse['user_id']>;
  } & {
    type?:
      | RequireOnlyOne<Pick<QueryFilter<ReactionResponse['type']>, '$eq'>>
      | PrimitiveFilter<ReactionResponse['type']>;
  } & {
    created_at?:
      | RequireOnlyOne<
          Pick<
            QueryFilter<PollResponse['created_at']>,
            '$eq' | '$gt' | '$lt' | '$gte' | '$lte'
          >
        >
      | PrimitiveFilter<PollResponse['created_at']>;
  }
>;

export type ChannelFilters = QueryFilters<
  ContainsOperator<Omit<CustomChannelData, 'name'>> & {
    archived?: boolean;
    'member.user.name'?:
      | RequireOnlyOne<{
          $autocomplete?: string;
          $eq?: string;
        }>
      | string;

    members?:
      | RequireOnlyOne<Pick<QueryFilter<string>, '$in'>>
      | RequireOnlyOne<Pick<QueryFilter<string[]>, '$eq'>>
      | PrimitiveFilter<string[]>;
    name?:
      | RequireOnlyOne<
          {
            $autocomplete?: string;
          } & QueryFilter<string>
        >
<<<<<<< HEAD
      | PrimitiveFilter<ChannelResponse<StreamChatGenerics>['name']>;
  } & {
      [Key in keyof Omit<
        ChannelResponse<{
          attachmentType: StreamChatGenerics['attachmentType'];
          channelType: {};
          commandType: StreamChatGenerics['commandType'];
          eventType: StreamChatGenerics['eventType'];
          liveLocationType: StreamChatGenerics['liveLocationType'];
          memberType: StreamChatGenerics['memberType'];
          messageType: StreamChatGenerics['messageType'];
          pollOptionType: StreamChatGenerics['pollOptionType'];
          pollType: StreamChatGenerics['pollType'];
          reactionType: StreamChatGenerics['reactionType'];
          userType: StreamChatGenerics['userType'];
        }>,
        'name' | 'members'
      >]:
        | RequireOnlyOne<
            QueryFilter<
              ChannelResponse<{
                attachmentType: StreamChatGenerics['attachmentType'];
                channelType: {};
                commandType: StreamChatGenerics['commandType'];
                eventType: StreamChatGenerics['eventType'];
                liveLocationType: StreamChatGenerics['liveLocationType'];
                memberType: StreamChatGenerics['memberType'];
                messageType: StreamChatGenerics['messageType'];
                pollOptionType: StreamChatGenerics['pollOptionType'];
                pollType: StreamChatGenerics['pollType'];
                reactionType: StreamChatGenerics['reactionType'];
                userType: StreamChatGenerics['userType'];
              }>[Key]
            >
          >
        | PrimitiveFilter<
            ChannelResponse<{
              attachmentType: StreamChatGenerics['attachmentType'];
              channelType: {};
              commandType: StreamChatGenerics['commandType'];
              eventType: StreamChatGenerics['eventType'];
              liveLocationType: StreamChatGenerics['liveLocationType'];
              memberType: StreamChatGenerics['memberType'];
              messageType: StreamChatGenerics['messageType'];
              pollOptionType: StreamChatGenerics['pollOptionType'];
              pollType: StreamChatGenerics['pollType'];
              reactionType: StreamChatGenerics['reactionType'];
              userType: StreamChatGenerics['userType'];
            }>[Key]
          >;
    } & {
      archived?: boolean;
      pinned?: boolean;
    }
=======
      | PrimitiveFilter<string>;
    pinned?: boolean;
  } & {
    [Key in keyof Omit<ChannelResponse, 'name' | 'members' | keyof CustomChannelData>]:
      | RequireOnlyOne<QueryFilter<ChannelResponse[Key]>>
      | PrimitiveFilter<ChannelResponse[Key]>;
  }
>>>>>>> 195f7d47
>;

export type DraftFilters = {
  channel_cid?:
    | RequireOnlyOne<Pick<QueryFilter<DraftResponse['channel_cid']>, '$in' | '$eq'>>
    | PrimitiveFilter<DraftResponse['channel_cid']>;
  created_at?:
    | RequireOnlyOne<
        Pick<
          QueryFilter<DraftResponse['created_at']>,
          '$eq' | '$gt' | '$lt' | '$gte' | '$lte'
        >
      >
    | PrimitiveFilter<DraftResponse['created_at']>;
  parent_id?:
    | RequireOnlyOne<
        Pick<QueryFilter<DraftResponse['created_at']>, '$in' | '$eq' | '$exists'>
      >
    | PrimitiveFilter<DraftResponse['parent_id']>;
};

export type QueryPollsParams = {
  filter?: QueryPollsFilters;
  options?: QueryPollsOptions;
  sort?: PollSort;
};

export type QueryPollsOptions = Pager;

export type VotesFiltersOptions = {
  is_answer?: boolean;
  option_id?: string;
  user_id?: string;
};

export type QueryVotesOptions = Pager;

export type QueryPollsFilters = QueryFilters<
  {
    id?:
      | RequireOnlyOne<Pick<QueryFilter<PollResponse['id']>, '$eq' | '$in'>>
      | PrimitiveFilter<PollResponse['id']>;
  } & {
    user_id?:
      | RequireOnlyOne<Pick<QueryFilter<VotesFiltersOptions['user_id']>, '$eq' | '$in'>>
      | PrimitiveFilter<VotesFiltersOptions['user_id']>;
  } & {
    is_closed?:
      | RequireOnlyOne<Pick<QueryFilter<PollResponse['is_closed']>, '$eq'>>
      | PrimitiveFilter<PollResponse['is_closed']>;
  } & {
    max_votes_allowed?:
      | RequireOnlyOne<
          Pick<
            QueryFilter<PollResponse['max_votes_allowed']>,
            '$eq' | '$gt' | '$lt' | '$gte' | '$lte'
          >
        >
      | PrimitiveFilter<PollResponse['max_votes_allowed']>;
  } & {
    allow_answers?:
      | RequireOnlyOne<Pick<QueryFilter<PollResponse['allow_answers']>, '$eq'>>
      | PrimitiveFilter<PollResponse['allow_answers']>;
  } & {
    allow_user_suggested_options?:
      | RequireOnlyOne<
          Pick<QueryFilter<PollResponse['allow_user_suggested_options']>, '$eq'>
        >
      | PrimitiveFilter<PollResponse['allow_user_suggested_options']>;
  } & {
    voting_visibility?:
      | RequireOnlyOne<Pick<QueryFilter<PollResponse['voting_visibility']>, '$eq'>>
      | PrimitiveFilter<PollResponse['voting_visibility']>;
  } & {
    created_at?:
      | RequireOnlyOne<
          Pick<
            QueryFilter<PollResponse['created_at']>,
            '$eq' | '$gt' | '$lt' | '$gte' | '$lte'
          >
        >
      | PrimitiveFilter<PollResponse['created_at']>;
  } & {
    created_by_id?:
      | RequireOnlyOne<Pick<QueryFilter<PollResponse['created_by_id']>, '$eq' | '$in'>>
      | PrimitiveFilter<PollResponse['created_by_id']>;
  } & {
    updated_at?:
      | RequireOnlyOne<
          Pick<
            QueryFilter<PollResponse['updated_at']>,
            '$eq' | '$gt' | '$lt' | '$gte' | '$lte'
          >
        >
      | PrimitiveFilter<PollResponse['updated_at']>;
  } & {
    name?:
      | RequireOnlyOne<Pick<QueryFilter<PollResponse['name']>, '$eq' | '$in'>>
      | PrimitiveFilter<PollResponse['name']>;
  }
>;

export type QueryVotesFilters = QueryFilters<
  {
    id?:
      | RequireOnlyOne<Pick<QueryFilter<PollResponse['id']>, '$eq' | '$in'>>
      | PrimitiveFilter<PollResponse['id']>;
  } & {
    option_id?:
      | RequireOnlyOne<Pick<QueryFilter<VotesFiltersOptions['option_id']>, '$eq' | '$in'>>
      | PrimitiveFilter<VotesFiltersOptions['option_id']>;
  } & {
    is_answer?:
      | RequireOnlyOne<Pick<QueryFilter<VotesFiltersOptions['is_answer']>, '$eq'>>
      | PrimitiveFilter<VotesFiltersOptions['is_answer']>;
  } & {
    user_id?:
      | RequireOnlyOne<Pick<QueryFilter<VotesFiltersOptions['user_id']>, '$eq' | '$in'>>
      | PrimitiveFilter<VotesFiltersOptions['user_id']>;
  } & {
    created_at?:
      | RequireOnlyOne<
          Pick<
            QueryFilter<PollResponse['created_at']>,
            '$eq' | '$gt' | '$lt' | '$gte' | '$lte'
          >
        >
      | PrimitiveFilter<PollResponse['created_at']>;
  } & {
    created_by_id?:
      | RequireOnlyOne<Pick<QueryFilter<PollResponse['created_by_id']>, '$eq' | '$in'>>
      | PrimitiveFilter<PollResponse['created_by_id']>;
  } & {
    updated_at?:
      | RequireOnlyOne<
          Pick<
            QueryFilter<PollResponse['updated_at']>,
            '$eq' | '$gt' | '$lt' | '$gte' | '$lte'
          >
        >
      | PrimitiveFilter<PollResponse['updated_at']>;
  }
>;

export type ContainsOperator<CustomType = {}> = {
  [Key in keyof CustomType]?: CustomType[Key] extends (infer ContainType)[]
    ?
        | RequireOnlyOne<
            {
              $contains?: ContainType extends object
                ? PrimitiveFilter<RequireAtLeastOne<ContainType>>
                : PrimitiveFilter<ContainType>;
            } & QueryFilter<PrimitiveFilter<ContainType>[]>
          >
        | PrimitiveFilter<PrimitiveFilter<ContainType>[]>
    : RequireOnlyOne<QueryFilter<CustomType[Key]>> | PrimitiveFilter<CustomType[Key]>;
};

export type MessageFilters = QueryFilters<
  ContainsOperator<CustomMessageData> & {
    'attachments.type'?:
      | RequireOnlyOne<{
          $eq: PrimitiveFilter<Attachment['type']>;
          $in: PrimitiveFilter<Attachment['type']>[];
        }>
      | PrimitiveFilter<Attachment['type']>;
    'mentioned_users.id'?: RequireOnlyOne<{
      $contains: PrimitiveFilter<UserResponse['id']>;
    }>;
    text?:
      | RequireOnlyOne<
          {
            $autocomplete?: MessageResponse['text'];
            $q?: MessageResponse['text'];
          } & QueryFilter<MessageResponse['text']>
        >
<<<<<<< HEAD
      | PrimitiveFilter<MessageResponse<StreamChatGenerics>['text']>;
  } & {
      [Key in keyof Omit<
        MessageResponse<{
          attachmentType: StreamChatGenerics['attachmentType'];
          channelType: StreamChatGenerics['channelType'];
          commandType: StreamChatGenerics['commandType'];
          eventType: StreamChatGenerics['eventType'];
          liveLocationType: StreamChatGenerics['liveLocationType'];
          memberType: StreamChatGenerics['memberType'];
          messageType: {};
          pollOptionType: StreamChatGenerics['pollOptionType'];
          pollType: StreamChatGenerics['pollType'];
          reactionType: StreamChatGenerics['reactionType'];
          userType: StreamChatGenerics['userType'];
        }>,
        'text'
      >]?:
        | RequireOnlyOne<
            QueryFilter<
              MessageResponse<{
                attachmentType: StreamChatGenerics['attachmentType'];
                channelType: StreamChatGenerics['channelType'];
                commandType: StreamChatGenerics['commandType'];
                eventType: StreamChatGenerics['eventType'];
                liveLocationType: StreamChatGenerics['liveLocationType'];
                memberType: StreamChatGenerics['memberType'];
                messageType: {};
                pollOptionType: StreamChatGenerics['pollOptionType'];
                pollType: StreamChatGenerics['pollType'];
                reactionType: StreamChatGenerics['reactionType'];
                userType: StreamChatGenerics['userType'];
              }>[Key]
            >
          >
        | PrimitiveFilter<
            MessageResponse<{
              attachmentType: StreamChatGenerics['attachmentType'];
              channelType: StreamChatGenerics['channelType'];
              commandType: StreamChatGenerics['commandType'];
              eventType: StreamChatGenerics['eventType'];
              liveLocationType: StreamChatGenerics['liveLocationType'];
              memberType: StreamChatGenerics['memberType'];
              messageType: {};
              pollOptionType: StreamChatGenerics['pollOptionType'];
              pollType: StreamChatGenerics['pollType'];
              reactionType: StreamChatGenerics['reactionType'];
              userType: StreamChatGenerics['userType'];
            }>[Key]
          >;
    }
=======
      | PrimitiveFilter<MessageResponse['text']>;
    'user.id'?:
      | RequireOnlyOne<
          {
            $autocomplete?: UserResponse['id'];
          } & QueryFilter<UserResponse['id']>
        >
      | PrimitiveFilter<UserResponse['id']>;
  } & {
    [Key in keyof Omit<MessageResponse, 'text' | keyof CustomMessageData>]?:
      | RequireOnlyOne<QueryFilter<MessageResponse[Key]>>
      | PrimitiveFilter<MessageResponse[Key]>;
  }
>>>>>>> 195f7d47
>;

export type MessageOptions = {
  include_thread_participants?: boolean;
};

export type PrimitiveFilter<ObjectType> = ObjectType | null;

export type QueryFilter<ObjectType = string> =
  NonNullable<ObjectType> extends string | number | boolean
    ? {
        $eq?: PrimitiveFilter<ObjectType>;
        $exists?: boolean;
        $gt?: PrimitiveFilter<ObjectType>;
        $gte?: PrimitiveFilter<ObjectType>;
        $in?: PrimitiveFilter<ObjectType>[];
        $lt?: PrimitiveFilter<ObjectType>;
        $lte?: PrimitiveFilter<ObjectType>;
      }
    : {
        $eq?: PrimitiveFilter<ObjectType>;
        $exists?: boolean;
        $in?: PrimitiveFilter<ObjectType>[];
      };

export type QueryFilters<Operators = {}> = {
  [Key in keyof Operators]?: Operators[Key];
} & QueryLogicalOperators<Operators>;

export type QueryLogicalOperators<Operators> = {
  $and?: ArrayOneOrMore<QueryFilters<Operators>>;
  $nor?: ArrayOneOrMore<QueryFilters<Operators>>;
  $or?: ArrayTwoOrMore<QueryFilters<Operators>>;
};

export type UserFilters = QueryFilters<
  ContainsOperator<CustomUserData> & {
    id?:
      | RequireOnlyOne<
          { $autocomplete?: UserResponse['id'] } & QueryFilter<UserResponse['id']>
        >
      | PrimitiveFilter<UserResponse['id']>;
    name?:
      | RequireOnlyOne<
          { $autocomplete?: UserResponse['name'] } & QueryFilter<UserResponse['name']>
        >
      | PrimitiveFilter<UserResponse['name']>;
    notifications_muted?:
      | RequireOnlyOne<{
          $eq?: PrimitiveFilter<UserResponse['notifications_muted']>;
        }>
      | boolean;
    teams?:
      | RequireOnlyOne<{
          $contains?: PrimitiveFilter<string>;
          $eq?: PrimitiveFilter<UserResponse['teams']>;
          $in?: PrimitiveFilter<UserResponse['teams']>;
        }>
      | PrimitiveFilter<UserResponse['teams']>;
    username?:
      | RequireOnlyOne<
          { $autocomplete?: UserResponse['username'] } & QueryFilter<
            UserResponse['username']
          >
        >
<<<<<<< HEAD
      | PrimitiveFilter<UserResponse<StreamChatGenerics>['username']>;
  } & {
      [Key in keyof Omit<
        UserResponse<{
          attachmentType: StreamChatGenerics['attachmentType'];
          channelType: StreamChatGenerics['channelType'];
          commandType: StreamChatGenerics['commandType'];
          eventType: StreamChatGenerics['eventType'];
          liveLocationType: StreamChatGenerics['liveLocationType'];
          memberType: StreamChatGenerics['memberType'];
          messageType: StreamChatGenerics['messageType'];
          pollOptionType: StreamChatGenerics['pollOptionType'];
          pollType: StreamChatGenerics['pollType'];
          reactionType: StreamChatGenerics['reactionType'];
          userType: {};
        }>,
        'id' | 'name' | 'teams' | 'username'
      >]?:
        | RequireOnlyOne<
            QueryFilter<
              UserResponse<{
                attachmentType: StreamChatGenerics['attachmentType'];
                channelType: StreamChatGenerics['channelType'];
                commandType: StreamChatGenerics['commandType'];
                eventType: StreamChatGenerics['eventType'];
                liveLocationType: StreamChatGenerics['liveLocationType'];
                memberType: StreamChatGenerics['memberType'];
                messageType: StreamChatGenerics['messageType'];
                pollOptionType: StreamChatGenerics['pollOptionType'];
                pollType: StreamChatGenerics['pollType'];
                reactionType: StreamChatGenerics['reactionType'];
                userType: {};
              }>[Key]
            >
          >
        | PrimitiveFilter<
            UserResponse<{
              attachmentType: StreamChatGenerics['attachmentType'];
              channelType: StreamChatGenerics['channelType'];
              commandType: StreamChatGenerics['commandType'];
              eventType: StreamChatGenerics['eventType'];
              liveLocationType: StreamChatGenerics['liveLocationType'];
              memberType: StreamChatGenerics['memberType'];
              messageType: StreamChatGenerics['messageType'];
              pollOptionType: StreamChatGenerics['pollOptionType'];
              pollType: StreamChatGenerics['pollType'];
              reactionType: StreamChatGenerics['reactionType'];
              userType: {};
            }>[Key]
          >;
    }
=======
      | PrimitiveFilter<UserResponse['username']>;
  } & {
    [Key in keyof Omit<
      UserResponse,
      'id' | 'name' | 'teams' | 'username' | keyof CustomUserData
    >]?:
      | RequireOnlyOne<QueryFilter<UserResponse[Key]>>
      | PrimitiveFilter<UserResponse[Key]>;
  }
>>>>>>> 195f7d47
>;

export type InviteStatus = 'pending' | 'accepted' | 'rejected';

// https://getstream.io/chat/docs/react/channel_member/#update-channel-members
export type MemberFilters = QueryFilters<
  {
    banned?: { $eq?: ChannelMemberResponse['banned'] } | ChannelMemberResponse['banned'];
    channel_role?:
      | { $eq?: ChannelMemberResponse['channel_role'] }
      | ChannelMemberResponse['channel_role'];
    cid?: { $eq?: ChannelResponse['cid'] } | ChannelResponse['cid'];
    created_at?:
      | {
          $eq?: ChannelMemberResponse['created_at'];
          $gt?: ChannelMemberResponse['created_at'];
          $gte?: ChannelMemberResponse['created_at'];
          $lt?: ChannelMemberResponse['created_at'];
          $lte?: ChannelMemberResponse['created_at'];
        }
      | ChannelMemberResponse['created_at'];
    id?:
      | RequireOnlyOne<{
          $eq?: UserResponse['id'];
          $in?: UserResponse['id'][];
        }>
      | UserResponse['id'];
    invite?: { $eq?: ChannelMemberResponse['status'] } | ChannelMemberResponse['status'];
    is_moderator?:
      | RequireOnlyOne<{ $eq?: ChannelMemberResponse['is_moderator'] }>
      | ChannelMemberResponse['is_moderator'];
    joined?: { $eq?: boolean } | boolean;
    last_active?:
      | {
          $eq?: UserResponse['last_active'];
          $gt?: UserResponse['last_active'];
          $gte?: UserResponse['last_active'];
          $lt?: UserResponse['last_active'];
          $lte?: UserResponse['last_active'];
        }
      | UserResponse['last_active'];
    name?:
      | RequireOnlyOne<{
          $autocomplete?: NonNullable<ChannelMemberResponse['user']>['name'];
          $eq?: NonNullable<ChannelMemberResponse['user']>['name'];
          $in?: NonNullable<ChannelMemberResponse['user']>['name'][];
          $q?: NonNullable<ChannelMemberResponse['user']>['name'];
        }>
      | PrimitiveFilter<NonNullable<ChannelMemberResponse['user']>['name']>;
    notifications_muted?:
      | RequireOnlyOne<{ $eq?: ChannelMemberResponse['notifications_muted'] }>
      | ChannelMemberResponse['notifications_muted'];
    updated_at?:
      | {
          $eq?: ChannelMemberResponse['updated_at'];
          $gt?: ChannelMemberResponse['updated_at'];
          $gte?: ChannelMemberResponse['updated_at'];
          $lt?: ChannelMemberResponse['updated_at'];
          $lte?: ChannelMemberResponse['updated_at'];
        }
      | ChannelMemberResponse['updated_at'];
    'user.email'?:
      | RequireOnlyOne<{
          $autocomplete?: string;
          $eq?: string;
          $in?: string;
        }>
      | string;
    user_id?:
      | RequireOnlyOne<{
          $eq?: ChannelMemberResponse['user_id'];
          $in?: ChannelMemberResponse['user_id'][];
        }>
      | PrimitiveFilter<ChannelMemberResponse['user_id']>;
  } & {
    [Key in keyof ContainsOperator<CustomMemberData>]?:
      | RequireOnlyOne<QueryFilter<ContainsOperator<CustomMemberData>[Key]>>
      | PrimitiveFilter<ContainsOperator<CustomMemberData>[Key]>;
  }
>;

/**
 * Sort Types
 */

export type BannedUsersSort = BannedUsersSortBase | Array<BannedUsersSortBase>;

export type BannedUsersSortBase = { created_at?: AscDesc };

export type ReactionSort = ReactionSortBase | Array<ReactionSortBase>;

export type ReactionSortBase = Sort<CustomReactionData> & {
  created_at?: AscDesc;
};

export type ChannelSort = ChannelSortBase | Array<ChannelSortBase>;

export type ChannelSortBase = Sort<CustomChannelData> & {
  created_at?: AscDesc;
  has_unread?: AscDesc;
  last_message_at?: AscDesc;
  last_updated?: AscDesc;
  member_count?: AscDesc;
  pinned_at?: AscDesc;
  unread_count?: AscDesc;
  updated_at?: AscDesc;
};

export type PinnedMessagesSort = PinnedMessagesSortBase | Array<PinnedMessagesSortBase>;
export type PinnedMessagesSortBase = { pinned_at?: AscDesc };

export type Sort<T> = {
  [P in keyof T]?: AscDesc;
};

export type UserSort = Sort<UserResponse> | Array<Sort<UserResponse>>;

export type MemberSort =
  | Sort<
      Pick<UserResponse, 'created_at' | 'last_active' | 'name' | 'updated_at'> & {
        user_id?: string;
      }
    >
  | Array<
      Sort<
        Pick<UserResponse, 'created_at' | 'last_active' | 'name' | 'updated_at'> & {
          user_id?: string;
        }
      >
    >;

export type SearchMessageSortBase = Sort<CustomMessageData> & {
  attachments?: AscDesc;
  'attachments.type'?: AscDesc;
  created_at?: AscDesc;
  id?: AscDesc;
  'mentioned_users.id'?: AscDesc;
  parent_id?: AscDesc;
  pinned?: AscDesc;
  relevance?: AscDesc;
  reply_count?: AscDesc;
  text?: AscDesc;
  type?: AscDesc;
  updated_at?: AscDesc;
  'user.id'?: AscDesc;
};

export type SearchMessageSort = SearchMessageSortBase | Array<SearchMessageSortBase>;

export type QuerySort = BannedUsersSort | ChannelSort | SearchMessageSort | UserSort;

export type DraftSortBase = {
  created_at?: AscDesc;
};

export type DraftSort = DraftSortBase | Array<DraftSortBase>;

export type PollSort = PollSortBase | Array<PollSortBase>;

export type PollSortBase = {
  created_at?: AscDesc;
  id?: AscDesc;
  is_closed?: AscDesc;
  name?: AscDesc;
  updated_at?: AscDesc;
};

export type VoteSort = VoteSortBase | Array<VoteSortBase>;

export type VoteSortBase = {
  created_at?: AscDesc;
  id?: AscDesc;
  is_closed?: AscDesc;
  name?: AscDesc;
  updated_at?: AscDesc;
};

/**
 * Base Types
 */

export type Action = {
  name?: string;
  style?: string;
  text?: string;
  type?: string;
  value?: string;
};

export type AnonUserType = {};

export type APNConfig = {
  auth_key?: string;
  auth_type?: string;
  bundle_id?: string;
  development?: boolean;
  enabled?: boolean;
  host?: string;
  key_id?: string;
  notification_template?: string;
  p12_cert?: string;
  team_id?: string;
};

export type AsyncModerationOptions = {
  callback?: {
    mode?: 'CALLBACK_MODE_NONE' | 'CALLBACK_MODE_REST' | 'CALLBACK_MODE_TWIRP';
    server_url?: string;
  };
  timeout_ms?: number;
};

export type AppSettings = {
  allowed_flag_reasons?: string[];
  apn_config?: {
    auth_key?: string;
    auth_type?: string;
    bundle_id?: string;
    development?: boolean;
    host?: string;
    key_id?: string;
    notification_template?: string;
    p12_cert?: string;
    team_id?: string;
  };
  async_moderation_config?: AsyncModerationOptions;
  async_url_enrich_enabled?: boolean;
  auto_translation_enabled?: boolean;
  before_message_send_hook_url?: string;
  cdn_expiration_seconds?: number;
  custom_action_handler_url?: string;
  disable_auth_checks?: boolean;
  disable_permissions_checks?: boolean;
  enforce_unique_usernames?: 'no' | 'app' | 'team';
  // all possible file mime types are https://www.iana.org/assignments/media-types/media-types.xhtml
  file_upload_config?: FileUploadConfig;
  firebase_config?: {
    apn_template?: string;
    credentials_json?: string;
    data_template?: string;
    notification_template?: string;
    server_key?: string;
  };
  grants?: Record<string, string[]>;
  huawei_config?: {
    id: string;
    secret: string;
  };
  image_moderation_enabled?: boolean;
  image_upload_config?: FileUploadConfig;
  migrate_permissions_to_v2?: boolean;
  multi_tenant_enabled?: boolean;
  permission_version?: 'v1' | 'v2';
  push_config?: {
    offline_only?: boolean;
    version?: string;
  };
  reminders_interval?: number;
  revoke_tokens_issued_before?: string | null;
  sns_key?: string;
  sns_secret?: string;
  sns_topic_arn?: string;
  sqs_key?: string;
  sqs_secret?: string;
  sqs_url?: string;
  video_provider?: string;
  webhook_events?: Array<string> | null;
  webhook_url?: string;
  xiaomi_config?: {
    package_name: string;
    secret: string;
  };
};

export type Attachment = CustomAttachmentData & {
  actions?: Action[];
  asset_url?: string;
  author_icon?: string;
  author_link?: string;
  author_name?: string;
  color?: string;
  duration?: number;
  end_at?: string;
  fallback?: string;
  fields?: Field[];
  file_size?: number | string;
  footer?: string;
  footer_icon?: string;
  giphy?: GiphyData;
  image_url?: string;
  latitude?: number;
  longitude?: number;
  mime_type?: string;
  og_scrape_url?: string;
  original_height?: number;
  original_width?: number;
  pretext?: string;
  stopped_sharing?: boolean;
  text?: string;
  thumb_url?: string;
  title?: string;
  title_link?: string;
  type?: string;
  waveform_data?: Array<number>;
};

export type OGAttachment = {
  og_scrape_url: string;
  asset_url?: string; // og:video | og:audio
  author_link?: string; // og:site
  author_name?: string; // og:site_name
  image_url?: string; // og:image
  text?: string; // og:description
  thumb_url?: string; // og:image
  title?: string; // og:title
  title_link?: string; // og:url
  type?: string | 'video' | 'audio' | 'image';
};

export type BlockList = {
  name: string;
  words: string[];
  team?: string;
  type?: string;
  validate?: boolean;
};

export type ChannelConfig = ChannelConfigFields &
  CreatedAtUpdatedAt & {
    commands?: CommandVariants[];
  };

export type ChannelConfigAutomod = Automod;

export type ChannelConfigAutomodBehavior = AutomodBehavior;

export type ChannelConfigAutomodThresholds = null | Thresholds;

export type ChannelConfigFields = {
  reminders: boolean;
  automod?: ChannelConfigAutomod;
  automod_behavior?: ChannelConfigAutomodBehavior;
  automod_thresholds?: ChannelConfigAutomodThresholds;
  blocklist_behavior?: ChannelConfigAutomodBehavior;
  connect_events?: boolean;
  custom_events?: boolean;
  mark_messages_pending?: boolean;
  max_message_length?: number;
  message_retention?: string;
  mutes?: boolean;
  name?: string;
  polls?: boolean;
  push_notifications?: boolean;
  quotes?: boolean;
  reactions?: boolean;
  read_events?: boolean;
  replies?: boolean;
  search?: boolean;
  typing_events?: boolean;
  uploads?: boolean;
  url_enrichment?: boolean;
};

export type ChannelConfigWithInfo = ChannelConfigFields &
  CreatedAtUpdatedAt & {
    commands?: CommandResponse[];
  };

export type ChannelData = CustomChannelData &
  Partial<{
    blocked: boolean;
    created_by: UserResponse | null;
    created_by_id: UserResponse['id'];
    members: string[] | Array<NewMemberPayload>;
    blocklist_behavior: AutomodBehavior;
    automod: Automod;
  }>;

export type ChannelMute = {
  user: UserResponse;
  channel?: ChannelResponse;
  created_at?: string;
  expires?: string;
  updated_at?: string;
};

export type ChannelRole = {
  custom?: boolean;
  name?: string;
  owner?: boolean;
  resource?: string;
  same_team?: boolean;
};

export type CheckPushInput = {
  apn_template?: string;
  client_id?: string;
  connection_id?: string;
  firebase_data_template?: string;
  firebase_template?: string;
  message_id?: string;
  user?: UserResponse;
  user_id?: string;
};

export type PushProvider = 'apn' | 'firebase' | 'huawei' | 'xiaomi';

export type PushProviderConfig = PushProviderCommon &
  PushProviderID &
  PushProviderAPN &
  PushProviderFirebase &
  PushProviderHuawei &
  PushProviderXiaomi;

export type PushProviderID = {
  name: string;
  type: PushProvider;
};

export type PushProviderCommon = {
  created_at: string;
  updated_at: string;
  description?: string;
  disabled_at?: string;
  disabled_reason?: string;
};

export type PushProviderAPN = {
  apn_auth_key?: string;
  apn_auth_type?: 'token' | 'certificate';
  apn_development?: boolean;
  apn_host?: string;
  apn_key_id?: string;
  apn_notification_template?: string;
  apn_p12_cert?: string;
  apn_team_id?: string;
  apn_topic?: string;
};

export type PushProviderFirebase = {
  firebase_apn_template?: string;
  firebase_credentials?: string;
  firebase_data_template?: string;
  firebase_notification_template?: string;
  firebase_server_key?: string;
};

export type PushProviderHuawei = {
  huawei_app_id?: string;
  huawei_app_secret?: string;
};

export type PushProviderXiaomi = {
  xiaomi_package_name?: string;
  xiaomi_secret?: string;
};

export type CommandVariants =
  | 'all'
  | 'ban'
  | 'fun_set'
  | 'giphy'
  | 'moderation_set'
  | 'mute'
  | 'unban'
  | 'unmute'
  | keyof CustomCommandData;

export type Configs = Record<string, ChannelConfigWithInfo | undefined>;

export type ConnectionOpen = {
  connection_id: string;
  cid?: string;
  created_at?: string;
  me?: OwnUserResponse;
  type?: string;
};

export type CreatedAtUpdatedAt = {
  created_at: string;
  updated_at: string;
};

export type Device = DeviceFields & {
  provider?: string;
  user?: UserResponse;
  user_id?: string;
};

export type BaseDeviceFields = {
  id: string;
  push_provider: PushProvider;
  push_provider_name?: string;
};

export type DeviceFields = BaseDeviceFields & {
  created_at: string;
  disabled?: boolean;
  disabled_reason?: string;
};

export type EndpointName =
  | 'Connect'
  | 'LongPoll'
  | 'DeleteFile'
  | 'DeleteImage'
  | 'DeleteMessage'
  | 'DeleteUser'
  | 'DeleteUsers'
  | 'DeactivateUser'
  | 'ExportUser'
  | 'DeleteReaction'
  | 'UpdateChannel'
  | 'UpdateChannelPartial'
  | 'UpdateMessage'
  | 'UpdateMessagePartial'
  | 'GetMessage'
  | 'GetManyMessages'
  | 'UpdateUsers'
  | 'UpdateUsersPartial'
  | 'CreateGuest'
  | 'GetOrCreateChannel'
  | 'StopWatchingChannel'
  | 'QueryChannels'
  | 'Search'
  | 'QueryUsers'
  | 'QueryMembers'
  | 'QueryBannedUsers'
  | 'QueryFlags'
  | 'QueryMessageFlags'
  | 'GetReactions'
  | 'GetReplies'
  | 'GetPinnedMessages'
  | 'Ban'
  | 'Unban'
  | 'MuteUser'
  | 'MuteChannel'
  | 'UnmuteChannel'
  | 'UnmuteUser'
  | 'RunMessageAction'
  | 'SendEvent'
  | 'SendUserCustomEvent'
  | 'MarkRead'
  | 'MarkChannelsRead'
  | 'SendMessage'
  | 'ImportChannelMessages'
  | 'UploadFile'
  | 'UploadImage'
  | 'UpdateApp'
  | 'GetApp'
  | 'CreateDevice'
  | 'DeleteDevice'
  | 'SendReaction'
  | 'Flag'
  | 'Unflag'
  | 'Unblock'
  | 'QueryFlagReports'
  | 'FlagReportReview'
  | 'CreateChannelType'
  | 'DeleteChannel'
  | 'DeleteChannels'
  | 'DeleteChannelType'
  | 'GetChannelType'
  | 'ListChannelTypes'
  | 'ListDevices'
  | 'TruncateChannel'
  | 'UpdateChannelType'
  | 'CheckPush'
  | 'PrivateSubmitModeration'
  | 'ReactivateUser'
  | 'HideChannel'
  | 'ShowChannel'
  | 'CreatePermission'
  | 'UpdatePermission'
  | 'GetPermission'
  | 'DeletePermission'
  | 'ListPermissions'
  | 'CreateRole'
  | 'DeleteRole'
  | 'ListRoles'
  | 'ListCustomRoles'
  | 'Sync'
  | 'TranslateMessage'
  | 'CreateCommand'
  | 'GetCommand'
  | 'UpdateCommand'
  | 'DeleteCommand'
  | 'ListCommands'
  | 'CreateBlockList'
  | 'UpdateBlockList'
  | 'GetBlockList'
  | 'ListBlockLists'
  | 'DeleteBlockList'
  | 'ExportChannels'
  | 'GetExportChannelsStatus'
  | 'CheckSQS'
  | 'GetRateLimits'
  | 'CreateSegment'
  | 'GetSegment'
  | 'QuerySegments'
  | 'UpdateSegment'
  | 'DeleteSegment'
  | 'CreateCampaign'
  | 'GetCampaign'
  | 'ListCampaigns'
  | 'UpdateCampaign'
  | 'DeleteCampaign'
  | 'ScheduleCampaign'
  | 'StopCampaign'
  | 'ResumeCampaign'
  | 'TestCampaign'
  | 'GetOG'
  | 'GetTask'
  | 'ExportUsers'
  | 'CreateImport'
  | 'CreateImportURL'
  | 'GetImport'
  | 'ListImports'
  | 'UpsertPushProvider'
  | 'DeletePushProvider'
  | 'ListPushProviders'
  | 'CreatePoll';

export type ExportChannelRequest = (
  | {
      id: string;
      type: string;
    }
  | {
      cid: string;
    }
) & { messages_since?: Date; messages_until?: Date };

export type ExportChannelOptions = {
  clear_deleted_message_text?: boolean;
  export_users?: boolean;
  include_soft_deleted_channels?: boolean;
  include_truncated_messages?: boolean;
  version?: string;
};

export type ExportUsersRequest = {
  user_ids: string[];
};

export type Field = {
  short?: boolean;
  title?: string;
  value?: string;
};

export type FileUploadConfig = {
  allowed_file_extensions?: string[] | null;
  allowed_mime_types?: string[] | null;
  blocked_file_extensions?: string[] | null;
  blocked_mime_types?: string[] | null;
  size_limit?: number | null;
};

export type FirebaseConfig = {
  apn_template?: string;
  credentials_json?: string;
  data_template?: string;
  enabled?: boolean;
  notification_template?: string;
  server_key?: string;
};

type GiphyVersionInfo = {
  height: string;
  url: string;
  width: string;
  frames?: string;
  size?: string;
};

type GiphyVersions =
  | 'original'
  | 'fixed_height'
  | 'fixed_height_still'
  | 'fixed_height_downsampled'
  | 'fixed_width'
  | 'fixed_width_still'
  | 'fixed_width_downsampled';

type GiphyData = {
  [key in GiphyVersions]: GiphyVersionInfo;
};

export type HuaweiConfig = {
  enabled?: boolean;
  id?: string;
  secret?: string;
};

export type XiaomiConfig = {
  enabled?: boolean;
  package_name?: string;
  secret?: string;
};

export type LiteralStringForUnion = string & {};

export type LogLevel = 'info' | 'error' | 'warn';

export type Logger = (
  logLevel: LogLevel,
  message: string,
  extraData?: Record<string, unknown>,
) => void;

export type Message = Partial<
  MessageBase & {
    mentioned_users: string[];
  }
>;

export type MessageBase = CustomMessageData & {
  id: string;
  attachments?: Attachment[];
  html?: string;
  mml?: string;
  parent_id?: string;
  pin_expires?: string | null;
  pinned?: boolean;
  pinned_at?: string | null;
  poll_id?: string;
  quoted_message_id?: string;
  restricted_visibility?: string[];
  show_in_channel?: boolean;
  silent?: boolean;
  text?: string;
  type?: MessageLabel;
  user?: UserResponse | null;
  user_id?: string;
  live_location?: LiveLocation<StreamChatGenerics>;
};

export type MessageLabel =
  | 'deleted'
  | 'ephemeral'
  | 'error'
  | 'regular'
  | 'reply'
  | 'system';

export type SendMessageOptions = {
  force_moderation?: boolean;
  // @deprecated use `pending` instead
  is_pending_message?: boolean;
  keep_channel_hidden?: boolean;
  pending?: boolean;
  pending_message_metadata?: Record<string, string>;
  skip_enrich_url?: boolean;
  skip_push?: boolean;
};

export type UpdateMessageOptions = {
  skip_enrich_url?: boolean;
};

export type GetMessageOptions = {
  show_deleted_message?: boolean;
};

export type Mute = {
  created_at: string;
  target: UserResponse;
  updated_at: string;
  user: UserResponse;
};

export type PartialUpdateChannel = {
  set?: Partial<ChannelResponse>;
  unset?: Array<keyof ChannelResponse>;
};

export type PartialUpdateMember = {
  set?: ChannelMemberUpdates;
  unset?: Array<keyof ChannelMemberUpdates>;
};

export type PartialUserUpdate = {
  id: string;
  set?: Partial<UserResponse>;
  unset?: Array<keyof UserResponse>;
};

export type MessageUpdatableFields = Omit<
  MessageResponse,
  'cid' | 'created_at' | 'updated_at' | 'deleted_at' | 'user' | 'user_id'
>;

export type PartialMessageUpdate = {
  set?: Partial<MessageUpdatableFields>;
  unset?: Array<keyof MessageUpdatableFields>;
};

export type PendingMessageResponse = {
  message: MessageResponse;
  pending_message_metadata?: Record<string, string>;
};

export type PermissionAPIObject = {
  action?: string;
  condition?: object;
  custom?: boolean;
  description?: string;
  id?: string;
  level?: string;
  name?: string;
  owner?: boolean;
  same_team?: boolean;
  tags?: string[];
};

export type PermissionObject = {
  action?: 'Deny' | 'Allow';
  name?: string;
  owner?: boolean;
  priority?: number;
  resources?: string[];
  roles?: string[];
};

export type Policy = {
  action?: 0 | 1;
  created_at?: string;
  name?: string;
  owner?: boolean;
  priority?: number;
  resources?: string[];
  roles?: string[] | null;
  updated_at?: string;
};

export type RateLimitsInfo = {
  limit: number;
  remaining: number;
  reset: number;
};

export type RateLimitsMap = Record<EndpointName, RateLimitsInfo>;

export type Reaction = CustomReactionData & {
  type: string;
  message_id?: string;
  score?: number;
  user?: UserResponse | null;
  user_id?: string;
};

export type Resource =
  | 'AddLinks'
  | 'BanUser'
  | 'CreateChannel'
  | 'CreateMessage'
  | 'CreateReaction'
  | 'DeleteAttachment'
  | 'DeleteChannel'
  | 'DeleteMessage'
  | 'DeleteReaction'
  | 'EditUser'
  | 'MuteUser'
  | 'ReadChannel'
  | 'RunMessageAction'
  | 'UpdateChannel'
  | 'UpdateChannelMembers'
  | 'UpdateMessage'
  | 'UpdateUser'
  | 'UploadAttachment';

export type SearchPayload = Omit<SearchOptions, 'sort'> & {
  client_id?: string;
  connection_id?: string;
  filter_conditions?: ChannelFilters;
  message_filter_conditions?: MessageFilters;
  message_options?: MessageOptions;
  query?: string;
  sort?: Array<{
    direction: AscDesc;
    field: keyof SearchMessageSortBase;
  }>;
};

export type TestPushDataInput = {
  apnTemplate?: string;
  firebaseDataTemplate?: string;
  firebaseTemplate?: string;
  messageID?: string;
  pushProviderName?: string;
  pushProviderType?: PushProvider;
  skipDevices?: boolean;
};

export type TestSQSDataInput = {
  sqs_key?: string;
  sqs_secret?: string;
  sqs_url?: string;
};

export type TestSNSDataInput = {
  sns_key?: string;
  sns_secret?: string;
  sns_topic_arn?: string;
};

export type TokenOrProvider = null | string | TokenProvider | undefined;

export type TokenProvider = () => Promise<string>;

export type TranslationLanguages =
  | 'af'
  | 'am'
  | 'ar'
  | 'az'
  | 'bg'
  | 'bn'
  | 'bs'
  | 'cs'
  | 'da'
  | 'de'
  | 'el'
  | 'en'
  | 'es'
  | 'es-MX'
  | 'et'
  | 'fa'
  | 'fa-AF'
  | 'fi'
  | 'fr'
  | 'fr-CA'
  | 'ha'
  | 'he'
  | 'hi'
  | 'hr'
  | 'hu'
  | 'id'
  | 'it'
  | 'ja'
  | 'ka'
  | 'ko'
  | 'lt'
  | 'lv'
  | 'ms'
  | 'nl'
  | 'no'
  | 'pl'
  | 'ps'
  | 'pt'
  | 'ro'
  | 'ru'
  | 'sk'
  | 'sl'
  | 'so'
  | 'sq'
  | 'sr'
  | 'sv'
  | 'sw'
  | 'ta'
  | 'th'
  | 'tl'
  | 'tr'
  | 'uk'
  | 'ur'
  | 'vi'
  | 'zh'
  | 'zh-TW'
  | (string & {});

export type TypingStartEvent = Event;

export type ReservedUpdatedMessageFields = keyof typeof RESERVED_UPDATED_MESSAGE_FIELDS;

export type UpdatedMessage = Omit<MessageResponse, ReservedUpdatedMessageFields> & {
  mentioned_users?: string[];
  type?: MessageLabel;
};

/**
 * @description type alias for UserResponse
 */
export type User = UserResponse;

export type TaskResponse = {
  task_id: string;
};

export type DeleteChannelsResponse = {
  result: Record<string, string>;
} & Partial<TaskResponse>;

export type DeleteType = 'soft' | 'hard' | 'pruning';

/*
  DeleteUserOptions specifies a collection of one or more `user_ids` to be deleted.

  `user`:
    - soft: marks user as deleted and retains all user data
    - pruning: marks user as deleted and nullifies user information
    - hard: deletes user completely - this requires hard option for messages and conversation as well
  `conversations`:
    - soft: marks all conversation channels as deleted (same effect as Delete Channels with 'hard' option disabled)
    - hard: deletes channel and all its data completely including messages (same effect as Delete Channels with 'hard' option enabled)
  `messages`:
    - soft: marks all user messages as deleted without removing any related message data
    - pruning: marks all user messages as deleted, nullifies message information and removes some message data such as reactions and flags
    - hard: deletes messages completely with all related information
  `new_channel_owner_id`: any channels owned by the hard-deleted user will be transferred to this user ID
 */
export type DeleteUserOptions = {
  conversations?: Exclude<DeleteType, 'pruning'>;
  messages?: DeleteType;
  new_channel_owner_id?: string;
  user?: DeleteType;
};

export type SegmentType = 'channel' | 'user';

export type SegmentData = {
  all_sender_channels?: boolean;
  all_users?: boolean;
  description?: string;
  filter?: {};
  name?: string;
};

export type SegmentResponse = {
  created_at: string;
  deleted_at: string;
  id: string;
  locked: boolean;
  size: number;
  task_id: string;
  type: SegmentType;
  updated_at: string;
} & SegmentData;

export type UpdateSegmentData = {
  name: string;
} & SegmentData;

export type SegmentTargetsResponse = {
  created_at: string;
  segment_id: string;
  target_id: string;
};

export type SortParam = {
  field: string;
  direction?: AscDesc;
};

export type Pager = {
  limit?: number;
  next?: string;
  prev?: string;
};

export type QuerySegmentsOptions = Pager;

export type QuerySegmentTargetsFilter = {
  target_id?: {
    $eq?: string;
    $gte?: string;
    $in?: string[];
    $lte?: string;
  };
};
export type QuerySegmentTargetsOptions = Pick<Pager, 'next' | 'limit'>;

export type GetCampaignOptions = {
  users?: { limit?: number; next?: string; prev?: string };
};

export type CampaignSort = {
  field: string;
  direction?: number;
}[];

export type CampaignQueryOptions = {
  limit?: number;
  next?: string;
  prev?: string;
  sort?: CampaignSort;
  user_limit?: number;
};

export type SegmentQueryOptions = CampaignQueryOptions;

// TODO: add better typing
export type CampaignFilters = {};

export type CampaignData = {
  channel_template?: {
    type: string;
    custom?: {};
    id?: string;
    members?: string[];
    team?: string;
  };
  create_channels?: boolean;
  deleted_at?: string;
  description?: string;
  id?: string | null;
  message_template?: {
    text: string;
    attachments?: Attachment[];
    custom?: {};
    poll_id?: string;
  };
  name?: string;
  segment_ids?: string[];
  sender_id?: string;
  sender_mode?: 'exclude' | 'include' | null;
  show_channels?: boolean;
  skip_push?: boolean;
  skip_webhook?: boolean;
  user_ids?: string[];
};

export type CampaignStats = {
  progress?: number;
  stats_channels_created?: number;
  stats_completed_at?: string;
  stats_messages_sent?: number;
  stats_started_at?: string;
  stats_users_read?: number;
  stats_users_sent?: number;
};
export type CampaignResponse = {
  created_at: string;
  id: string;
  segments: SegmentResponse[];
  sender: UserResponse;
  stats: CampaignStats;
  status: 'draft' | 'scheduled' | 'in_progress' | 'completed' | 'stopped';
  updated_at: string;
  users: UserResponse[];
  scheduled_for?: string;
} & CampaignData;

export type DeleteCampaignOptions = {};

export type TaskStatus = {
  created_at: string;
  status: string;
  task_id: string;
  updated_at: string;
  error?: {
    description: string;
    type: string;
  };
  result?: UR;
};

export type TruncateOptions = {
  hard_delete?: boolean;
  message?: Message;
  skip_push?: boolean;
  truncated_at?: Date;
  user?: UserResponse;
  user_id?: string;
};

export type CreateImportURLResponse = {
  path: string;
  upload_url: string;
};

export type CreateImportResponse = {
  import_task: ImportTask;
};

export type GetImportResponse = {
  import_task: ImportTask;
};

export type CreateImportOptions = {
  mode: 'insert' | 'upsert';
};

export type ListImportsPaginationOptions = {
  limit?: number;
  offset?: number;
};

export type ListImportsResponse = {
  import_tasks: ImportTask[];
};

export type ImportTaskHistory = {
  created_at: string;
  next_state: string;
  prev_state: string;
};

export type ImportTask = {
  created_at: string;
  history: ImportTaskHistory[];
  id: string;
  path: string;
  state: string;
  updated_at: string;
  result?: UR;
  size?: number;
};

export type MessageSetType = 'latest' | 'current' | 'new';
export type MessageSet = {
  isCurrent: boolean;
  isLatest: boolean;
  messages: LocalMessage[];
  pagination: { hasNext: boolean; hasPrev: boolean };
};

export type PushProviderUpsertResponse = {
  push_provider: PushProvider;
};

export type PushProviderListResponse = {
  push_providers: PushProvider[];
};

type ErrorResponseDetails = {
  code: number;
  messages: string[];
};

export type APIErrorResponse = {
  duration: string;
  message: string;
  more_info: string;
  StatusCode: number;
  code?: number;
  details?: ErrorResponseDetails;
};

export class ErrorFromResponse<T> extends Error {
  public code: number | null;
  public status: number;
  public response: AxiosResponse<T>;

  constructor(
    message: string,
    {
      code,
      status,
      response,
    }: {
      code: ErrorFromResponse<T>['code'];
      response: ErrorFromResponse<T>['response'];
      status: ErrorFromResponse<T>['status'];
    },
  ) {
    super(message);
    this.code = code;
    this.response = response;
    this.status = status;
  }
}

export type QueryPollsResponse = {
  polls: PollResponse[];
  next?: string;
};

export type CreatePollAPIResponse = {
  poll: PollResponse;
};

export type GetPollAPIResponse = {
  poll: PollResponse;
};

export type UpdatePollAPIResponse = {
  poll: PollResponse;
};

export type PollResponse = CustomPollData &
  PollEnrichData & {
    created_at: string;
    created_by: UserResponse | null;
    created_by_id: string;
    enforce_unique_vote: boolean;
    id: string;
    max_votes_allowed: number;
    name: string;
    options: PollOption[];
    updated_at: string;
    allow_answers?: boolean;
    allow_user_suggested_options?: boolean;
    description?: string;
    is_closed?: boolean;
    voting_visibility?: VotingVisibility;
  };

export type PollOption = {
  created_at: string;
  id: string;
  poll_id: string;
  text: string;
  updated_at: string;
  vote_count: number;
  votes?: PollVote[];
};

export enum VotingVisibility {
  anonymous = 'anonymous',
  public = 'public',
}

export type PollEnrichData = {
  answers_count: number;
  latest_answers: PollAnswer[]; // not updated with WS events, ordered DESC by created_at, seems like updated_at cannot be different from created_at
  latest_votes_by_option: Record<string, PollVote[]>; // not updated with WS events; always null in anonymous polls
  vote_count: number;
  vote_counts_by_option: Record<string, number>;
  own_votes?: (PollVote | PollAnswer)[]; // not updated with WS events
};

export type PollData = CustomPollData & {
  id: string;
  name: string;
  allow_answers?: boolean;
  allow_user_suggested_options?: boolean;
  description?: string;
  enforce_unique_vote?: boolean;
  is_closed?: boolean;
  max_votes_allowed?: number;
  options?: PollOptionData[];
  user_id?: string;
  voting_visibility?: VotingVisibility;
};

export type CreatePollData = Partial<PollData> & Pick<PollData, 'name'>;

export type PartialPollUpdate = {
  set?: Partial<PollData>;
  unset?: Array<keyof PollData>;
};

export type PollOptionData = CustomPollOptionData & {
  text: string;
  id?: string;
  position?: number;
};

export type PartialPollOptionUpdate = {
  set?: Partial<PollOptionResponse>;
  unset?: Array<keyof PollOptionResponse>;
};

export type PollVoteData = {
  answer_text?: string;
  is_answer?: boolean;
  option_id?: string;
};

export type PollPaginationOptions = {
  limit?: number;
  next?: string;
};

export type CreatePollOptionAPIResponse = {
  poll_option: PollOptionResponse;
};

export type GetPollOptionAPIResponse = CreatePollOptionAPIResponse;
export type UpdatePollOptionAPIResponse = CreatePollOptionAPIResponse;

export type PollOptionResponse = CustomPollData & {
  created_at: string;
  id: string;
  poll_id: string;
  position: number;
  text: string;
  updated_at: string;
  vote_count: number;
  votes?: PollVote[];
};

export type PollVote = {
  created_at: string;
  id: string;
  poll_id: string;
  updated_at: string;
  option_id?: string;
  user?: UserResponse;
  user_id?: string;
};

export type PollAnswer = Exclude<PollVote, 'option_id'> & {
  answer_text: string;
  is_answer: boolean; // this is absolutely redundant prop as answer_text indicates that a vote is an answer
};

export type PollVotesAPIResponse = {
  votes: (PollVote | PollAnswer)[];
  next?: string;
};

export type PollAnswersAPIResponse = {
  votes: PollAnswer[]; // todo: should be changes to answers?
  next?: string;
};

export type CastVoteAPIResponse = {
  vote: PollVote | PollAnswer;
};

export type QueryMessageHistoryFilters = QueryFilters<
  {
    message_id?:
      | RequireOnlyOne<
          Pick<QueryFilter<MessageHistoryEntry['message_id']>, '$eq' | '$in'>
        >
      | PrimitiveFilter<MessageHistoryEntry['message_id']>;
  } & {
    user_id?:
      | RequireOnlyOne<
          Pick<QueryFilter<MessageHistoryEntry['message_updated_by_id']>, '$eq' | '$in'>
        >
      | PrimitiveFilter<MessageHistoryEntry['message_updated_by_id']>;
  } & {
    created_at?:
      | RequireOnlyOne<
          Pick<
            QueryFilter<MessageHistoryEntry['message_updated_at']>,
            '$eq' | '$gt' | '$lt' | '$gte' | '$lte'
          >
        >
      | PrimitiveFilter<MessageHistoryEntry['message_updated_at']>;
  }
>;

export type QueryMessageHistorySort =
  | QueryMessageHistorySortBase
  | Array<QueryMessageHistorySortBase>;

export type QueryMessageHistorySortBase = {
  message_updated_at?: AscDesc;
  message_updated_by_id?: AscDesc;
};

export type QueryMessageHistoryOptions = Pager;

export type MessageHistoryEntry = {
  message_id: string;
  message_updated_at: string;
  attachments?: Attachment[];
  message_updated_by_id?: string;
  text?: string;
};

export type QueryMessageHistoryResponse = {
  message_history: MessageHistoryEntry[];
  next?: string;
  prev?: string;
};

// Moderation v2
export type ModerationPayload = {
  created_at: string;
  // eslint-disable-next-line @typescript-eslint/no-explicit-any
  custom?: Record<string, any>;
  images?: string[];
  texts?: string[];
  videos?: string[];
};

export type ModV2ReviewStatus = 'complete' | 'flagged' | 'partial';

export type ModerationFlag = {
  created_at: string;
  // eslint-disable-next-line @typescript-eslint/no-explicit-any
  custom: Record<string, any>;
  entity_creator_id: string;
  entity_id: string;
  entity_type: string;
  id: string;
  reason: string;
  // eslint-disable-next-line @typescript-eslint/no-explicit-any
  result: Record<string, any>[];
  review_queue_item_id: string;
  updated_at: string;
  user: UserResponse;
  moderation_payload?: ModerationPayload;
  moderation_payload_hash?: string;
};

export type ReviewQueueItem = {
  // eslint-disable-next-line @typescript-eslint/no-explicit-any
  actions_taken: any[];
  appealed_by: string;
  assigned_to: string;
  completed_at: string;
  config_key: string;
  // eslint-disable-next-line @typescript-eslint/no-explicit-any
  context: any[];
  created_at: string;
  created_by: string;
  entity_id: string;
  entity_type: string;
  flags: ModerationFlag[];
  has_image: boolean;
  has_text: boolean;
  has_video: boolean;
  id: string;
  moderation_payload: ModerationPayload;
  moderation_payload_hash: string;
  // eslint-disable-next-line @typescript-eslint/no-explicit-any
  options: any;
  recommended_action: string;
  // eslint-disable-next-line @typescript-eslint/no-explicit-any
  results: any;
  reviewed_at: string;
  status: string;
  updated_at: string;
};

export type CustomCheckFlag = {
  type: string;
  // eslint-disable-next-line @typescript-eslint/no-explicit-any
  custom?: Record<string, any>[];
  labels?: string[];
  reason?: string;
};

export type SubmitActionOptions = {
  ban?: {
    channel_ban_only?: boolean;
    reason?: string;
    timeout?: number;
  };
  delete_message?: {
    hard_delete?: boolean;
  };
  delete_user?: {
    delete_conversation_channels?: boolean;
    hard_delete?: boolean;
    mark_messages_deleted?: boolean;
  };
  restore?: {};
  unban?: {
    channel_cid?: string;
  };
  user_id?: string;
};

export type GetUserModerationReportResponse = {
  user: UserResponse;
  user_blocks?: Array<{
    blocked_at: string;
    blocked_by_user_id: string;
    blocked_user_id: string;
  }>;
  user_mutes?: Mute[];
};

export type QueryModerationConfigsFilters = QueryFilters<
  {
    key?: string;
  } & {
    created_at?: PrimitiveFilter<string>;
  } & {
    updated_at?: PrimitiveFilter<string>;
  } & {
    team?: string;
  }
>;

export type ReviewQueueFilters = QueryFilters<
  {
    assigned_to?:
      | RequireOnlyOne<Pick<QueryFilter<ReviewQueueItem['assigned_to']>, '$eq' | '$in'>>
      | PrimitiveFilter<ReviewQueueItem['assigned_to']>;
  } & {
    completed_at?:
      | RequireOnlyOne<
          Pick<
            QueryFilter<ReviewQueueItem['completed_at']>,
            '$eq' | '$gt' | '$lt' | '$gte' | '$lte'
          >
        >
      | PrimitiveFilter<ReviewQueueItem['completed_at']>;
  } & {
    config_key?:
      | RequireOnlyOne<Pick<QueryFilter<ReviewQueueItem['config_key']>, '$eq' | '$in'>>
      | PrimitiveFilter<ReviewQueueItem['config_key']>;
  } & {
    entity_type?:
      | RequireOnlyOne<Pick<QueryFilter<ReviewQueueItem['entity_type']>, '$eq' | '$in'>>
      | PrimitiveFilter<ReviewQueueItem['entity_type']>;
  } & {
    created_at?:
      | RequireOnlyOne<
          Pick<
            QueryFilter<ReviewQueueItem['created_at']>,
            '$eq' | '$gt' | '$lt' | '$gte' | '$lte'
          >
        >
      | PrimitiveFilter<ReviewQueueItem['created_at']>;
  } & {
    id?:
      | RequireOnlyOne<Pick<QueryFilter<ReviewQueueItem['id']>, '$eq' | '$in'>>
      | PrimitiveFilter<ReviewQueueItem['id']>;
  } & {
    entity_id?:
      | RequireOnlyOne<Pick<QueryFilter<ReviewQueueItem['entity_id']>, '$eq' | '$in'>>
      | PrimitiveFilter<ReviewQueueItem['entity_id']>;
  } & {
    reviewed?: boolean;
  } & {
    reviewed_at?:
      | RequireOnlyOne<
          Pick<
            QueryFilter<ReviewQueueItem['reviewed_at']>,
            '$eq' | '$gt' | '$lt' | '$gte' | '$lte'
          >
        >
      | PrimitiveFilter<ReviewQueueItem['reviewed_at']>;
  } & {
    status?:
      | RequireOnlyOne<Pick<QueryFilter<ReviewQueueItem['status']>, '$eq' | '$in'>>
      | PrimitiveFilter<ReviewQueueItem['status']>;
  } & {
    updated_at?:
      | RequireOnlyOne<
          Pick<
            QueryFilter<ReviewQueueItem['updated_at']>,
            '$eq' | '$gt' | '$lt' | '$gte' | '$lte'
          >
        >
      | PrimitiveFilter<ReviewQueueItem['updated_at']>;
  } & {
    has_image?: boolean;
  } & {
    has_text?: boolean;
  } & {
    has_video?: boolean;
  } & {
    has_media?: boolean;
  } & {
    language?: RequireOnlyOne<{
      $contains?: string;
      $eq?: string;
      $in?: string[];
    }>;
  } & {
    teams?:
      | RequireOnlyOne<{
          $contains?: PrimitiveFilter<string>;
          $eq?: PrimitiveFilter<string>;
          $in?: PrimitiveFilter<string>;
        }>
      | PrimitiveFilter<string>;
  } & {
    user_report_reason?: RequireOnlyOne<{
      $eq?: string;
    }>;
  } & {
    recommended_action?: RequireOnlyOne<{
      $eq?: string;
    }>;
  } & {
    flagged_user_id?: RequireOnlyOne<{
      $eq?: string;
    }>;
  } & {
    category?: RequireOnlyOne<{
      $eq?: string;
    }>;
  } & {
    label?: RequireOnlyOne<{
      $eq?: string;
    }>;
  } & {
    reporter_type?: RequireOnlyOne<{
      $eq?: 'automod' | 'user' | 'moderator' | 'admin' | 'velocity_filter';
    }>;
  } & {
    reporter_id?: RequireOnlyOne<{
      $eq?: string;
      $in?: string[];
    }>;
  } & {
    date_range?: RequireOnlyOne<{
      $eq?: string; // Format: "date1_date2"
    }>;
  }
>;

export type ReviewQueueSort =
  | Sort<Pick<ReviewQueueItem, 'id' | 'created_at' | 'updated_at'>>
  | Array<Sort<Pick<ReviewQueueItem, 'id' | 'created_at' | 'updated_at'>>>;

export type QueryModerationConfigsSort = Array<Sort<'key' | 'created_at' | 'updated_at'>>;

export type ReviewQueuePaginationOptions = Pager;

export type ReviewQueueResponse = {
  items: ReviewQueueItem[];
  next?: string;
  prev?: string;
};

export type ModerationConfig = {
  key: string;
  ai_image_config?: AIImageConfig;
  ai_text_config?: AITextConfig;
  ai_video_config?: AIVideoConfig;
  automod_platform_circumvention_config?: AutomodPlatformCircumventionConfig;
  automod_semantic_filters_config?: AutomodSemanticFiltersConfig;
  automod_toxicity_config?: AutomodToxicityConfig;
  block_list_config?: BlockListConfig;
  team?: string;
};

export type ModerationConfigResponse = ModerationConfig & {
  created_at: string;
  updated_at: string;
};

export type GetConfigResponse = {
  config: ModerationConfigResponse;
};

export type QueryConfigsResponse = {
  configs: ModerationConfigResponse[];
  next?: string;
  prev?: string;
};

export type UpsertConfigResponse = {
  config: ModerationConfigResponse;
};

export type ModerationFlagOptions = {
  custom?: Record<string, unknown>;
  moderation_payload?: ModerationPayload;
  user_id?: string;
};

export type ModerationMuteOptions = {
  timeout?: number;
  user_id?: string;
};
export type GetUserModerationReportOptions = {
  create_user_if_not_exists?: boolean;
  include_user_blocks?: boolean;
  include_user_mutes?: boolean;
};

export type AIState =
  | 'AI_STATE_ERROR'
  | 'AI_STATE_CHECKING_SOURCES'
  | 'AI_STATE_THINKING'
  | 'AI_STATE_GENERATING'
  | (string & {});

export type ModerationActionType =
  | 'flag'
  | 'shadow'
  | 'remove'
  | 'bounce'
  | 'bounce_flag'
  | 'bounce_remove';

export type AutomodRule = {
  action: ModerationActionType;
  label: string;
  threshold: number;
};

export type BlockListRule = {
  action: ModerationActionType;
  name?: string;
};

export type BlockListConfig = {
  enabled: boolean;
  rules: BlockListRule[];
  async?: boolean;
};

export type AutomodToxicityConfig = {
  enabled: boolean;
  rules: AutomodRule[];
  async?: boolean;
};

export type AutomodPlatformCircumventionConfig = {
  enabled: boolean;
  rules: AutomodRule[];
  async?: boolean;
};

export type AutomodSemanticFiltersRule = {
  action: ModerationActionType;
  name: string;
  threshold: number;
};

export type AutomodSemanticFiltersConfig = {
  enabled: boolean;
  rules: AutomodSemanticFiltersRule[];
  async?: boolean;
};

export type AITextSeverityRule = {
  action: ModerationActionType;
  severity: 'low' | 'medium' | 'high' | 'critical';
};

export type AITextRule = {
  label: string;
  action?: ModerationActionType;
  severity_rules?: AITextSeverityRule[];
};

export type AITextConfig = {
  enabled: boolean;
  rules: AITextRule[];
  async?: boolean;
  profile?: string;
  severity_rules?: AITextSeverityRule[]; // Deprecated: use rules instead
};

export type AIImageRule = {
  action: ModerationActionType;
  label: string;
  min_confidence?: number;
};

export type AIImageConfig = {
  enabled: boolean;
  rules: AIImageRule[];
  async?: boolean;
};

export type AIVideoRule = {
  action: ModerationActionType;
  label: string;
  min_confidence?: number;
};

export type AIVideoConfig = {
  enabled: boolean;
  rules: AIVideoRule[];
  async?: boolean;
};

export type VelocityFilterConfigRule = {
  action: 'flag' | 'shadow' | 'remove' | 'ban';
  ban_duration?: number;
  cascading_action?: 'flag' | 'shadow' | 'remove' | 'ban';
  cascading_threshold?: number;
  check_message_context?: boolean;
  fast_spam_threshold?: number;
  fast_spam_ttl?: number;
  ip_ban?: boolean;
  shadow_ban?: boolean;
  slow_spam_ban_duration?: number;
  slow_spam_threshold?: number;
  slow_spam_ttl?: number;
};

export type VelocityFilterConfig = {
  cascading_actions: boolean;
  enabled: boolean;
  first_message_only: boolean;
  rules: VelocityFilterConfigRule[];
  async?: boolean;
};

export type PromoteChannelParams = {
  channels: Array<Channel>;
  channelToMove: Channel;
  sort: ChannelSort;
  /**
   * If the index of the channel within `channels` list which is being moved upwards
   * (`channelToMove`) is known, you can supply it to skip extra calculation.
   */
  channelToMoveIndexWithinChannels?: number;
};

/**
 * An identifier containing information about the downstream SDK using stream-chat. It
 * is used to resolve the user agent.
 */
export type SdkIdentifier = {
  name: 'react' | 'react-native' | 'expo' | 'angular';
  version: string;
};

/**
 * An identifier containing information about the downstream device using stream-chat, if
 * available. Is used by the react-native SDKs to enrich the user agent further.
 */
export type DeviceIdentifier = { os: string; model?: string };

export type DraftResponse = {
  channel_cid: string;
  created_at: string;
  message: DraftMessage;
  channel?: ChannelResponse;
  parent_id?: string;
  parent_message?: MessageResponseBase;
  quoted_message?: MessageResponseBase;
};

export type CreateDraftResponse = APIResponse & {
  draft: DraftResponse;
};

export type GetDraftResponse = APIResponse & {
  draft: DraftResponse;
};

export type QueryDraftsResponse = APIResponse & {
  drafts: DraftResponse[];
} & Omit<Pager, 'limit'>;

export type DraftMessagePayload = PartializeKeys<DraftMessage, 'id'> & {
  user_id?: string;
};

export type DraftMessage = {
  id: string;
  text: string;
  attachments?: Attachment[];
  custom?: {};
  html?: string;
  mentioned_users?: string[];
  mml?: string;
  parent_id?: string;
  poll_id?: string;
  quoted_message_id?: string;
  show_in_channel?: boolean;
  silent?: boolean;
  type?: MessageLabel;
};

export type LiveLocationsAPIResponse = APIResponse & {
  live_locations: LiveLocation[];
};

export type LiveLocation<StreamChatGenerics extends ExtendableGenerics = DefaultGenerics> = {
  channel_cid?: string;
  created_at?: string;
  created_by_device_id: string;
  end_at?: string;
  latitude?: number;
  longitude?: number;
  message_id: string;
  updated_at?: string;
  user_id?: string;
};

export type UpdateLiveLocationOptions = {
  user_id?: string;
};

export type ThreadSort = ThreadSortBase | Array<ThreadSortBase>;

export type ThreadSortBase = {
  active_participant_count?: AscDesc;
  created_at?: AscDesc;
  last_message_at?: AscDesc;
  parent_message_id?: AscDesc;
  participant_count?: AscDesc;
  reply_count?: AscDesc;
  updated_at?: AscDesc;
};

export type ThreadFilters = QueryFilters<
  {
    channel_cid?:
      | RequireOnlyOne<Pick<QueryFilter<string>, '$eq' | '$in'>>
      | PrimitiveFilter<string>;
  } & {
    parent_message_id?:
      | RequireOnlyOne<
          Pick<QueryFilter<ThreadResponse['parent_message_id']>, '$eq' | '$in'>
        >
      | PrimitiveFilter<ThreadResponse['parent_message_id']>;
  } & {
    created_by_user_id?:
      | RequireOnlyOne<
          Pick<QueryFilter<ThreadResponse['created_by_user_id']>, '$eq' | '$in'>
        >
      | PrimitiveFilter<ThreadResponse['created_by_user_id']>;
  } & {
    created_at?:
      | RequireOnlyOne<
          Pick<
            QueryFilter<ThreadResponse['created_at']>,
            '$eq' | '$gt' | '$lt' | '$gte' | '$lte'
          >
        >
      | PrimitiveFilter<ThreadResponse['created_at']>;
  } & {
    updated_at?:
      | RequireOnlyOne<
          Pick<
            QueryFilter<ThreadResponse['updated_at']>,
            '$eq' | '$gt' | '$lt' | '$gte' | '$lte'
          >
        >
      | PrimitiveFilter<ThreadResponse['updated_at']>;
  } & {
    last_message_at?:
      | RequireOnlyOne<
          Pick<
            QueryFilter<ThreadResponse['last_message_at']>,
            '$eq' | '$gt' | '$lt' | '$gte' | '$lte'
          >
        >
      | PrimitiveFilter<ThreadResponse['last_message_at']>;
  }
>;<|MERGE_RESOLUTION|>--- conflicted
+++ resolved
@@ -55,39 +55,7 @@
 
 /* Unknown Record */
 export type UR = Record<string, unknown>;
-<<<<<<< HEAD
 export type UnknownType = UR; //alias to avoid breaking change
-
-export type DefaultGenerics = {
-  attachmentType: UR;
-  channelType: UR;
-  commandType: LiteralStringForUnion;
-  eventType: UR;
-  liveLocationType: UR;
-  memberType: UR;
-  messageType: UR;
-  pollOptionType: UR;
-  pollType: UR;
-  reactionType: UR;
-  userType: UR;
-};
-
-export type ExtendableGenerics = {
-  attachmentType: UR;
-  channelType: UR;
-  commandType: string;
-  eventType: UR;
-  liveLocationType: UR;
-  memberType: UR;
-  messageType: UR;
-  pollOptionType: UR;
-  pollType: UR;
-  reactionType: UR;
-  userType: UR;
-};
-=======
-export type UnknownType = UR; // alias to avoid breaking change
->>>>>>> 195f7d47
 
 export type Unpacked<T> = T extends (infer U)[]
   ? U // eslint-disable-next-line @typescript-eslint/no-explicit-any
@@ -340,21 +308,12 @@
 
 export type QueryChannelAPIResponse = APIResponse & ChannelAPIResponse;
 
-<<<<<<< HEAD
-export type ChannelAPIResponse<StreamChatGenerics extends ExtendableGenerics = DefaultGenerics> = {
-  channel: ChannelResponse<StreamChatGenerics>;
-  members: ChannelMemberResponse<StreamChatGenerics>[];
-  messages: MessageResponse<StreamChatGenerics>[];
-  pinned_messages: MessageResponse<StreamChatGenerics>[];
-  live_locations?: LiveLocation[];
-=======
 export type ChannelAPIResponse = {
   channel: ChannelResponse;
   members: ChannelMemberResponse[];
   messages: MessageResponse[];
   pinned_messages: MessageResponse[];
   draft?: DraftResponse;
->>>>>>> 195f7d47
   hidden?: boolean;
   membership?: ChannelMemberResponse | null;
   pending_messages?: PendingMessageResponse[];
@@ -512,31 +471,6 @@
   review_queue_item_id?: string;
 };
 
-<<<<<<< HEAD
-export type FormatMessageResponse<StreamChatGenerics extends ExtendableGenerics = DefaultGenerics> = Omit<
-  MessageResponse<{
-    attachmentType: StreamChatGenerics['attachmentType'];
-    channelType: StreamChatGenerics['channelType'];
-    commandType: StreamChatGenerics['commandType'];
-    eventType: StreamChatGenerics['eventType'];
-    liveLocationType: StreamChatGenerics['liveLocationType'];
-    memberType: StreamChatGenerics['memberType'];
-    messageType: {};
-    pollOptionType: StreamChatGenerics['pollOptionType'];
-    pollType: StreamChatGenerics['pollType'];
-    reactionType: StreamChatGenerics['reactionType'];
-    userType: StreamChatGenerics['userType'];
-  }>,
-  'created_at' | 'pinned_at' | 'updated_at' | 'deleted_at' | 'status'
-> &
-  StreamChatGenerics['messageType'] & {
-    created_at: Date;
-    deleted_at: Date | null;
-    pinned_at: Date | null;
-    status: string;
-    updated_at: Date;
-  };
-=======
 export type LocalMessageBase = Omit<
   MessageResponseBase,
   'created_at' | 'deleted_at' | 'pinned_at' | 'status' | 'updated_at'
@@ -547,7 +481,6 @@
   status: string;
   updated_at: Date;
 };
->>>>>>> 195f7d47
 
 export type LocalMessage = LocalMessageBase & {
   error?: ErrorFromResponse<APIErrorResponse>;
@@ -737,25 +670,12 @@
   i18n?: RequireAtLeastOne<Record<`${TranslationLanguages}_text`, string>> & {
     language: TranslationLanguages;
   };
-<<<<<<< HEAD
-  latest_reactions?: ReactionResponse<StreamChatGenerics>[];
-  live_location?: LiveLocation | null;
-  live_location_id?: string;
-  mentioned_users?: UserResponse<StreamChatGenerics>[];
-  message_text_updated_at?: string;
-  moderation?: ModerationResponse;
-  // present only with Moderation v2
-  moderation_details?: ModerationDetailsResponse;
-  // present only with Moderation v1
-  own_reactions?: ReactionResponse<StreamChatGenerics>[] | null;
-=======
   latest_reactions?: ReactionResponse[];
   mentioned_users?: UserResponse[];
   message_text_updated_at?: string;
   moderation?: ModerationResponse; // present only with Moderation v2
   moderation_details?: ModerationDetailsResponse; // present only with Moderation v1
   own_reactions?: ReactionResponse[] | null;
->>>>>>> 195f7d47
   pin_expires?: string | null;
   pinned_at?: string | null;
   pinned_by?: UserResponse | null;
@@ -1788,62 +1708,6 @@
             $autocomplete?: string;
           } & QueryFilter<string>
         >
-<<<<<<< HEAD
-      | PrimitiveFilter<ChannelResponse<StreamChatGenerics>['name']>;
-  } & {
-      [Key in keyof Omit<
-        ChannelResponse<{
-          attachmentType: StreamChatGenerics['attachmentType'];
-          channelType: {};
-          commandType: StreamChatGenerics['commandType'];
-          eventType: StreamChatGenerics['eventType'];
-          liveLocationType: StreamChatGenerics['liveLocationType'];
-          memberType: StreamChatGenerics['memberType'];
-          messageType: StreamChatGenerics['messageType'];
-          pollOptionType: StreamChatGenerics['pollOptionType'];
-          pollType: StreamChatGenerics['pollType'];
-          reactionType: StreamChatGenerics['reactionType'];
-          userType: StreamChatGenerics['userType'];
-        }>,
-        'name' | 'members'
-      >]:
-        | RequireOnlyOne<
-            QueryFilter<
-              ChannelResponse<{
-                attachmentType: StreamChatGenerics['attachmentType'];
-                channelType: {};
-                commandType: StreamChatGenerics['commandType'];
-                eventType: StreamChatGenerics['eventType'];
-                liveLocationType: StreamChatGenerics['liveLocationType'];
-                memberType: StreamChatGenerics['memberType'];
-                messageType: StreamChatGenerics['messageType'];
-                pollOptionType: StreamChatGenerics['pollOptionType'];
-                pollType: StreamChatGenerics['pollType'];
-                reactionType: StreamChatGenerics['reactionType'];
-                userType: StreamChatGenerics['userType'];
-              }>[Key]
-            >
-          >
-        | PrimitiveFilter<
-            ChannelResponse<{
-              attachmentType: StreamChatGenerics['attachmentType'];
-              channelType: {};
-              commandType: StreamChatGenerics['commandType'];
-              eventType: StreamChatGenerics['eventType'];
-              liveLocationType: StreamChatGenerics['liveLocationType'];
-              memberType: StreamChatGenerics['memberType'];
-              messageType: StreamChatGenerics['messageType'];
-              pollOptionType: StreamChatGenerics['pollOptionType'];
-              pollType: StreamChatGenerics['pollType'];
-              reactionType: StreamChatGenerics['reactionType'];
-              userType: StreamChatGenerics['userType'];
-            }>[Key]
-          >;
-    } & {
-      archived?: boolean;
-      pinned?: boolean;
-    }
-=======
       | PrimitiveFilter<string>;
     pinned?: boolean;
   } & {
@@ -1851,7 +1715,6 @@
       | RequireOnlyOne<QueryFilter<ChannelResponse[Key]>>
       | PrimitiveFilter<ChannelResponse[Key]>;
   }
->>>>>>> 195f7d47
 >;
 
 export type DraftFilters = {
@@ -2028,59 +1891,6 @@
             $q?: MessageResponse['text'];
           } & QueryFilter<MessageResponse['text']>
         >
-<<<<<<< HEAD
-      | PrimitiveFilter<MessageResponse<StreamChatGenerics>['text']>;
-  } & {
-      [Key in keyof Omit<
-        MessageResponse<{
-          attachmentType: StreamChatGenerics['attachmentType'];
-          channelType: StreamChatGenerics['channelType'];
-          commandType: StreamChatGenerics['commandType'];
-          eventType: StreamChatGenerics['eventType'];
-          liveLocationType: StreamChatGenerics['liveLocationType'];
-          memberType: StreamChatGenerics['memberType'];
-          messageType: {};
-          pollOptionType: StreamChatGenerics['pollOptionType'];
-          pollType: StreamChatGenerics['pollType'];
-          reactionType: StreamChatGenerics['reactionType'];
-          userType: StreamChatGenerics['userType'];
-        }>,
-        'text'
-      >]?:
-        | RequireOnlyOne<
-            QueryFilter<
-              MessageResponse<{
-                attachmentType: StreamChatGenerics['attachmentType'];
-                channelType: StreamChatGenerics['channelType'];
-                commandType: StreamChatGenerics['commandType'];
-                eventType: StreamChatGenerics['eventType'];
-                liveLocationType: StreamChatGenerics['liveLocationType'];
-                memberType: StreamChatGenerics['memberType'];
-                messageType: {};
-                pollOptionType: StreamChatGenerics['pollOptionType'];
-                pollType: StreamChatGenerics['pollType'];
-                reactionType: StreamChatGenerics['reactionType'];
-                userType: StreamChatGenerics['userType'];
-              }>[Key]
-            >
-          >
-        | PrimitiveFilter<
-            MessageResponse<{
-              attachmentType: StreamChatGenerics['attachmentType'];
-              channelType: StreamChatGenerics['channelType'];
-              commandType: StreamChatGenerics['commandType'];
-              eventType: StreamChatGenerics['eventType'];
-              liveLocationType: StreamChatGenerics['liveLocationType'];
-              memberType: StreamChatGenerics['memberType'];
-              messageType: {};
-              pollOptionType: StreamChatGenerics['pollOptionType'];
-              pollType: StreamChatGenerics['pollType'];
-              reactionType: StreamChatGenerics['reactionType'];
-              userType: StreamChatGenerics['userType'];
-            }>[Key]
-          >;
-    }
-=======
       | PrimitiveFilter<MessageResponse['text']>;
     'user.id'?:
       | RequireOnlyOne<
@@ -2094,7 +1904,6 @@
       | RequireOnlyOne<QueryFilter<MessageResponse[Key]>>
       | PrimitiveFilter<MessageResponse[Key]>;
   }
->>>>>>> 195f7d47
 >;
 
 export type MessageOptions = {
@@ -2160,59 +1969,6 @@
             UserResponse['username']
           >
         >
-<<<<<<< HEAD
-      | PrimitiveFilter<UserResponse<StreamChatGenerics>['username']>;
-  } & {
-      [Key in keyof Omit<
-        UserResponse<{
-          attachmentType: StreamChatGenerics['attachmentType'];
-          channelType: StreamChatGenerics['channelType'];
-          commandType: StreamChatGenerics['commandType'];
-          eventType: StreamChatGenerics['eventType'];
-          liveLocationType: StreamChatGenerics['liveLocationType'];
-          memberType: StreamChatGenerics['memberType'];
-          messageType: StreamChatGenerics['messageType'];
-          pollOptionType: StreamChatGenerics['pollOptionType'];
-          pollType: StreamChatGenerics['pollType'];
-          reactionType: StreamChatGenerics['reactionType'];
-          userType: {};
-        }>,
-        'id' | 'name' | 'teams' | 'username'
-      >]?:
-        | RequireOnlyOne<
-            QueryFilter<
-              UserResponse<{
-                attachmentType: StreamChatGenerics['attachmentType'];
-                channelType: StreamChatGenerics['channelType'];
-                commandType: StreamChatGenerics['commandType'];
-                eventType: StreamChatGenerics['eventType'];
-                liveLocationType: StreamChatGenerics['liveLocationType'];
-                memberType: StreamChatGenerics['memberType'];
-                messageType: StreamChatGenerics['messageType'];
-                pollOptionType: StreamChatGenerics['pollOptionType'];
-                pollType: StreamChatGenerics['pollType'];
-                reactionType: StreamChatGenerics['reactionType'];
-                userType: {};
-              }>[Key]
-            >
-          >
-        | PrimitiveFilter<
-            UserResponse<{
-              attachmentType: StreamChatGenerics['attachmentType'];
-              channelType: StreamChatGenerics['channelType'];
-              commandType: StreamChatGenerics['commandType'];
-              eventType: StreamChatGenerics['eventType'];
-              liveLocationType: StreamChatGenerics['liveLocationType'];
-              memberType: StreamChatGenerics['memberType'];
-              messageType: StreamChatGenerics['messageType'];
-              pollOptionType: StreamChatGenerics['pollOptionType'];
-              pollType: StreamChatGenerics['pollType'];
-              reactionType: StreamChatGenerics['reactionType'];
-              userType: {};
-            }>[Key]
-          >;
-    }
-=======
       | PrimitiveFilter<UserResponse['username']>;
   } & {
     [Key in keyof Omit<
@@ -2222,7 +1978,6 @@
       | RequireOnlyOne<QueryFilter<UserResponse[Key]>>
       | PrimitiveFilter<UserResponse[Key]>;
   }
->>>>>>> 195f7d47
 >;
 
 export type InviteStatus = 'pending' | 'accepted' | 'rejected';
