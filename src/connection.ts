--- conflicted
+++ resolved
@@ -158,11 +158,7 @@
       healthCheck = await this._connect();
       this.isConnecting = false;
       this.consecutiveFailures = 0;
-<<<<<<< HEAD
-      // this.scheduleConnectionCheck();
-      // this.ping();
-=======
->>>>>>> f8d5a018
+
       this.logger(
         'info',
         `connection:connect() - Established ws connection with healthcheck: ${healthCheck}`,
