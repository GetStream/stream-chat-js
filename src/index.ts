--- conflicted
+++ resolved
@@ -30,12 +30,9 @@
 export * from './thread_manager';
 export * from './token_manager';
 export * from './types';
-<<<<<<< HEAD
-export * from './live_location_manager';
-export { isOwnUser, chatCodes, logChatPromiseExecution, formatMessage } from './utils';
-=======
 export * from './channel_manager';
 export * from './offline-support';
+export * from './live_location_manager';
 // Don't use * here, that can break module augmentation https://github.com/microsoft/TypeScript/issues/46617
 export type {
   CustomAttachmentData,
@@ -59,5 +56,4 @@
   formatMessage,
   promoteChannel,
 } from './utils';
-export { FixedSizeQueueCache } from './utils/FixedSizeQueueCache';
->>>>>>> 002d1749
+export { FixedSizeQueueCache } from './utils/FixedSizeQueueCache';