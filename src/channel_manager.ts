--- conflicted
+++ resolved
@@ -21,15 +21,12 @@
   uniqBy,
   waitSeconds,
 } from './utils';
-<<<<<<< HEAD
 import { generateUUIDv4 } from './utils';
 import {
   DEFAULT_QUERY_CHANNELS_RETRY_COUNT,
   DEFAULT_QUERY_CHANNELS_SECONDS_BETWEEN_RETRIES,
 } from './constants';
-=======
 import { WithSubscriptions } from './utils/WithSubscriptions';
->>>>>>> e4db506d
 
 export type ChannelManagerPagination = {
   filters: ChannelFilters;
@@ -176,12 +173,9 @@
     eventHandlerOverrides?: ChannelManagerEventHandlerOverrides;
     options?: ChannelManagerOptions;
   }) {
-<<<<<<< HEAD
+    super();
+
     this.id = `channel-manager-${generateUUIDv4()}`;
-=======
-    super();
-
->>>>>>> e4db506d
     this.client = client;
     this.state = new StateStore<ChannelManagerState>({
       channels: [],
