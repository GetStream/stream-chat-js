--- conflicted
+++ resolved
@@ -14,12 +14,8 @@
   ReactionResponse,
   UserResponse,
 } from './types';
-<<<<<<< HEAD
 import { addToMessageList, formatMessage } from './utils';
-=======
-import { addToMessageList } from './utils';
 import { DEFAULT_MESSAGE_SET_PAGINATION } from './constants';
->>>>>>> 8e9bc86a
 
 type ChannelReadStatus<StreamChatGenerics extends ExtendableGenerics = DefaultGenerics> = Record<
   string,
@@ -62,16 +58,8 @@
    * The state manages these lists and merges them when lists overlap
    * The messages array contains the currently active set
    */
-<<<<<<< HEAD
-  messageSets: {
-    isCurrent: boolean;
-    isLatest: boolean;
-    messages: Array<ReturnType<ChannelState<StreamChatGenerics>['formatMessage']>>;
-  }[] = [];
-
-=======
   messageSets: MessageSet[] = [];
->>>>>>> 8e9bc86a
+
   constructor(channel: Channel<StreamChatGenerics>) {
     this._channel = channel;
     this.watcher_count = 0;
