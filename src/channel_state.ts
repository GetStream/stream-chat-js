--- conflicted
+++ resolved
@@ -1016,15 +1016,6 @@
             targetMessageSetIndex = overlappingMessageSetIndicesByTimestamp[0];
             // No new message set is created if newMessages only contains thread replies
           } else if (newMessages.some((m) => !m.parent_id)) {
-<<<<<<< HEAD
-            this.messageSets.push({
-              messages: [],
-              isCurrent: false,
-              isLatest: false,
-              pagination: { ...DEFAULT_MESSAGE_SET_PAGINATION },
-            });
-            targetMessageSetIndex = this.messageSets.length - 1;
-=======
             // find the index to insert the set
             const setIngestIndex = this.findMessageSetByOldestTimestamp(
               // eslint-disable-next-line @typescript-eslint/no-non-null-assertion
@@ -1035,7 +1026,7 @@
                 messages: [],
                 isCurrent: false,
                 isLatest: false,
-                pagination: DEFAULT_MESSAGE_SET_PAGINATION,
+                pagination: { ...DEFAULT_MESSAGE_SET_PAGINATION },
               });
               targetMessageSetIndex = this.messageSets.length - 1;
             } else {
@@ -1044,7 +1035,7 @@
                 messages: [],
                 isCurrent: false,
                 isLatest,
-                pagination: DEFAULT_MESSAGE_SET_PAGINATION, // fixme: it is problematic decide about pagination without having data
+                pagination: { ...DEFAULT_MESSAGE_SET_PAGINATION }, // fixme: it is problematic decide about pagination without having data
               });
               if (isLatest) {
                 this.messageSets.slice(1).forEach((set) => {
@@ -1053,7 +1044,6 @@
               }
               targetMessageSetIndex = setIngestIndex;
             }
->>>>>>> f0e86462
           }
           break;
         case 'current':
