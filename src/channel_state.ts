--- conflicted
+++ resolved
@@ -11,9 +11,9 @@
   UserResponse,
 } from './types';
 
-type ChannelReadStatus<UserType> = Record<
+type ChannelReadStatus<StreamChatGenerics extends ExtendableGenerics = DefaultGenerics> = Record<
   string,
-  { last_read: Date; unread_messages: number; user: UserResponse<UserType> }
+  { last_read: Date; unread_messages: number; user: UserResponse<StreamChatGenerics> }
 >;
 
 /**
@@ -22,67 +22,14 @@
 export class ChannelState<StreamChatGenerics extends ExtendableGenerics = DefaultGenerics> {
   _channel: Channel<StreamChatGenerics>;
   watcher_count: number;
-<<<<<<< HEAD
   typing: Record<string, Event<StreamChatGenerics>>;
-  read: Record<string, { last_read: Date; user: UserResponse<StreamChatGenerics> }>;
+  read: ChannelReadStatus<StreamChatGenerics>;
   messages: Array<ReturnType<ChannelState<StreamChatGenerics>['formatMessage']>>;
   pinnedMessages: Array<ReturnType<ChannelState<StreamChatGenerics>['formatMessage']>>;
   threads: Record<string, Array<ReturnType<ChannelState<StreamChatGenerics>['formatMessage']>>>;
   mutedUsers: Array<UserResponse<StreamChatGenerics>>;
   watchers: Record<string, UserResponse<StreamChatGenerics>>;
   members: Record<string, ChannelMemberResponse<StreamChatGenerics>>;
-=======
-  typing: Record<
-    string,
-    Event<AttachmentType, ChannelType, CommandType, EventType, MessageType, ReactionType, UserType>
-  >;
-  read: ChannelReadStatus<UserType>;
-  messages: Array<
-    ReturnType<
-      ChannelState<
-        AttachmentType,
-        ChannelType,
-        CommandType,
-        EventType,
-        MessageType,
-        ReactionType,
-        UserType
-      >['formatMessage']
-    >
-  >;
-  pinnedMessages: Array<
-    ReturnType<
-      ChannelState<
-        AttachmentType,
-        ChannelType,
-        CommandType,
-        EventType,
-        MessageType,
-        ReactionType,
-        UserType
-      >['formatMessage']
-    >
-  >;
-  threads: Record<
-    string,
-    Array<
-      ReturnType<
-        ChannelState<
-          AttachmentType,
-          ChannelType,
-          CommandType,
-          EventType,
-          MessageType,
-          ReactionType,
-          UserType
-        >['formatMessage']
-      >
-    >
-  >;
-  mutedUsers: Array<UserResponse<UserType>>;
-  watchers: Record<string, UserResponse<UserType>>;
-  members: Record<string, ChannelMemberResponse<UserType>>;
->>>>>>> 8f5d2737
   unreadCount: number;
   membership: ChannelMembership<StreamChatGenerics>;
   last_message_at: Date | null;
