/* eslint no-unused-vars: "off" */
/* global process */

import axios, { AxiosRequestConfig, AxiosInstance, AxiosResponse, AxiosError } from 'axios';
import https from 'https';
import WebSocket from 'isomorphic-ws';

import { Channel } from './channel';
import { ClientState } from './client_state';
import { StableWSConnection } from './connection';
import { isValidEventType } from './events';
import { JWTUserToken, DevToken, CheckSignature } from './signing';
import { TokenManager } from './token_manager';
import { WSConnectionFallback } from './connection_fallback';
import { isErrorResponse, isWSFailure } from './errors';
import {
  isFunction,
  isOwnUserBaseProperty,
  addFileToFormData,
  chatCodes,
  normalizeQuerySort,
  randomId,
  sleep,
  retryInterval,
  isOnline,
} from './utils';

import {
  APIResponse,
  AppSettings,
  AppSettingsAPIResponse,
  BaseDeviceFields,
  BannedUsersFilters,
  BannedUsersPaginationOptions,
  BannedUsersResponse,
  BannedUsersSort,
  BanUserOptions,
  BlockList,
  BlockListResponse,
  ChannelAPIResponse,
  ChannelData,
  ChannelFilters,
  ChannelMute,
  ChannelOptions,
  ChannelSort,
  ChannelStateOptions,
  CheckPushResponse,
  CheckSQSResponse,
  Configs,
  ConnectAPIResponse,
  CreateChannelOptions,
  CreateChannelResponse,
  CreateCommandOptions,
  CreateCommandResponse,
  CustomPermissionOptions,
  DeleteCommandResponse,
  Device,
  EndpointName,
  Event,
  EventHandler,
  ExportChannelOptions,
  ExportChannelRequest,
  ExportChannelResponse,
  ExportChannelStatusResponse,
  MessageFlagsFilters,
  MessageFlagsPaginationOptions,
  MessageFlagsResponse,
  FlagMessageResponse,
  FlagUserResponse,
  GetChannelTypeResponse,
  GetCommandResponse,
  GetMessageAPIResponse,
  GetRateLimitsResponse,
  ListChannelResponse,
  ListCommandsResponse,
  Logger,
  MarkChannelsReadOptions,
  Message,
  MessageFilters,
  MessageResponse,
  Mute,
  MuteUserOptions,
  MuteUserResponse,
  OwnUserResponse,
  PartialMessageUpdate,
  PartialUserUpdate,
  PermissionAPIResponse,
  PermissionsAPIResponse,
  PushProvider,
  PushProviderID,
  PushProviderConfig,
  PushProviderUpsertResponse,
  PushProviderListResponse,
  ReactionResponse,
  SearchOptions,
  SearchPayload,
  SearchAPIResponse,
  SendFileAPIResponse,
  StreamChatOptions,
  TestPushDataInput,
  TestSQSDataInput,
  TokenOrProvider,
  UnBanUserOptions,
  UpdateChannelOptions,
  UpdateChannelResponse,
  UpdateCommandOptions,
  UpdateCommandResponse,
  UpdatedMessage,
  UpdateMessageAPIResponse,
  UserCustomEvent,
  UserFilters,
  UserOptions,
  UserResponse,
  UserSort,
  SearchMessageSortBase,
  SegmentData,
  Segment,
  Campaign,
  CampaignData,
  OGAttachment,
  TaskStatus,
  DeleteUserOptions,
  DeleteChannelsResponse,
  TaskResponse,
  ReservedMessageFields,
  ExtendableGenerics,
  DefaultGenerics,
  ReviewFlagReportResponse,
  FlagReportsFilters,
  FlagReportsResponse,
  ReviewFlagReportOptions,
  FlagReportsPaginationOptions,
  ExportUsersRequest,
  ExportUsersResponse,
  CreateImportResponse,
  CreateImportOptions,
  CreateImportURLResponse,
  GetImportResponse,
  ListImportsResponse,
  ListImportsPaginationOptions,
  FlagsFilters,
  FlagsPaginationOptions,
  FlagsResponse,
  TestCampaignResponse,
  GetCallTokenResponse,
  APIErrorResponse,
  ErrorFromResponse,
<<<<<<< HEAD
  QueryChannelsAPIResponse,
=======
  SyncOptions,
  SyncResponse,
>>>>>>> 62e81f82
} from './types';
import { InsightMetrics, postInsights } from './insights';

function isString(x: unknown): x is string {
  return typeof x === 'string' || x instanceof String;
}

export class StreamChat<StreamChatGenerics extends ExtendableGenerics = DefaultGenerics> {
  private static _instance?: unknown | StreamChat; // type is undefined|StreamChat, unknown is due to TS limitations with statics

  _user?: OwnUserResponse<StreamChatGenerics> | UserResponse<StreamChatGenerics>;
  activeChannels: {
    [key: string]: Channel<StreamChatGenerics>;
  };
  anonymous: boolean;
  persistUserOnConnectionFailure?: boolean;
  axiosInstance: AxiosInstance;
  baseURL?: string;
  browser: boolean;
  cleaningIntervalRef?: NodeJS.Timeout;
  clientID?: string;
  configs: Configs<StreamChatGenerics>;
  key: string;
  listeners: {
    [key: string]: Array<(event: Event<StreamChatGenerics>) => void>;
  };
  logger: Logger;
  /**
   * When network is recovered, we re-query the active channels on client. But in single query, you can recover
   * only 30 channels. So its not guaranteed that all the channels in activeChannels object have updated state.
   * Thus in UI sdks, state recovery is managed by components themselves, they don't rely on js client for this.
   *
   * `recoverStateOnReconnect` parameter can be used in such cases, to disable state recovery within js client.
   * When false, user/consumer of this client will need to make sure all the channels present on UI by
   * manually calling queryChannels endpoint.
   */
  recoverStateOnReconnect?: boolean;
  mutedChannels: ChannelMute<StreamChatGenerics>[];
  mutedUsers: Mute<StreamChatGenerics>[];
  node: boolean;
  options: StreamChatOptions;
  secret?: string;
  setUserPromise: ConnectAPIResponse<StreamChatGenerics> | null;
  state: ClientState<StreamChatGenerics>;
  tokenManager: TokenManager<StreamChatGenerics>;
  user?: OwnUserResponse<StreamChatGenerics> | UserResponse<StreamChatGenerics>;
  userAgent?: string;
  userID?: string;
  wsBaseURL?: string;
  wsConnection: StableWSConnection<StreamChatGenerics> | null;
  wsFallback?: WSConnectionFallback<StreamChatGenerics>;
  wsPromise: ConnectAPIResponse<StreamChatGenerics> | null;
  consecutiveFailures: number;
  insightMetrics: InsightMetrics;
  defaultWSTimeoutWithFallback: number;
  defaultWSTimeout: number;

  /**
   * Initialize a client
   *
   * **Only use constructor for advanced usages. It is strongly advised to use `StreamChat.getInstance()` instead of `new StreamChat()` to reduce integration issues due to multiple WebSocket connections**
   * @param {string} key - the api key
   * @param {string} [secret] - the api secret
   * @param {StreamChatOptions} [options] - additional options, here you can pass custom options to axios instance
   * @param {boolean} [options.browser] - enforce the client to be in browser mode
   * @param {boolean} [options.warmUp] - default to false, if true, client will open a connection as soon as possible to speed up following requests
   * @param {Logger} [options.Logger] - custom logger
   * @param {number} [options.timeout] - default to 3000
   * @param {httpsAgent} [options.httpsAgent] - custom httpsAgent, in node it's default to https.agent()
   * @example <caption>initialize the client in user mode</caption>
   * new StreamChat('api_key')
   * @example <caption>initialize the client in user mode with options</caption>
   * new StreamChat('api_key', { warmUp:true, timeout:5000 })
   * @example <caption>secret is optional and only used in server side mode</caption>
   * new StreamChat('api_key', "secret", { httpsAgent: customAgent })
   */
  constructor(key: string, options?: StreamChatOptions);
  constructor(key: string, secret?: string, options?: StreamChatOptions);
  constructor(key: string, secretOrOptions?: StreamChatOptions | string, options?: StreamChatOptions) {
    // set the key
    this.key = key;
    this.listeners = {};
    this.state = new ClientState<StreamChatGenerics>();
    // a list of channels to hide ws events from
    this.mutedChannels = [];
    this.mutedUsers = [];

    // set the secret
    if (secretOrOptions && isString(secretOrOptions)) {
      this.secret = secretOrOptions;
    }

    // set the options... and figure out defaults...
    const inputOptions = options ? options : secretOrOptions && !isString(secretOrOptions) ? secretOrOptions : {};

    this.browser = typeof inputOptions.browser !== 'undefined' ? inputOptions.browser : typeof window !== 'undefined';
    this.node = !this.browser;

    this.options = {
      timeout: 3000,
      withCredentials: false, // making sure cookies are not sent
      warmUp: false,
      recoverStateOnReconnect: true,
      ...inputOptions,
    };

    if (this.node && !this.options.httpsAgent) {
      this.options.httpsAgent = new https.Agent({
        keepAlive: true,
        keepAliveMsecs: 3000,
      });
    }

    this.axiosInstance = axios.create(this.options);

    this.setBaseURL(this.options.baseURL || 'https://chat.stream-io-api.com');

    if (typeof process !== 'undefined' && process.env.STREAM_LOCAL_TEST_RUN) {
      this.setBaseURL('http://localhost:3030');
    }

    if (typeof process !== 'undefined' && process.env.STREAM_LOCAL_TEST_HOST) {
      this.setBaseURL('http://' + process.env.STREAM_LOCAL_TEST_HOST);
    }

    // WS connection is initialized when setUser is called
    this.wsConnection = null;
    this.wsPromise = null;
    this.setUserPromise = null;
    // keeps a reference to all the channels that are in use
    this.activeChannels = {};
    // mapping between channel groups and configs
    this.configs = {};
    this.anonymous = false;
    this.persistUserOnConnectionFailure = this.options?.persistUserOnConnectionFailure;

    // If its a server-side client, then lets initialize the tokenManager, since token will be
    // generated from secret.
    this.tokenManager = new TokenManager(this.secret);
    this.consecutiveFailures = 0;
    this.insightMetrics = new InsightMetrics();

    this.defaultWSTimeoutWithFallback = 6000;
    this.defaultWSTimeout = 15000;

    /**
     * logger function should accept 3 parameters:
     * @param logLevel string
     * @param message   string
     * @param extraData object
     *
     * e.g.,
     * const client = new StreamChat('api_key', {}, {
     * 		logger = (logLevel, message, extraData) => {
     * 			console.log(message);
     * 		}
     * })
     *
     * extraData contains tags array attached to log message. Tags can have one/many of following values:
     * 1. api
     * 2. api_request
     * 3. api_response
     * 4. client
     * 5. channel
     * 6. connection
     * 7. event
     *
     * It may also contains some extra data, some examples have been mentioned below:
     * 1. {
     * 		tags: ['api', 'api_request', 'client'],
     * 		url: string,
     * 		payload: object,
     * 		config: object
     * }
     * 2. {
     * 		tags: ['api', 'api_response', 'client'],
     * 		url: string,
     * 		response: object
     * }
     * 3. {
     * 		tags: ['api', 'api_response', 'client'],
     * 		url: string,
     * 		error: object
     * }
     * 4. {
     * 		tags: ['event', 'client'],
     * 		event: object
     * }
     * 5. {
     * 		tags: ['channel'],
     * 		channel: object
     * }
     */
    this.logger = isFunction(inputOptions.logger) ? inputOptions.logger : () => null;
    this.recoverStateOnReconnect = this.options.recoverStateOnReconnect;
  }

  /**
   * Get a client instance
   *
   * This function always returns the same Client instance to avoid issues raised by multiple Client and WS connections
   *
   * **After the first call, the client configuration will not change if the key or options parameters change**
   *
   * @param {string} key - the api key
   * @param {string} [secret] - the api secret
   * @param {StreamChatOptions} [options] - additional options, here you can pass custom options to axios instance
   * @param {boolean} [options.browser] - enforce the client to be in browser mode
   * @param {boolean} [options.warmUp] - default to false, if true, client will open a connection as soon as possible to speed up following requests
   * @param {Logger} [options.Logger] - custom logger
   * @param {number} [options.timeout] - default to 3000
   * @param {httpsAgent} [options.httpsAgent] - custom httpsAgent, in node it's default to https.agent()
   * @example <caption>initialize the client in user mode</caption>
   * StreamChat.getInstance('api_key')
   * @example <caption>initialize the client in user mode with options</caption>
   * StreamChat.getInstance('api_key', { timeout:5000 })
   * @example <caption>secret is optional and only used in server side mode</caption>
   * StreamChat.getInstance('api_key', "secret", { httpsAgent: customAgent })
   */
  public static getInstance<StreamChatGenerics extends ExtendableGenerics = DefaultGenerics>(
    key: string,
    options?: StreamChatOptions,
  ): StreamChat<StreamChatGenerics>;
  public static getInstance<StreamChatGenerics extends ExtendableGenerics = DefaultGenerics>(
    key: string,
    secret?: string,
    options?: StreamChatOptions,
  ): StreamChat<StreamChatGenerics>;
  public static getInstance<StreamChatGenerics extends ExtendableGenerics = DefaultGenerics>(
    key: string,
    secretOrOptions?: StreamChatOptions | string,
    options?: StreamChatOptions,
  ): StreamChat<StreamChatGenerics> {
    if (!StreamChat._instance) {
      if (typeof secretOrOptions === 'string') {
        StreamChat._instance = new StreamChat<StreamChatGenerics>(key, secretOrOptions, options);
      } else {
        StreamChat._instance = new StreamChat<StreamChatGenerics>(key, secretOrOptions);
      }
    }

    return StreamChat._instance as StreamChat<StreamChatGenerics>;
  }

  devToken(userID: string) {
    return DevToken(userID);
  }

  getAuthType() {
    return this.anonymous ? 'anonymous' : 'jwt';
  }

  setBaseURL(baseURL: string) {
    this.baseURL = baseURL;
    this.wsBaseURL = this.baseURL.replace('http', 'ws').replace(':3030', ':8800');
  }

  _getConnectionID = () => this.wsConnection?.connectionID || this.wsFallback?.connectionID;

  _hasConnectionID = () => Boolean(this._getConnectionID());

  /**
   * connectUser - Set the current user and open a WebSocket connection
   *
   * @param {OwnUserResponse<StreamChatGenerics> | UserResponse<StreamChatGenerics>} user Data about this user. IE {name: "john"}
   * @param {TokenOrProvider} userTokenOrProvider Token or provider
   *
   * @return {ConnectAPIResponse<StreamChatGenerics>} Returns a promise that resolves when the connection is setup
   */
  connectUser = async (
    user: OwnUserResponse<StreamChatGenerics> | UserResponse<StreamChatGenerics>,
    userTokenOrProvider: TokenOrProvider,
  ) => {
    if (!user.id) {
      throw new Error('The "id" field on the user is missing');
    }

    /**
     * Calling connectUser multiple times is potentially the result of a  bad integration, however,
     * If the user id remains the same we don't throw error
     */
    if (this.userID === user.id && this.setUserPromise) {
      console.warn(
        'Consecutive calls to connectUser is detected, ideally you should only call this function once in your app.',
      );
      return this.setUserPromise;
    }

    if (this.userID) {
      throw new Error(
        'Use client.disconnect() before trying to connect as a different user. connectUser was called twice.',
      );
    }

    if ((this._isUsingServerAuth() || this.node) && !this.options.allowServerSideConnect) {
      console.warn(
        'Please do not use connectUser server side. connectUser impacts MAU and concurrent connection usage and thus your bill. If you have a valid use-case, add "allowServerSideConnect: true" to the client options to disable this warning.',
      );
    }

    // we generate the client id client side
    this.userID = user.id;
    this.anonymous = false;

    const setTokenPromise = this._setToken(user, userTokenOrProvider);
    this._setUser(user);

    const wsPromise = this.openConnection();

    this.setUserPromise = Promise.all([setTokenPromise, wsPromise]).then(
      (result) => result[1], // We only return connection promise;
    );

    try {
      return await this.setUserPromise;
    } catch (err) {
      if (this.persistUserOnConnectionFailure) {
        // cleanup client to allow the user to retry connectUser again
        this.closeConnection();
      } else {
        this.disconnectUser();
      }
      throw err;
    }
  };

  /**
   * @deprecated Please use connectUser() function instead. Its naming is more consistent with its functionality.
   *
   * setUser - Set the current user and open a WebSocket connection
   *
   * @param {OwnUserResponse<StreamChatGenerics> | UserResponse<StreamChatGenerics>} user Data about this user. IE {name: "john"}
   * @param {TokenOrProvider} userTokenOrProvider Token or provider
   *
   * @return {ConnectAPIResponse<StreamChatGenerics>} Returns a promise that resolves when the connection is setup
   */
  setUser = this.connectUser;

  _setToken = (user: UserResponse<StreamChatGenerics>, userTokenOrProvider: TokenOrProvider) =>
    this.tokenManager.setTokenOrProvider(userTokenOrProvider, user);

  _setUser(user: OwnUserResponse<StreamChatGenerics> | UserResponse<StreamChatGenerics>) {
    /**
     * This one is used by the frontend. This is a copy of the current user object stored on backend.
     * It contains reserved properties and own user properties which are not present in `this._user`.
     */
    this.user = user;
    this.userID = user.id;
    // this one is actually used for requests. This is a copy of current user provided to `connectUser` function.
    this._user = { ...user };
  }

  /**
   * Disconnects the websocket connection, without removing the user set on client.
   * client.closeConnection will not trigger default auto-retry mechanism for reconnection. You need
   * to call client.openConnection to reconnect to websocket.
   *
   * This is mainly useful on mobile side. You can only receive push notifications
   * if you don't have active websocket connection.
   * So when your app goes to background, you can call `client.closeConnection`.
   * And when app comes back to foreground, call `client.openConnection`.
   *
   * @param timeout Max number of ms, to wait for close event of websocket, before forcefully assuming succesful disconnection.
   *                https://developer.mozilla.org/en-US/docs/Web/API/CloseEvent
   */
  closeConnection = async (timeout?: number) => {
    if (this.cleaningIntervalRef != null) {
      clearInterval(this.cleaningIntervalRef);
      this.cleaningIntervalRef = undefined;
    }

    await Promise.all([this.wsConnection?.disconnect(timeout), this.wsFallback?.disconnect(timeout)]);
    return Promise.resolve();
  };

  /**
   * Creates a new WebSocket connection with the current user. Returns empty promise, if there is an active connection
   */
  openConnection = async () => {
    if (!this.userID) {
      throw Error('User is not set on client, use client.connectUser or client.connectAnonymousUser instead');
    }

    if (this.wsConnection?.isConnecting) {
      this.logger('info', 'client:openConnection() - connection already in progress', {
        tags: ['connection', 'client'],
      });

      return Promise.resolve();
    }

    if ((this.wsConnection?.isHealthy || this.wsFallback?.isHealthy()) && this._hasConnectionID()) {
      this.logger('info', 'client:openConnection() - openConnection called twice, healthy connection already exists', {
        tags: ['connection', 'client'],
      });

      return Promise.resolve();
    }

    this.clientID = `${this.userID}--${randomId()}`;
    this.wsPromise = this.connect();
    this._startCleaning();
    return this.wsPromise;
  };

  /**
   * @deprecated Please use client.openConnction instead.
   * @private
   *
   * Creates a new websocket connection with current user.
   */
  _setupConnection = this.openConnection;

  /**
   * updateAppSettings - updates application settings
   *
   * @param {AppSettings} options App settings.
   * IE: {
      'apn_config': {
        'auth_type': 'token',
        'auth_key": fs.readFileSync(
          './apn-push-auth-key.p8',
          'utf-8',
        ),
        'key_id': 'keyid',
        'team_id': 'teamid',
        'notification_template": 'notification handlebars template',
        'bundle_id': 'com.apple.your.app',
        'development': true
      },
      'firebase_config': {
        'server_key': 'server key from fcm',
        'notification_template': 'notification handlebars template',
        'data_template': 'data handlebars template',
        'apn_template': 'apn notification handlebars template under v2'
      },
      'webhook_url': 'https://acme.com/my/awesome/webhook/'
    }
   */
  async updateAppSettings(options: AppSettings) {
    if (options.apn_config?.p12_cert) {
      options.apn_config.p12_cert = Buffer.from(options.apn_config.p12_cert).toString('base64');
    }
    return await this.patch<APIResponse>(this.baseURL + '/app', options);
  }

  _normalizeDate = (before: Date | string | null): string | null => {
    if (before instanceof Date) {
      before = before.toISOString();
    }

    if (before === '') {
      throw new Error("Don't pass blank string for since, use null instead if resetting the token revoke");
    }

    return before;
  };

  /**
   * Revokes all tokens on application level issued before given time
   */
  async revokeTokens(before: Date | string | null) {
    return await this.updateAppSettings({ revoke_tokens_issued_before: this._normalizeDate(before) });
  }

  /**
   * Revokes token for a user issued before given time
   */
  async revokeUserToken(userID: string, before?: Date | string | null) {
    return await this.revokeUsersToken([userID], before);
  }

  /**
   * Revokes tokens for a list of users issued before given time
   */
  async revokeUsersToken(userIDs: string[], before?: Date | string | null) {
    if (before === undefined) {
      before = new Date().toISOString();
    } else {
      before = this._normalizeDate(before);
    }

    const users: PartialUserUpdate<StreamChatGenerics>[] = [];
    for (const userID of userIDs) {
      users.push({
        id: userID,
        set: <Partial<UserResponse<StreamChatGenerics>>>{ revoke_tokens_issued_before: before },
      });
    }

    return await this.partialUpdateUsers(users);
  }

  /**
   * getAppSettings - retrieves application settings
   */
  async getAppSettings() {
    return await this.get<AppSettingsAPIResponse<StreamChatGenerics>>(this.baseURL + '/app');
  }

  /**
   * testPushSettings - Tests the push settings for a user with a random chat message and the configured push templates
   *
   * @param {string} userID User ID. If user has no devices, it will error
   * @param {TestPushDataInput} [data] Overrides for push templates/message used
   *  IE: {
        messageID: 'id-of-message', // will error if message does not exist
        apnTemplate: '{}', // if app doesn't have apn configured it will error
        firebaseTemplate: '{}', // if app doesn't have firebase configured it will error
        firebaseDataTemplate: '{}', // if app doesn't have firebase configured it will error
        skipDevices: true, // skip config/device checks and sending to real devices
        pushProviderName: 'staging' // one of your configured push providers
        pushProviderType: 'apn' // one of supported provider types
      }
  */
  async testPushSettings(userID: string, data: TestPushDataInput = {}) {
    return await this.post<CheckPushResponse>(this.baseURL + '/check_push', {
      user_id: userID,
      ...(data.messageID ? { message_id: data.messageID } : {}),
      ...(data.apnTemplate ? { apn_template: data.apnTemplate } : {}),
      ...(data.firebaseTemplate ? { firebase_template: data.firebaseTemplate } : {}),
      ...(data.firebaseDataTemplate ? { firebase_data_template: data.firebaseDataTemplate } : {}),
      ...(data.skipDevices ? { skip_devices: true } : {}),
      ...(data.pushProviderName ? { push_provider_name: data.pushProviderName } : {}),
      ...(data.pushProviderType ? { push_provider_type: data.pushProviderType } : {}),
    });
  }

  /**
   * testSQSSettings - Tests that the given or configured SQS configuration is valid
   *
   * @param {TestSQSDataInput} [data] Overrides SQS settings for testing if needed
   *  IE: {
        sqs_key: 'auth_key',
        sqs_secret: 'auth_secret',
        sqs_url: 'url_to_queue',
      }
   */
  async testSQSSettings(data: TestSQSDataInput = {}) {
    return await this.post<CheckSQSResponse>(this.baseURL + '/check_sqs', data);
  }

  /**
   * Disconnects the websocket and removes the user from client.
   *
   * @param timeout Max number of ms, to wait for close event of websocket, before forcefully assuming successful disconnection.
   *                https://developer.mozilla.org/en-US/docs/Web/API/CloseEvent
   */
  disconnectUser = async (timeout?: number) => {
    this.logger('info', 'client:disconnect() - Disconnecting the client', {
      tags: ['connection', 'client'],
    });

    // remove the user specific fields
    delete this.user;
    delete this._user;
    delete this.userID;

    this.anonymous = false;

    const closePromise = this.closeConnection(timeout);

    for (const channel of Object.values(this.activeChannels)) {
      channel._disconnect();
    }
    // ensure we no longer return inactive channels
    this.activeChannels = {};
    // reset client state
    this.state = new ClientState();
    // reset token manager
    setTimeout(this.tokenManager.reset); // delay reseting to use token for disconnect calls

    // close the WS connection
    return closePromise;
  };

  /**
   *
   * @deprecated Please use client.disconnectUser instead.
   *
   * Disconnects the websocket and removes the user from client.
   */
  disconnect = this.disconnectUser;

  /**
   * connectAnonymousUser - Set an anonymous user and open a WebSocket connection
   */
  connectAnonymousUser = () => {
    if ((this._isUsingServerAuth() || this.node) && !this.options.allowServerSideConnect) {
      console.warn(
        'Please do not use connectUser server side. connectUser impacts MAU and concurrent connection usage and thus your bill. If you have a valid use-case, add "allowServerSideConnect: true" to the client options to disable this warning.',
      );
    }

    this.anonymous = true;
    this.userID = randomId();
    const anonymousUser = { id: this.userID, anon: true } as UserResponse<StreamChatGenerics>;

    this._setToken(anonymousUser, '');
    this._setUser(anonymousUser);

    return this._setupConnection();
  };

  /**
   * @deprecated Please use connectAnonymousUser. Its naming is more consistent with its functionality.
   */
  setAnonymousUser = this.connectAnonymousUser;

  /**
   * setGuestUser - Setup a temporary guest user
   *
   * @param {UserResponse<StreamChatGenerics>} user Data about this user. IE {name: "john"}
   *
   * @return {ConnectAPIResponse<StreamChatGenerics>} Returns a promise that resolves when the connection is setup
   */
  async setGuestUser(user: UserResponse<StreamChatGenerics>) {
    let response: { access_token: string; user: UserResponse<StreamChatGenerics> } | undefined;
    this.anonymous = true;
    try {
      response = await this.post<APIResponse & { access_token: string; user: UserResponse<StreamChatGenerics> }>(
        this.baseURL + '/guest',
        { user },
      );
    } catch (e) {
      this.anonymous = false;
      throw e;
    }
    this.anonymous = false;
    // eslint-disable-next-line @typescript-eslint/no-unused-vars
    const { created_at, updated_at, last_active, online, ...guestUser } = response.user;
    return await this.connectUser(guestUser as UserResponse<StreamChatGenerics>, response.access_token);
  }

  /**
   * createToken - Creates a token to authenticate this user. This function is used server side.
   * The resulting token should be passed to the client side when the users registers or logs in.
   *
   * @param {string} userID The User ID
   * @param {number} [exp] The expiration time for the token expressed in the number of seconds since the epoch
   *
   * @return {string} Returns a token
   */
  createToken(userID: string, exp?: number, iat?: number) {
    if (this.secret == null) {
      throw Error(`tokens can only be created server-side using the API Secret`);
    }
    const extra: { exp?: number; iat?: number } = {};

    if (exp) {
      extra.exp = exp;
    }

    if (iat) {
      extra.iat = iat;
    }

    return JWTUserToken(this.secret, userID, extra, {});
  }

  /**
   * on - Listen to events on all channels and users your watching
   *
   * client.on('message.new', event => {console.log("my new message", event, channel.state.messages)})
   * or
   * client.on(event => {console.log(event.type)})
   *
   * @param {EventHandler<StreamChatGenerics> | string} callbackOrString  The event type to listen for (optional)
   * @param {EventHandler<StreamChatGenerics>} [callbackOrNothing] The callback to call
   *
   * @return {{ unsubscribe: () => void }} Description
   */
  on(callback: EventHandler<StreamChatGenerics>): { unsubscribe: () => void };
  on(eventType: string, callback: EventHandler<StreamChatGenerics>): { unsubscribe: () => void };
  on(
    callbackOrString: EventHandler<StreamChatGenerics> | string,
    callbackOrNothing?: EventHandler<StreamChatGenerics>,
  ): { unsubscribe: () => void } {
    const key = callbackOrNothing ? (callbackOrString as string) : 'all';
    const valid = isValidEventType(key);
    if (!valid) {
      throw Error(`Invalid event type ${key}`);
    }
    const callback = callbackOrNothing ? callbackOrNothing : (callbackOrString as EventHandler<StreamChatGenerics>);
    if (!(key in this.listeners)) {
      this.listeners[key] = [];
    }
    this.logger('info', `Attaching listener for ${key} event`, { tags: ['event', 'client'] });
    this.listeners[key].push(callback);
    return {
      unsubscribe: () => {
        this.logger('info', `Removing listener for ${key} event`, { tags: ['event', 'client'] });
        this.listeners[key] = this.listeners[key].filter((el) => el !== callback);
      },
    };
  }

  /**
   * off - Remove the event handler
   *
   */
  off(callback: EventHandler<StreamChatGenerics>): void;
  off(eventType: string, callback: EventHandler<StreamChatGenerics>): void;
  off(
    callbackOrString: EventHandler<StreamChatGenerics> | string,
    callbackOrNothing?: EventHandler<StreamChatGenerics>,
  ) {
    const key = callbackOrNothing ? (callbackOrString as string) : 'all';
    const valid = isValidEventType(key);
    if (!valid) {
      throw Error(`Invalid event type ${key}`);
    }
    const callback = callbackOrNothing ? callbackOrNothing : (callbackOrString as EventHandler<StreamChatGenerics>);
    if (!(key in this.listeners)) {
      this.listeners[key] = [];
    }

    this.logger('info', `Removing listener for ${key} event`, { tags: ['event', 'client'] });
    this.listeners[key] = this.listeners[key].filter((value) => value !== callback);
  }

  _logApiRequest(
    type: string,
    url: string,
    data: unknown,
    config: AxiosRequestConfig & {
      config?: AxiosRequestConfig & { maxBodyLength?: number };
    },
  ) {
    this.logger('info', `client: ${type} - Request - ${url}`, {
      tags: ['api', 'api_request', 'client'],
      url,
      payload: data,
      config,
    });
  }

  _logApiResponse<T>(type: string, url: string, response: AxiosResponse<T>) {
    this.logger('info', `client:${type} - Response - url: ${url} > status ${response.status}`, {
      tags: ['api', 'api_response', 'client'],
      url,
      response,
    });
  }

  _logApiError(type: string, url: string, error: unknown) {
    this.logger('error', `client:${type} - Error - url: ${url}`, {
      tags: ['api', 'api_response', 'client'],
      url,
      error,
    });
  }

  doAxiosRequest = async <T>(
    type: string,
    url: string,
    data?: unknown,
    options: AxiosRequestConfig & { config?: AxiosRequestConfig & { maxBodyLength?: number } } = {},
  ): Promise<T> => {
    await this.tokenManager.tokenReady();
    const requestConfig = this._enrichAxiosOptions(options);
    try {
      let response: AxiosResponse<T>;
      this._logApiRequest(type, url, data, requestConfig);
      switch (type) {
        case 'get':
          response = await this.axiosInstance.get(url, requestConfig);
          break;
        case 'delete':
          response = await this.axiosInstance.delete(url, requestConfig);
          break;
        case 'post':
          response = await this.axiosInstance.post(url, data, requestConfig);
          break;
        case 'put':
          response = await this.axiosInstance.put(url, data, requestConfig);
          break;
        case 'patch':
          response = await this.axiosInstance.patch(url, data, requestConfig);
          break;
        case 'options':
          response = await this.axiosInstance.options(url, requestConfig);
          break;
        default:
          throw new Error('Invalid request type');
      }
      this._logApiResponse<T>(type, url, response);
      this.consecutiveFailures = 0;
      return this.handleResponse(response);
      // eslint-disable-next-line @typescript-eslint/no-explicit-any
    } catch (e: any /**TODO: generalize error types  */) {
      e.client_request_id = requestConfig.headers?.['x-client-request-id'];
      this._logApiError(type, url, e);
      this.consecutiveFailures += 1;
      if (e.response) {
        /** connection_fallback depends on this token expiration logic */
        if (e.response.data.code === chatCodes.TOKEN_EXPIRED && !this.tokenManager.isStatic()) {
          if (this.consecutiveFailures > 1) {
            await sleep(retryInterval(this.consecutiveFailures));
          }
          this.tokenManager.loadToken();
          return await this.doAxiosRequest<T>(type, url, data, options);
        }
        return this.handleResponse(e.response);
      } else {
        throw e as AxiosError<APIErrorResponse>;
      }
    }
  };

  get<T>(url: string, params?: AxiosRequestConfig['params']) {
    return this.doAxiosRequest<T>('get', url, null, { params });
  }

  put<T>(url: string, data?: unknown) {
    return this.doAxiosRequest<T>('put', url, data);
  }

  post<T>(url: string, data?: unknown) {
    return this.doAxiosRequest<T>('post', url, data);
  }

  patch<T>(url: string, data?: unknown) {
    return this.doAxiosRequest<T>('patch', url, data);
  }

  delete<T>(url: string, params?: AxiosRequestConfig['params']) {
    return this.doAxiosRequest<T>('delete', url, null, { params });
  }

  sendFile(
    url: string,
    uri: string | NodeJS.ReadableStream | Buffer | File,
    name?: string,
    contentType?: string,
    user?: UserResponse<StreamChatGenerics>,
  ) {
    const data = addFileToFormData(uri, name, contentType);
    if (user != null) data.append('user', JSON.stringify(user));

    return this.doAxiosRequest<SendFileAPIResponse>('post', url, data, {
      headers: data.getHeaders ? data.getHeaders() : {}, // node vs browser
      config: {
        timeout: 0,
        maxContentLength: Infinity,
        maxBodyLength: Infinity,
      },
    });
  }

  errorFromResponse(response: AxiosResponse<APIErrorResponse>): ErrorFromResponse<APIErrorResponse> {
    let err: ErrorFromResponse<APIErrorResponse>;
    err = new ErrorFromResponse(`StreamChat error HTTP code: ${response.status}`);
    if (response.data && response.data.code) {
      err = new Error(`StreamChat error code ${response.data.code}: ${response.data.message}`);
      err.code = response.data.code;
    }
    err.response = response;
    err.status = response.status;
    return err;
  }

  handleResponse<T>(response: AxiosResponse<T>) {
    const data = response.data;
    if (isErrorResponse(response)) {
      throw this.errorFromResponse(response);
    }
    return data;
  }

  dispatchEvent = (event: Event<StreamChatGenerics>) => {
    if (!event.received_at) event.received_at = new Date();

    // client event handlers
    const postListenerCallbacks = this._handleClientEvent(event);

    // channel event handlers
    const cid = event.cid;
    const channel = cid ? this.activeChannels[cid] : undefined;
    if (channel) {
      channel._handleChannelEvent(event);
    }

    this._callClientListeners(event);

    if (channel) {
      channel._callChannelListeners(event);
    }

    postListenerCallbacks.forEach((c) => c());
  };

  handleEvent = (messageEvent: WebSocket.MessageEvent) => {
    // dispatch the event to the channel listeners
    const jsonString = messageEvent.data as string;
    const event = JSON.parse(jsonString) as Event<StreamChatGenerics>;
    this.dispatchEvent(event);
  };

  /**
   * Updates the members and watchers of the currently active channels that contain this user
   *
   * @param {UserResponse<StreamChatGenerics>} user
   */
  _updateMemberWatcherReferences = (user: UserResponse<StreamChatGenerics>) => {
    const refMap = this.state.userChannelReferences[user.id] || {};
    for (const channelID in refMap) {
      const channel = this.activeChannels[channelID];
      /** search the members and watchers and update as needed... */
      if (channel?.state) {
        if (channel.state.members[user.id]) {
          channel.state.members[user.id].user = user;
        }
        if (channel.state.watchers[user.id]) {
          channel.state.watchers[user.id] = user;
        }
      }
    }
  };

  /**
   * @deprecated Please _updateMemberWatcherReferences instead.
   * @private
   */
  _updateUserReferences = this._updateMemberWatcherReferences;

  /**
   * @private
   *
   * Updates the messages from the currently active channels that contain this user,
   * with updated user object.
   *
   * @param {UserResponse<StreamChatGenerics>} user
   */
  _updateUserMessageReferences = (user: UserResponse<StreamChatGenerics>) => {
    const refMap = this.state.userChannelReferences[user.id] || {};

    for (const channelID in refMap) {
      const channel = this.activeChannels[channelID];
      const state = channel.state;

      /** update the messages from this user. */
      state?.updateUserMessages(user);
    }
  };

  /**
   * @private
   *
   * Deletes the messages from the currently active channels that contain this user
   *
   * If hardDelete is true, all the content of message will be stripped down.
   * Otherwise, only 'message.type' will be set as 'deleted'.
   *
   * @param {UserResponse<StreamChatGenerics>} user
   * @param {boolean} hardDelete
   */
  _deleteUserMessageReference = (user: UserResponse<StreamChatGenerics>, hardDelete = false) => {
    const refMap = this.state.userChannelReferences[user.id] || {};

    for (const channelID in refMap) {
      const channel = this.activeChannels[channelID];
      const state = channel.state;

      /** deleted the messages from this user. */
      state?.deleteUserMessages(user, hardDelete);
    }
  };

  /**
   * @private
   *
   * Handle following user related events:
   * - user.presence.changed
   * - user.updated
   * - user.deleted
   *
   * @param {Event} event
   */
  _handleUserEvent = (event: Event<StreamChatGenerics>) => {
    if (!event.user) {
      return;
    }

    /** update the client.state with any changes to users */
    if (event.type === 'user.presence.changed' || event.type === 'user.updated') {
      if (event.user.id === this.userID) {
        const user = { ...(this.user || {}) };
        const _user = { ...(this._user || {}) };

        // Remove deleted properties from user objects.
        for (const key in this.user) {
          if (key in event.user || isOwnUserBaseProperty(key)) {
            continue;
          }

          delete user[key];
          delete _user[key];
        }

        /** Updating only available properties in _user object. */
        for (const key in event.user) {
          if (_user && key in _user) {
            _user[key] = event.user[key];
          }
        }

        // @ts-expect-error
        this._user = { ..._user };
        this.user = { ...user, ...event.user };
      }

      this.state.updateUser(event.user);
      this._updateMemberWatcherReferences(event.user);
    }

    if (event.type === 'user.updated') {
      this._updateUserMessageReferences(event.user);
    }

    if (event.type === 'user.deleted' && event.user.deleted_at && (event.mark_messages_deleted || event.hard_delete)) {
      this._deleteUserMessageReference(event.user, event.hard_delete);
    }
  };

  _handleClientEvent(event: Event<StreamChatGenerics>) {
    const client = this;
    const postListenerCallbacks = [];
    this.logger('info', `client:_handleClientEvent - Received event of type { ${event.type} }`, {
      tags: ['event', 'client'],
      event,
    });

    if (event.type === 'user.presence.changed' || event.type === 'user.updated' || event.type === 'user.deleted') {
      this._handleUserEvent(event);
    }

    if (event.type === 'health.check' && event.me) {
      client.user = event.me;
      client.state.updateUser(event.me);
      client.mutedChannels = event.me.channel_mutes;
      client.mutedUsers = event.me.mutes;
    }

    if (event.channel && event.type === 'notification.message_new') {
      this.configs[event.channel.type] = event.channel.config;
    }

    if (event.type === 'notification.channel_mutes_updated' && event.me?.channel_mutes) {
      const currentMutedChannelIds: string[] = [];
      const nextMutedChannelIds: string[] = [];

      this.mutedChannels.forEach((mute) => mute.channel && currentMutedChannelIds.push(mute.channel.cid));
      event.me.channel_mutes.forEach((mute) => mute.channel && nextMutedChannelIds.push(mute.channel.cid));

      /** Set the unread count of un-muted channels to 0, which is the behaviour of backend */
      currentMutedChannelIds.forEach((cid) => {
        if (!nextMutedChannelIds.includes(cid) && this.activeChannels[cid]) {
          this.activeChannels[cid].state.unreadCount = 0;
        }
      });

      this.mutedChannels = event.me.channel_mutes;
    }

    if (event.type === 'notification.mutes_updated' && event.me?.mutes) {
      this.mutedUsers = event.me.mutes;
    }

    if (event.type === 'notification.mark_read' && event.unread_channels === 0) {
      const activeChannelKeys = Object.keys(this.activeChannels);
      activeChannelKeys.forEach((activeChannelKey) => (this.activeChannels[activeChannelKey].state.unreadCount = 0));
    }

    if ((event.type === 'channel.deleted' || event.type === 'notification.channel_deleted') && event.cid) {
      client.state.deleteAllChannelReference(event.cid);
      this.activeChannels[event.cid]?._disconnect();

      postListenerCallbacks.push(() => {
        if (!event.cid) return;

        delete this.activeChannels[event.cid];
      });
    }

    return postListenerCallbacks;
  }

  _muteStatus(cid: string) {
    let muteStatus;
    for (let i = 0; i < this.mutedChannels.length; i++) {
      const mute = this.mutedChannels[i];
      if (mute.channel?.cid === cid) {
        muteStatus = {
          muted: mute.expires ? new Date(mute.expires).getTime() > new Date().getTime() : true,
          createdAt: mute.created_at ? new Date(mute.created_at) : new Date(),
          expiresAt: mute.expires ? new Date(mute.expires) : null,
        };
        break;
      }
    }

    if (muteStatus) {
      return muteStatus;
    }

    return {
      muted: false,
      createdAt: null,
      expiresAt: null,
    };
  }

  _callClientListeners = (event: Event<StreamChatGenerics>) => {
    const client = this;
    // gather and call the listeners
    const listeners: Array<(event: Event<StreamChatGenerics>) => void> = [];
    if (client.listeners.all) {
      listeners.push(...client.listeners.all);
    }
    if (client.listeners[event.type]) {
      listeners.push(...client.listeners[event.type]);
    }

    // call the event and send it to the listeners
    for (const listener of listeners) {
      listener(event);
    }
  };

  recoverState = async () => {
    this.logger('info', `client:recoverState() - Start of recoverState with connectionID ${this._getConnectionID()}`, {
      tags: ['connection'],
    });

    const cids = Object.keys(this.activeChannels);
    if (cids.length && this.recoverStateOnReconnect) {
      this.logger('info', `client:recoverState() - Start the querying of ${cids.length} channels`, {
        tags: ['connection', 'client'],
      });

      await this.queryChannels(
        { cid: { $in: cids } } as ChannelFilters<StreamChatGenerics>,
        { last_message_at: -1 },
        { limit: 30 },
      );

      this.logger('info', 'client:recoverState() - Querying channels finished', { tags: ['connection', 'client'] });
      this.dispatchEvent({ type: 'connection.recovered' } as Event<StreamChatGenerics>);
    } else {
      this.dispatchEvent({ type: 'connection.recovered' } as Event<StreamChatGenerics>);
    }

    this.wsPromise = Promise.resolve();
    this.setUserPromise = Promise.resolve();
  };

  /**
   * @private
   */
  async connect() {
    if (!this.userID || !this._user) {
      throw Error('Call connectUser or connectAnonymousUser before starting the connection');
    }
    if (!this.wsBaseURL) {
      throw Error('Websocket base url not set');
    }
    if (!this.clientID) {
      throw Error('clientID is not set');
    }

    if (!this.wsConnection && (this.options.warmUp || this.options.enableInsights)) {
      this._sayHi();
    }

    // The StableWSConnection handles all the reconnection logic.
    this.wsConnection = new StableWSConnection<StreamChatGenerics>({ client: this });

    try {
      // if fallback is used before, continue using it instead of waiting for WS to fail
      if (this.wsFallback) {
        return await this.wsFallback.connect();
      }

      // if WSFallback is enabled, ws connect should timeout faster so fallback can try
      return await this.wsConnection.connect(
        this.options.enableWSFallback ? this.defaultWSTimeoutWithFallback : this.defaultWSTimeout,
      );
    } catch (err) {
      // run fallback only if it's WS/Network error and not a normal API error
      // make sure browser is online before even trying the longpoll
      if (this.options.enableWSFallback && isWSFailure(err) && isOnline()) {
        this.logger('info', 'client:connect() - WS failed, fallback to longpoll', { tags: ['connection', 'client'] });
        this.dispatchEvent({ type: 'transport.changed', mode: 'longpoll' });

        this.wsConnection._destroyCurrentWSConnection();
        this.wsConnection.disconnect().then(); // close WS so no retry
        this.wsFallback = new WSConnectionFallback<StreamChatGenerics>({ client: this });
        return await this.wsFallback.connect();
      }

      throw err;
    }
  }

  /**
   * Check the connectivity with server for warmup purpose.
   *
   * @private
   */
  _sayHi() {
    const client_request_id = randomId();
    const opts = { headers: { 'x-client-request-id': client_request_id } };
    this.doAxiosRequest('get', this.baseURL + '/hi', null, opts).catch((e) => {
      if (this.options.enableInsights) {
        postInsights('http_hi_failed', { api_key: this.key, err: e, client_request_id });
      }
    });
  }

  /**
   * queryUsers - Query users and watch user presence
   *
   * @param {UserFilters<StreamChatGenerics>} filterConditions MongoDB style filter conditions
   * @param {UserSort<StreamChatGenerics>} sort Sort options, for instance [{last_active: -1}].
   * When using multiple fields, make sure you use array of objects to guarantee field order, for instance [{last_active: -1}, {created_at: 1}]
   * @param {UserOptions} options Option object, {presence: true}
   *
   * @return {Promise<{ users: Array<UserResponse<StreamChatGenerics>> }>} User Query Response
   */
  async queryUsers(
    filterConditions: UserFilters<StreamChatGenerics>,
    sort: UserSort<StreamChatGenerics> = [],
    options: UserOptions = {},
  ) {
    const defaultOptions = {
      presence: false,
    };

    // Make sure we wait for the connect promise if there is a pending one
    await this.setUserPromise;

    if (!this._hasConnectionID()) {
      defaultOptions.presence = false;
    }

    // Return a list of users
    const data = await this.get<APIResponse & { users: Array<UserResponse<StreamChatGenerics>> }>(
      this.baseURL + '/users',
      {
        payload: {
          filter_conditions: filterConditions,
          sort: normalizeQuerySort(sort),
          ...defaultOptions,
          ...options,
        },
      },
    );

    this.state.updateUsers(data.users);

    return data;
  }

  /**
   * queryBannedUsers - Query user bans
   *
   * @param {BannedUsersFilters} filterConditions MongoDB style filter conditions
   * @param {BannedUsersSort} sort Sort options [{created_at: 1}].
   * @param {BannedUsersPaginationOptions} options Option object, {limit: 10, offset:0}
   *
   * @return {Promise<BannedUsersResponse<StreamChatGenerics>>} Ban Query Response
   */
  async queryBannedUsers(
    filterConditions: BannedUsersFilters = {},
    sort: BannedUsersSort = [],
    options: BannedUsersPaginationOptions = {},
  ) {
    // Return a list of user bans
    return await this.get<BannedUsersResponse<StreamChatGenerics>>(this.baseURL + '/query_banned_users', {
      payload: {
        filter_conditions: filterConditions,
        sort: normalizeQuerySort(sort),
        ...options,
      },
    });
  }

  /**
   * queryMessageFlags - Query message flags
   *
   * @param {MessageFlagsFilters} filterConditions MongoDB style filter conditions
   * @param {MessageFlagsPaginationOptions} options Option object, {limit: 10, offset:0}
   *
   * @return {Promise<MessageFlagsResponse<StreamChatGenerics>>} Message Flags Response
   */
  async queryMessageFlags(filterConditions: MessageFlagsFilters = {}, options: MessageFlagsPaginationOptions = {}) {
    // Return a list of message flags
    return await this.get<MessageFlagsResponse<StreamChatGenerics>>(this.baseURL + '/moderation/flags/message', {
      payload: { filter_conditions: filterConditions, ...options },
    });
  }

  /**
   * queryChannels - Query channels
   *
   * @param {ChannelFilters<StreamChatGenerics>} filterConditions object MongoDB style filters
   * @param {ChannelSort<StreamChatGenerics>} [sort] Sort options, for instance {created_at: -1}.
   * When using multiple fields, make sure you use array of objects to guarantee field order, for instance [{last_updated: -1}, {created_at: 1}]
   * @param {ChannelOptions} [options] Options object
   * @param {ChannelStateOptions} [stateOptions] State options object. These options will only be used for state management and won't be sent in the request.
   * - stateOptions.skipInitialization - Skips the initialization of the state for the channels matching the ids in the list.
   *
   * @return {Promise<{ channels: Array<ChannelAPIResponse<AStreamChatGenerics>>}> } search channels response
   */
  async queryChannels(
    filterConditions: ChannelFilters<StreamChatGenerics>,
    sort: ChannelSort<StreamChatGenerics> = [],
    options: ChannelOptions = {},
    stateOptions: ChannelStateOptions = {},
  ) {
    const defaultOptions: ChannelOptions = { state: true, watch: true, presence: false };

    // Make sure we wait for the connect promise if there is a pending one
    await this.setUserPromise;

    if (!this._hasConnectionID()) {
      defaultOptions.watch = false;
    }

    // Return a list of channels
    const payload = {
      filter_conditions: filterConditions,
      sort: normalizeQuerySort(sort),
      ...defaultOptions,
      ...options,
    };

    const data = await this.post<QueryChannelsAPIResponse<StreamChatGenerics>>(this.baseURL + '/channels', payload);

    this.dispatchEvent({
      type: 'channels.queried',
      queriedChannels: {
        channels: data.channels,
        isLatestMessageSet: true,
      },
    });

    return this.hydrateActiveChannels(data.channels, stateOptions);
  }

  hydrateActiveChannels(
    channelsFromApi: ChannelAPIResponse<StreamChatGenerics>[] = [],
    stateOptions: ChannelStateOptions = {},
  ) {
    const { skipInitialization, staticState = false } = stateOptions;

    for (const channelState of channelsFromApi) {
      this._addChannelConfig(channelState);
    }

    const channels: Channel<StreamChatGenerics>[] = [];

    for (const channelState of channelsFromApi) {
      const c = this.channel(channelState.channel.type, channelState.channel.id);
      c.data = channelState.channel;
      c.staticState = staticState;
      c.initialized = !staticState;

      if (skipInitialization === undefined) {
        c._initializeState(channelState, 'latest');
      } else if (!skipInitialization.includes(channelState.channel.id)) {
        c.state.clearMessages();
        c._initializeState(channelState, 'latest');
      }

      channels.push(c);
    }

    if (!staticState) {
      // If the channels are coming from server, then clear out the
      // previously help offline channels.
      for (const key in this.activeChannels) {
        const channel = this.activeChannels[key];
        if (channel.staticState) {
          delete this.activeChannels[key];
        }
      }
    }

    return channels;
  }

  /**
   * search - Query messages
   *
   * @param {ChannelFilters<StreamChatGenerics>} filterConditions MongoDB style filter conditions
   * @param {MessageFilters<StreamChatGenerics> | string} query search query or object MongoDB style filters
   * @param {SearchOptions<StreamChatGenerics>} [options] Option object, {user_id: 'tommaso'}
   *
   * @return {Promise<SearchAPIResponse<StreamChatGenerics>>} search messages response
   */
  async search(
    filterConditions: ChannelFilters<StreamChatGenerics>,
    query: string | MessageFilters<StreamChatGenerics>,
    options: SearchOptions<StreamChatGenerics> = {},
  ) {
    if (options.offset && (options.sort || options.next)) {
      throw Error(`Cannot specify offset with sort or next parameters`);
    }
    const payload: SearchPayload<StreamChatGenerics> = {
      filter_conditions: filterConditions,
      ...options,
      sort: options.sort ? normalizeQuerySort<SearchMessageSortBase<StreamChatGenerics>>(options.sort) : undefined,
    };
    if (typeof query === 'string') {
      payload.query = query;
    } else if (typeof query === 'object') {
      payload.message_filter_conditions = query;
    } else {
      throw Error(`Invalid type ${typeof query} for query parameter`);
    }

    // Make sure we wait for the connect promise if there is a pending one
    await this.setUserPromise;

    return await this.get<SearchAPIResponse<StreamChatGenerics>>(this.baseURL + '/search', { payload });
  }

  /**
   * setLocalDevice - Set the device info for the current client(device) that will be sent via WS connection automatically
   *
   * @param {BaseDeviceFields} device the device object
   * @param {string} device.id device id
   * @param {string} device.push_provider the push provider
   *
   */
  setLocalDevice(device: BaseDeviceFields) {
    if (this.wsConnection || this.wsFallback) {
      throw new Error('you can only set device before opening a websocket connection');
    }

    this.options.device = device;
  }

  /**
   * addDevice - Adds a push device for a user.
   *
   * @param {string} id the device id
   * @param {PushProvider} push_provider the push provider
   * @param {string} [userID] the user id (defaults to current user)
   * @param {string} [push_provider_name] user provided push provider name for multi bundle support
   *
   */
  async addDevice(id: string, push_provider: PushProvider, userID?: string, push_provider_name?: string) {
    return await this.post<APIResponse>(this.baseURL + '/devices', {
      id,
      push_provider,
      ...(userID != null ? { user_id: userID } : {}),
      ...(push_provider_name != null ? { push_provider_name } : {}),
    });
  }

  /**
   * getDevices - Returns the devices associated with a current user
   *
   * @param {string} [userID] User ID. Only works on serverside
   *
   * @return {Device<StreamChatGenerics>[]} Array of devices
   */
  async getDevices(userID?: string) {
    return await this.get<APIResponse & { devices?: Device<StreamChatGenerics>[] }>(
      this.baseURL + '/devices',
      userID ? { user_id: userID } : {},
    );
  }

  /**
   * removeDevice - Removes the device with the given id. Clientside users can only delete their own devices
   *
   * @param {string} id The device id
   * @param {string} [userID] The user id. Only specify this for serverside requests
   *
   */
  async removeDevice(id: string, userID?: string) {
    return await this.delete<APIResponse>(this.baseURL + '/devices', {
      id,
      ...(userID ? { user_id: userID } : {}),
    });
  }

  /**
   * getRateLimits - Returns the rate limits quota and usage for the current app, possibly filter for a specific platform and/or endpoints.
   * Only available server-side.
   *
   * @param {object} [params] The params for the call. If none of the params are set, all limits for all platforms are returned.
   * @returns {Promise<GetRateLimitsResponse>}
   */
  async getRateLimits(params?: {
    android?: boolean;
    endpoints?: EndpointName[];
    ios?: boolean;
    serverSide?: boolean;
    web?: boolean;
  }) {
    const { serverSide, web, android, ios, endpoints } = params || {};
    return this.get<GetRateLimitsResponse>(this.baseURL + '/rate_limits', {
      server_side: serverSide,
      web,
      android,
      ios,
      endpoints: endpoints ? endpoints.join(',') : undefined,
    });
  }

  _addChannelConfig(channelState: ChannelAPIResponse<StreamChatGenerics>) {
    this.configs[channelState.channel.type] = channelState.channel.config;
  }

  /**
   * channel - Returns a new channel with the given type, id and custom data
   *
   * If you want to create a unique conversation between 2 or more users; you can leave out the ID parameter and provide the list of members.
   * Make sure to await channel.create() or channel.watch() before accessing channel functions:
   * ie. channel = client.channel("messaging", {members: ["tommaso", "thierry"]})
   * await channel.create() to assign an ID to channel
   *
   * @param {string} channelType The channel type
   * @param {string | ChannelData<StreamChatGenerics> | null} [channelIDOrCustom]   The channel ID, you can leave this out if you want to create a conversation channel
   * @param {object} [custom]    Custom data to attach to the channel
   *
   * @return {channel} The channel object, initialize it using channel.watch()
   */
  channel(
    channelType: string,
    channelID?: string | null,
    custom?: ChannelData<StreamChatGenerics>,
  ): Channel<StreamChatGenerics>;
  channel(channelType: string, custom?: ChannelData<StreamChatGenerics>): Channel<StreamChatGenerics>;
  channel(
    channelType: string,
    channelIDOrCustom?: string | ChannelData<StreamChatGenerics> | null,
    custom: ChannelData<StreamChatGenerics> = {} as ChannelData<StreamChatGenerics>,
  ) {
    if (!this.userID && !this._isUsingServerAuth()) {
      throw Error('Call connectUser or connectAnonymousUser before creating a channel');
    }

    if (~channelType.indexOf(':')) {
      throw Error(`Invalid channel group ${channelType}, can't contain the : character`);
    }

    // support channel("messaging", null, {options})
    // support channel("messaging", undefined, {options})
    // support channel("messaging", "", {options})
    if (channelIDOrCustom == null || channelIDOrCustom === '') {
      return new Channel<StreamChatGenerics>(this, channelType, undefined, custom);
    }

    // support channel("messaging", {options})
    if (typeof channelIDOrCustom === 'object') {
      return this.getChannelByMembers(channelType, channelIDOrCustom);
    }

    return this.getChannelById(channelType, channelIDOrCustom, custom);
  }

  /**
   * It's a helper method for `client.channel()` method, used to create unique conversation or
   * channel based on member list instead of id.
   *
   * If the channel already exists in `activeChannels` list, then we simply return it, since that
   * means the same channel was already requested or created.
   *
   * Otherwise we create a new instance of Channel class and return it.
   *
   * @private
   *
   * @param {string} channelType The channel type
   * @param {object} [custom]    Custom data to attach to the channel
   *
   * @return {channel} The channel object, initialize it using channel.watch()
   */
  getChannelByMembers = (channelType: string, custom: ChannelData<StreamChatGenerics>) => {
    // Check if the channel already exists.
    // Only allow 1 channel object per cid
    const membersStr = [...(custom.members || [])].sort().join(',');
    const tempCid = `${channelType}:!members-${membersStr}`;

    if (!membersStr) {
      throw Error('Please specify atleast one member when creating unique conversation');
    }

    // channel could exist in `activeChannels` list with either one of the following two keys:
    // 1. cid - Which gets set on channel only after calling channel.query or channel.watch or channel.create
    // 2. Sorted membersStr - E.g., "messaging:amin,vishal" OR "messaging:amin,jaap,tom"
    //                        This is set when you create a channel, but haven't queried yet. After query,
    //                        we will replace it with `cid`
    for (const key in this.activeChannels) {
      const channel = this.activeChannels[key];
      if (channel.disconnected) {
        continue;
      }

      if (key === tempCid) {
        return channel;
      }

      if (key.indexOf(`${channelType}:!members-`) === 0) {
        const membersStrInExistingChannel = Object.keys(channel.state.members).sort().join(',');
        if (membersStrInExistingChannel === membersStr) {
          return channel;
        }
      }
    }

    const channel = new Channel<StreamChatGenerics>(this, channelType, undefined, custom);

    // For the time being set the key as membersStr, since we don't know the cid yet.
    // In channel.query, we will replace it with 'cid'.
    this.activeChannels[tempCid] = channel;
    return channel;
  };

  /**
   * Its a helper method for `client.channel()` method, used to channel given the id of channel.
   *
   * If the channel already exists in `activeChannels` list, then we simply return it, since that
   * means the same channel was already requested or created.
   *
   * Otherwise we create a new instance of Channel class and return it.
   *
   * @private
   *
   * @param {string} channelType The channel type
   * @param {string} [channelID] The channel ID
   * @param {object} [custom]    Custom data to attach to the channel
   *
   * @return {channel} The channel object, initialize it using channel.watch()
   */
  getChannelById = (channelType: string, channelID: string, custom: ChannelData<StreamChatGenerics>) => {
    if (typeof channelID === 'string' && ~channelID.indexOf(':')) {
      throw Error(`Invalid channel id ${channelID}, can't contain the : character`);
    }

    // only allow 1 channel object per cid
    const cid = `${channelType}:${channelID}`;
    if (cid in this.activeChannels && !this.activeChannels[cid].disconnected) {
      const channel = this.activeChannels[cid];
      if (Object.keys(custom).length > 0) {
        channel.data = custom;
        channel._data = custom;
      }
      return channel;
    }
    const channel = new Channel<StreamChatGenerics>(this, channelType, channelID, custom);
    this.activeChannels[channel.cid] = channel;

    return channel;
  };

  /**
   * partialUpdateUser - Update the given user object
   *
   * @param {PartialUserUpdate<StreamChatGenerics>} partialUserObject which should contain id and any of "set" or "unset" params;
   * example: {id: "user1", set:{field: value}, unset:["field2"]}
   *
   * @return {Promise<{ users: { [key: string]: UserResponse<StreamChatGenerics> } }>} list of updated users
   */
  async partialUpdateUser(partialUserObject: PartialUserUpdate<StreamChatGenerics>) {
    return await this.partialUpdateUsers([partialUserObject]);
  }

  /**
   * upsertUsers - Batch upsert the list of users
   *
   * @param {UserResponse<StreamChatGenerics>[]} users list of users
   *
   * @return {Promise<{ users: { [key: string]: UserResponse<StreamChatGenerics> } }>}
   */
  async upsertUsers(users: UserResponse<StreamChatGenerics>[]) {
    const userMap: { [key: string]: UserResponse<StreamChatGenerics> } = {};
    for (const userObject of users) {
      if (!userObject.id) {
        throw Error('User ID is required when updating a user');
      }
      userMap[userObject.id] = userObject;
    }

    return await this.post<APIResponse & { users: { [key: string]: UserResponse<StreamChatGenerics> } }>(
      this.baseURL + '/users',
      { users: userMap },
    );
  }

  /**
   * @deprecated Please use upsertUsers() function instead.
   *
   * updateUsers - Batch update the list of users
   *
   * @param {UserResponse<StreamChatGenerics>[]} users list of users
   * @return {Promise<{ users: { [key: string]: UserResponse<StreamChatGenerics> } }>}
   */
  updateUsers = this.upsertUsers;

  /**
   * upsertUser - Update or Create the given user object
   *
   * @param {UserResponse<StreamChatGenerics>} userObject user object, the only required field is the user id. IE {id: "myuser"} is valid
   *
   * @return {Promise<{ users: { [key: string]: UserResponse<StreamChatGenerics> } }>}
   */
  upsertUser(userObject: UserResponse<StreamChatGenerics>) {
    return this.upsertUsers([userObject]);
  }

  /**
   * @deprecated Please use upsertUser() function instead.
   *
   * updateUser - Update or Create the given user object
   *
   * @param {UserResponse<StreamChatGenerics>} userObject user object, the only required field is the user id. IE {id: "myuser"} is valid
   * @return {Promise<{ users: { [key: string]: UserResponse<StreamChatGenerics> } }>}
   */
  updateUser = this.upsertUser;

  /**
   * partialUpdateUsers - Batch partial update of users
   *
   * @param {PartialUserUpdate<StreamChatGenerics>[]} users list of partial update requests
   *
   * @return {Promise<{ users: { [key: string]: UserResponse<StreamChatGenerics> } }>}
   */
  async partialUpdateUsers(users: PartialUserUpdate<StreamChatGenerics>[]) {
    for (const userObject of users) {
      if (!userObject.id) {
        throw Error('User ID is required when updating a user');
      }
    }

    return await this.patch<APIResponse & { users: { [key: string]: UserResponse<StreamChatGenerics> } }>(
      this.baseURL + '/users',
      { users },
    );
  }

  async deleteUser(
    userID: string,
    params?: {
      delete_conversation_channels?: boolean;
      hard_delete?: boolean;
      mark_messages_deleted?: boolean;
    },
  ) {
    return await this.delete<APIResponse & { user: UserResponse<StreamChatGenerics> } & { task_id?: string }>(
      this.baseURL + `/users/${userID}`,
      params,
    );
  }

  async reactivateUser(
    userID: string,
    options?: { created_by_id?: string; name?: string; restore_messages?: boolean },
  ) {
    return await this.post<APIResponse & { user: UserResponse<StreamChatGenerics> }>(
      this.baseURL + `/users/${userID}/reactivate`,
      { ...options },
    );
  }

  async deactivateUser(userID: string, options?: { created_by_id?: string; mark_messages_deleted?: boolean }) {
    return await this.post<APIResponse & { user: UserResponse<StreamChatGenerics> }>(
      this.baseURL + `/users/${userID}/deactivate`,
      { ...options },
    );
  }

  async exportUser(userID: string, options?: Record<string, string>) {
    return await this.get<
      APIResponse & {
        messages: MessageResponse<StreamChatGenerics>[];
        reactions: ReactionResponse<StreamChatGenerics>[];
        user: UserResponse<StreamChatGenerics>;
      }
    >(this.baseURL + `/users/${userID}/export`, { ...options });
  }

  /** banUser - bans a user from all channels
   *
   * @param {string} targetUserID
   * @param {BanUserOptions<StreamChatGenerics>} [options]
   * @returns {Promise<APIResponse>}
   */
  async banUser(targetUserID: string, options?: BanUserOptions<StreamChatGenerics>) {
    return await this.post<APIResponse>(this.baseURL + '/moderation/ban', {
      target_user_id: targetUserID,
      ...options,
    });
  }

  /** unbanUser - revoke global ban for a user
   *
   * @param {string} targetUserID
   * @param {UnBanUserOptions} [options]
   * @returns {Promise<APIResponse>}
   */
  async unbanUser(targetUserID: string, options?: UnBanUserOptions) {
    return await this.delete<APIResponse>(this.baseURL + '/moderation/ban', {
      target_user_id: targetUserID,
      ...options,
    });
  }

  /** shadowBan - shadow bans a user from all channels
   *
   * @param {string} targetUserID
   * @param {BanUserOptions<StreamChatGenerics>} [options]
   * @returns {Promise<APIResponse>}
   */
  async shadowBan(targetUserID: string, options?: BanUserOptions<StreamChatGenerics>) {
    return await this.banUser(targetUserID, {
      shadow: true,
      ...options,
    });
  }

  /** removeShadowBan - revoke global shadow ban for a user
   *
   * @param {string} targetUserID
   * @param {UnBanUserOptions} [options]
   * @returns {Promise<APIResponse>}
   */
  async removeShadowBan(targetUserID: string, options?: UnBanUserOptions) {
    return await this.unbanUser(targetUserID, {
      shadow: true,
      ...options,
    });
  }

  /** muteUser - mutes a user
   *
   * @param {string} targetID
   * @param {string} [userID] Only used with serverside auth
   * @param {MuteUserOptions<StreamChatGenerics>} [options]
   * @returns {Promise<MuteUserResponse<StreamChatGenerics>>}
   */
  async muteUser(targetID: string, userID?: string, options: MuteUserOptions<StreamChatGenerics> = {}) {
    return await this.post<MuteUserResponse<StreamChatGenerics>>(this.baseURL + '/moderation/mute', {
      target_id: targetID,
      ...(userID ? { user_id: userID } : {}),
      ...options,
    });
  }

  /** unmuteUser - unmutes a user
   *
   * @param {string} targetID
   * @param {string} [currentUserID] Only used with serverside auth
   * @returns {Promise<APIResponse>}
   */
  async unmuteUser(targetID: string, currentUserID?: string) {
    return await this.post<APIResponse>(this.baseURL + '/moderation/unmute', {
      target_id: targetID,
      ...(currentUserID ? { user_id: currentUserID } : {}),
    });
  }

  /** userMuteStatus - check if a user is muted or not, can be used after connectUser() is called
   *
   * @param {string} targetID
   * @returns {boolean}
   */
  userMuteStatus(targetID: string) {
    if (!this.user || !this.wsPromise) {
      throw new Error('Make sure to await connectUser() first.');
    }

    for (let i = 0; i < this.mutedUsers.length; i += 1) {
      if (this.mutedUsers[i].target.id === targetID) return true;
    }
    return false;
  }

  /**
   * flagMessage - flag a message
   * @param {string} targetMessageID
   * @param {string} [options.user_id] currentUserID, only used with serverside auth
   * @returns {Promise<APIResponse>}
   */
  async flagMessage(targetMessageID: string, options: { user_id?: string } = {}) {
    return await this.post<FlagMessageResponse<StreamChatGenerics>>(this.baseURL + '/moderation/flag', {
      target_message_id: targetMessageID,
      ...options,
    });
  }

  /**
   * flagUser - flag a user
   * @param {string} targetID
   * @param {string} [options.user_id] currentUserID, only used with serverside auth
   * @returns {Promise<APIResponse>}
   */
  async flagUser(targetID: string, options: { user_id?: string } = {}) {
    return await this.post<FlagUserResponse<StreamChatGenerics>>(this.baseURL + '/moderation/flag', {
      target_user_id: targetID,
      ...options,
    });
  }

  /**
   * unflagMessage - unflag a message
   * @param {string} targetMessageID
   * @param {string} [options.user_id] currentUserID, only used with serverside auth
   * @returns {Promise<APIResponse>}
   */
  async unflagMessage(targetMessageID: string, options: { user_id?: string } = {}) {
    return await this.post<FlagMessageResponse<StreamChatGenerics>>(this.baseURL + '/moderation/unflag', {
      target_message_id: targetMessageID,
      ...options,
    });
  }

  /**
   * unflagUser - unflag a user
   * @param {string} targetID
   * @param {string} [options.user_id] currentUserID, only used with serverside auth
   * @returns {Promise<APIResponse>}
   */
  async unflagUser(targetID: string, options: { user_id?: string } = {}) {
    return await this.post<FlagUserResponse<StreamChatGenerics>>(this.baseURL + '/moderation/unflag', {
      target_user_id: targetID,
      ...options,
    });
  }

  /**
   * getCallToken - retrieves the auth token needed to join a call
   *
   * @param {string} callID
   * @param {object} options
   * @returns {Promise<GetCallTokenResponse>}
   */
  async getCallToken(callID: string, options: { user_id?: string } = {}) {
    return await this.post<GetCallTokenResponse>(this.baseURL + `/calls/${callID}`, { ...options });
  }

  /**
   * _queryFlags - Query flags.
   *
   * Note: Do not use this.
   * It is present for internal usage only.
   * This function can, and will, break and/or be removed at any point in time.
   *
   * @private
   * @param {FlagsFilters} filterConditions MongoDB style filter conditions
   * @param {FlagsPaginationOptions} options Option object, {limit: 10, offset:0}
   *
   * @return {Promise<FlagsResponse<StreamChatGenerics>>} Flags Response
   */
  async _queryFlags(filterConditions: FlagsFilters = {}, options: FlagsPaginationOptions = {}) {
    // Return a list of flags
    return await this.post<FlagsResponse<StreamChatGenerics>>(this.baseURL + '/moderation/flags', {
      filter_conditions: filterConditions,
      ...options,
    });
  }

  /**
   * _queryFlagReports - Query flag reports.
   *
   * Note: Do not use this.
   * It is present for internal usage only.
   * This function can, and will, break and/or be removed at any point in time.
   *
   * @private
   * @param {FlagReportsFilters} filterConditions MongoDB style filter conditions
   * @param {FlagReportsPaginationOptions} options Option object, {limit: 10, offset:0}
   *
   * @return {Promise<FlagReportsResponse<StreamChatGenerics>>} Flag Reports Response
   */
  async _queryFlagReports(filterConditions: FlagReportsFilters = {}, options: FlagReportsPaginationOptions = {}) {
    // Return a list of message flags
    return await this.post<FlagReportsResponse<StreamChatGenerics>>(this.baseURL + '/moderation/reports', {
      filter_conditions: filterConditions,
      ...options,
    });
  }

  /**
   * _reviewFlagReport - review flag report
   *
   * Note: Do not use this.
   * It is present for internal usage only.
   * This function can, and will, break and/or be removed at any point in time.
   *
   * @private
   * @param {string} [id] flag report to review
   * @param {string} [reviewResult] flag report review result
   * @param {string} [options.user_id] currentUserID, only used with serverside auth
   * @param {string} [options.review_details] custom information about review result
   * @returns {Promise<ReviewFlagReportResponse>>}
   */
  async _reviewFlagReport(id: string, reviewResult: string, options: ReviewFlagReportOptions = {}) {
    return await this.patch<ReviewFlagReportResponse<StreamChatGenerics>>(this.baseURL + `/moderation/reports/${id}`, {
      review_result: reviewResult,
      ...options,
    });
  }

  /**
   * _unblockMessage - unblocks message blocked by automod
   *
   * Note: Do not use this.
   * It is present for internal usage only.
   * This function can, and will, break and/or be removed at any point in time.
   *
   * @private
   * @param {string} targetMessageID
   * @param {string} [options.user_id] currentUserID, only used with serverside auth
   * @returns {Promise<APIResponse>}
   */
  async _unblockMessage(targetMessageID: string, options: { user_id?: string } = {}) {
    return await this.post<APIResponse>(this.baseURL + '/moderation/unblock_message', {
      target_message_id: targetMessageID,
      ...options,
    });
  }

  /**
   * @deprecated use markChannelsRead instead
   *
   * markAllRead - marks all channels for this user as read
   * @param {MarkAllReadOptions<StreamChatGenerics>} [data]
   *
   * @return {Promise<APIResponse>}
   */
  markAllRead = this.markChannelsRead;

  /**
   * markChannelsRead - marks channels read -
   * it accepts a map of cid:messageid pairs, if messageid is empty, the whole channel will be marked as read
   *
   * @param {MarkChannelsReadOptions <StreamChatGenerics>} [data]
   *
   * @return {Promise<APIResponse>}
   */
  async markChannelsRead(data: MarkChannelsReadOptions<StreamChatGenerics> = {}) {
    await this.post<APIResponse>(this.baseURL + '/channels/read', { ...data });
  }

  createCommand(data: CreateCommandOptions<StreamChatGenerics>) {
    return this.post<CreateCommandResponse<StreamChatGenerics>>(this.baseURL + '/commands', data);
  }

  getCommand(name: string) {
    return this.get<GetCommandResponse<StreamChatGenerics>>(this.baseURL + `/commands/${name}`);
  }

  updateCommand(name: string, data: UpdateCommandOptions<StreamChatGenerics>) {
    return this.put<UpdateCommandResponse<StreamChatGenerics>>(this.baseURL + `/commands/${name}`, data);
  }

  deleteCommand(name: string) {
    return this.delete<DeleteCommandResponse<StreamChatGenerics>>(this.baseURL + `/commands/${name}`);
  }

  listCommands() {
    return this.get<ListCommandsResponse<StreamChatGenerics>>(this.baseURL + `/commands`);
  }

  createChannelType(data: CreateChannelOptions<StreamChatGenerics>) {
    const channelData = Object.assign({}, { commands: ['all'] }, data);
    return this.post<CreateChannelResponse<StreamChatGenerics>>(this.baseURL + '/channeltypes', channelData);
  }

  getChannelType(channelType: string) {
    return this.get<GetChannelTypeResponse<StreamChatGenerics>>(this.baseURL + `/channeltypes/${channelType}`);
  }

  updateChannelType(channelType: string, data: UpdateChannelOptions<StreamChatGenerics>) {
    return this.put<UpdateChannelResponse<StreamChatGenerics>>(this.baseURL + `/channeltypes/${channelType}`, data);
  }

  deleteChannelType(channelType: string) {
    return this.delete<APIResponse>(this.baseURL + `/channeltypes/${channelType}`);
  }

  listChannelTypes() {
    return this.get<ListChannelResponse<StreamChatGenerics>>(this.baseURL + `/channeltypes`);
  }

  /**
   * translateMessage - adds the translation to the message
   *
   * @param {string} messageId
   * @param {string} language
   *
   * @return {MessageResponse<StreamChatGenerics>} Response that includes the message
   */
  async translateMessage(messageId: string, language: string) {
    return await this.post<APIResponse & MessageResponse<StreamChatGenerics>>(
      this.baseURL + `/messages/${messageId}/translate`,
      { language },
    );
  }

  /**
   * _normalizeExpiration - transforms expiration value into ISO string
   * @param {undefined|null|number|string|Date} timeoutOrExpirationDate expiration date or timeout. Use number type to set timeout in seconds, string or Date to set exact expiration date
   */
  _normalizeExpiration(timeoutOrExpirationDate?: null | number | string | Date) {
    let pinExpires: null | string = null;
    if (typeof timeoutOrExpirationDate === 'number') {
      const now = new Date();
      now.setSeconds(now.getSeconds() + timeoutOrExpirationDate);
      pinExpires = now.toISOString();
    } else if (isString(timeoutOrExpirationDate)) {
      pinExpires = timeoutOrExpirationDate;
    } else if (timeoutOrExpirationDate instanceof Date) {
      pinExpires = timeoutOrExpirationDate.toISOString();
    }
    return pinExpires;
  }

  /**
   * _messageId - extracts string message id from either message object or message id
   * @param {string | { id: string }} messageOrMessageId message object or message id
   * @param {string} errorText error message to report in case of message id absence
   */
  _validateAndGetMessageId(messageOrMessageId: string | { id: string }, errorText: string) {
    let messageId: string;
    if (typeof messageOrMessageId === 'string') {
      messageId = messageOrMessageId;
    } else {
      if (!messageOrMessageId.id) {
        throw Error(errorText);
      }
      messageId = messageOrMessageId.id;
    }
    return messageId;
  }

  /**
   * pinMessage - pins the message
   * @param {string | { id: string }} messageOrMessageId message object or message id
   * @param {undefined|null|number|string|Date} timeoutOrExpirationDate expiration date or timeout. Use number type to set timeout in seconds, string or Date to set exact expiration date
   * @param {undefined|string | { id: string }} [pinnedBy] who will appear as a user who pinned a message. Only for server-side use. Provide `undefined` when pinning message client-side
   * @param {undefined|number|string|Date} pinnedAt date when message should be pinned. It affects the order of pinned messages. Use negative number to set relative time in the past, string or Date to set exact date of pin
   */
  pinMessage(
    messageOrMessageId: string | { id: string },
    timeoutOrExpirationDate?: null | number | string | Date,
    pinnedBy?: string | { id: string },
    pinnedAt?: number | string | Date,
  ) {
    const messageId = this._validateAndGetMessageId(
      messageOrMessageId,
      'Please specify the message id when calling unpinMessage',
    );
    return this.partialUpdateMessage(
      messageId,
      ({
        set: {
          pinned: true,
          pin_expires: this._normalizeExpiration(timeoutOrExpirationDate),
          pinned_at: this._normalizeExpiration(pinnedAt),
        },
      } as unknown) as PartialMessageUpdate<StreamChatGenerics>,
      pinnedBy,
    );
  }

  /**
   * unpinMessage - unpins the message that was previously pinned
   * @param {string | { id: string }} messageOrMessageId message object or message id
   * @param {string | { id: string }} [userId]
   */
  unpinMessage(messageOrMessageId: string | { id: string }, userId?: string | { id: string }) {
    const messageId = this._validateAndGetMessageId(
      messageOrMessageId,
      'Please specify the message id when calling unpinMessage',
    );
    return this.partialUpdateMessage(
      messageId,
      ({ set: { pinned: false } } as unknown) as PartialMessageUpdate<StreamChatGenerics>,
      userId,
    );
  }

  /**
   * updateMessage - Update the given message
   *
   * @param {Omit<MessageResponse<StreamChatGenerics>, 'mentioned_users'> & { mentioned_users?: string[] }} message object, id needs to be specified
   * @param {string | { id: string }} [userId]
   * @param {boolean} [options.skip_enrich_url] Do not try to enrich the URLs within message
   *
   * @return {{ message: MessageResponse<StreamChatGenerics> }} Response that includes the message
   */
  async updateMessage(
    message: UpdatedMessage<StreamChatGenerics>,
    userId?: string | { id: string },
    options?: { skip_enrich_url?: boolean },
  ) {
    if (!message.id) {
      throw Error('Please specify the message id when calling updateMessage');
    }

    const clonedMessage: Message = Object.assign({}, message);
    delete clonedMessage.id;

    const reservedMessageFields: Array<ReservedMessageFields> = [
      'command',
      'created_at',
      'html',
      'latest_reactions',
      'own_reactions',
      'quoted_message',
      'reaction_counts',
      'reply_count',
      'type',
      'updated_at',
      'user',
      '__html',
    ];

    reservedMessageFields.forEach(function (item) {
      if (clonedMessage[item] != null) {
        delete clonedMessage[item];
      }
    });

    if (userId != null) {
      if (isString(userId)) {
        clonedMessage.user_id = userId;
      } else {
        clonedMessage.user = { id: userId.id } as UserResponse<StreamChatGenerics>;
      }
    }

    /**
     * Server always expects mentioned_users to be array of string. We are adding extra check, just in case
     * SDK missed this conversion.
     */
    if (Array.isArray(clonedMessage.mentioned_users) && !isString(clonedMessage.mentioned_users[0])) {
      clonedMessage.mentioned_users = clonedMessage.mentioned_users.map((mu) => ((mu as unknown) as UserResponse).id);
    }

    return await this.post<UpdateMessageAPIResponse<StreamChatGenerics>>(this.baseURL + `/messages/${message.id}`, {
      message: clonedMessage,
      ...options,
    });
  }

  /**
   * partialUpdateMessage - Update the given message id while retaining additional properties
   *
   * @param {string} id the message id
   *
   * @param {PartialUpdateMessage<StreamChatGenerics>}  partialMessageObject which should contain id and any of "set" or "unset" params;
   *         example: {id: "user1", set:{text: "hi"}, unset:["color"]}
   * @param {string | { id: string }} [userId]
   *
   * @param {boolean} [options.skip_enrich_url] Do not try to enrich the URLs within message
   *
   * @return {{ message: MessageResponse<StreamChatGenerics> }} Response that includes the updated message
   */
  async partialUpdateMessage(
    id: string,
    partialMessageObject: PartialMessageUpdate<StreamChatGenerics>,
    userId?: string | { id: string },
    options?: { skip_enrich_url?: boolean },
  ) {
    if (!id) {
      throw Error('Please specify the message id when calling partialUpdateMessage');
    }
    let user = userId;
    if (userId != null && isString(userId)) {
      user = { id: userId };
    }
    return await this.put<UpdateMessageAPIResponse<StreamChatGenerics>>(this.baseURL + `/messages/${id}`, {
      ...partialMessageObject,
      ...options,
      user,
    });
  }

  async deleteMessage(messageID: string, hardDelete?: boolean) {
    let params = {};
    if (hardDelete) {
      params = { hard: true };
    }
    return await this.delete<APIResponse & { message: MessageResponse<StreamChatGenerics> }>(
      this.baseURL + `/messages/${messageID}`,
      params,
    );
  }

  async getMessage(messageID: string) {
    return await this.get<GetMessageAPIResponse<StreamChatGenerics>>(this.baseURL + `/messages/${messageID}`);
  }

  getUserAgent() {
    return (
      this.userAgent || `stream-chat-javascript-client-${this.node ? 'node' : 'browser'}-${process.env.PKG_VERSION}`
    );
  }

  setUserAgent(userAgent: string) {
    this.userAgent = userAgent;
  }

  /**
   * _isUsingServerAuth - Returns true if we're using server side auth
   */
  _isUsingServerAuth = () => !!this.secret;

  _enrichAxiosOptions(
    options: AxiosRequestConfig & { config?: AxiosRequestConfig } = {
      params: {},
      headers: {},
      config: {},
    },
  ): AxiosRequestConfig {
    const token = this._getToken();
    const authorization = token ? { Authorization: token } : undefined;

    if (!options.headers?.['x-client-request-id']) {
      options.headers = {
        ...options.headers,
        'x-client-request-id': randomId(),
      };
    }

    return {
      params: {
        user_id: this.userID,
        connection_id: this._getConnectionID(),
        api_key: this.key,
        ...options.params,
      },
      headers: {
        ...authorization,
        'stream-auth-type': this.getAuthType(),
        'X-Stream-Client': this.getUserAgent(),
        ...options.headers,
      },
      ...options.config,
    };
  }

  _getToken() {
    if (!this.tokenManager || this.anonymous) return null;

    return this.tokenManager.getToken();
  }

  _startCleaning() {
    const that = this;
    if (this.cleaningIntervalRef != null) {
      return;
    }
    this.cleaningIntervalRef = setInterval(() => {
      // call clean on the channel, used for calling the stop.typing event etc.
      for (const channel of Object.values(that.activeChannels)) {
        channel.clean();
      }
    }, 500);
  }

  /**
   * encode ws url payload
   * @private
   * @returns json string
   */
  _buildWSPayload = (client_request_id?: string) => {
    return JSON.stringify({
      user_id: this.userID,
      user_details: this._user,
      device: this.options.device,
      client_request_id,
    });
  };

  verifyWebhook(requestBody: string, xSignature: string) {
    return !!this.secret && CheckSignature(requestBody, this.secret, xSignature);
  }

  /** getPermission - gets the definition for a permission
   *
   * @param {string} name
   * @returns {Promise<PermissionAPIResponse>}
   */
  getPermission(name: string) {
    return this.get<PermissionAPIResponse>(`${this.baseURL}/permissions/${name}`);
  }

  /** createPermission - creates a custom permission
   *
   * @param {CustomPermissionOptions} permissionData the permission data
   * @returns {Promise<APIResponse>}
   */
  createPermission(permissionData: CustomPermissionOptions) {
    return this.post<APIResponse>(`${this.baseURL}/permissions`, { ...permissionData });
  }

  /** updatePermission - updates an existing custom permission
   *
   * @param {string} id
   * @param {Omit<CustomPermissionOptions, 'id'>} permissionData the permission data
   * @returns {Promise<APIResponse>}
   */
  updatePermission(id: string, permissionData: Omit<CustomPermissionOptions, 'id'>) {
    return this.put<APIResponse>(`${this.baseURL}/permissions/${id}`, { ...permissionData });
  }

  /** deletePermission - deletes a custom permission
   *
   * @param {string} name
   * @returns {Promise<APIResponse>}
   */
  deletePermission(name: string) {
    return this.delete<APIResponse>(`${this.baseURL}/permissions/${name}`);
  }

  /** listPermissions - returns the list of all permissions for this application
   *
   * @returns {Promise<APIResponse>}
   */
  listPermissions() {
    return this.get<PermissionsAPIResponse>(`${this.baseURL}/permissions`);
  }

  /** createRole - creates a custom role
   *
   * @param {string} name the new role name
   * @returns {Promise<APIResponse>}
   */
  createRole(name: string) {
    return this.post<APIResponse>(`${this.baseURL}/roles`, { name });
  }

  /** listRoles - returns the list of all roles for this application
   *
   * @returns {Promise<APIResponse>}
   */
  listRoles() {
    return this.get<APIResponse>(`${this.baseURL}/roles`);
  }

  /** deleteRole - deletes a custom role
   *
   * @param {string} name the role name
   * @returns {Promise<APIResponse>}
   */
  deleteRole(name: string) {
    return this.delete<APIResponse>(`${this.baseURL}/roles/${name}`);
  }

  /** sync - returns all events that happened for a list of channels since last sync
   * @param {string[]} channel_cids list of channel CIDs
   * @param {string} last_sync_at last time the user was online and in sync. RFC3339 ie. "2020-05-06T15:05:01.207Z"
   * @param {SyncOptions} options See JSDoc in the type fields for more info
   *
   * @returns {Promise<SyncResponse>}
   */
  sync(channel_cids: string[], last_sync_at: string, options: SyncOptions = {}) {
    return this.post<SyncResponse>(`${this.baseURL}/sync`, {
      channel_cids,
      last_sync_at,
      ...options,
    });
  }

  /**
   * sendUserCustomEvent - Send a custom event to a user
   *
   * @param {string} targetUserID target user id
   * @param {UserCustomEvent} event for example {type: 'friendship-request'}
   *
   * @return {Promise<APIResponse>} The Server Response
   */
  async sendUserCustomEvent(targetUserID: string, event: UserCustomEvent) {
    return await this.post<APIResponse>(`${this.baseURL}/users/${targetUserID}/event`, {
      event,
    });
  }

  createBlockList(blockList: BlockList) {
    return this.post<APIResponse>(`${this.baseURL}/blocklists`, blockList);
  }

  listBlockLists() {
    return this.get<APIResponse & { blocklists: BlockListResponse[] }>(`${this.baseURL}/blocklists`);
  }

  getBlockList(name: string) {
    return this.get<APIResponse & { blocklist: BlockListResponse }>(`${this.baseURL}/blocklists/${name}`);
  }

  updateBlockList(name: string, data: { words: string[] }) {
    return this.put<APIResponse>(`${this.baseURL}/blocklists/${name}`, data);
  }

  deleteBlockList(name: string) {
    return this.delete<APIResponse>(`${this.baseURL}/blocklists/${name}`);
  }

  exportChannels(request: Array<ExportChannelRequest>, options: ExportChannelOptions = {}) {
    const payload = { channels: request, ...options };
    return this.post<APIResponse & ExportChannelResponse>(`${this.baseURL}/export_channels`, payload);
  }

  exportUsers(request: ExportUsersRequest) {
    return this.post<APIResponse & ExportUsersResponse>(`${this.baseURL}/export/users`, request);
  }

  exportChannel(request: ExportChannelRequest, options?: ExportChannelOptions) {
    return this.exportChannels([request], options);
  }

  getExportChannelStatus(id: string) {
    return this.get<APIResponse & ExportChannelStatusResponse>(`${this.baseURL}/export_channels/${id}`);
  }

  /**
   * createSegment - Creates a Campaign Segment
   *
   * @param {SegmentData} params Segment data
   *
   * @return {Segment} The Created Segment
   */
  async createSegment(params: SegmentData) {
    const { segment } = await this.post<{ segment: Segment }>(this.baseURL + `/segments`, { segment: params });
    return segment;
  }

  /**
   * getSegment - Get a Campaign Segment
   *
   * @param {string} id Segment ID
   *
   * @return {Segment} A Segment
   */
  async getSegment(id: string) {
    const { segment } = await this.get<{ segment: Segment }>(this.baseURL + `/segments/${id}`);
    return segment;
  }

  /**
   * listSegments - List Campaign Segments
   *
   *
   * @return {Segment[]} Segments
   */
  async listSegments(options: { limit?: number; offset?: number }) {
    const { segments } = await this.get<{ segments: Segment[] }>(this.baseURL + `/segments`, options);
    return segments;
  }

  /**
   * updateSegment - Update a Campaign Segment
   *
   * @param {string} id Segment ID
   * @param {Partial<SegmentData>} params Segment data
   *
   * @return {Segment} Updated Segment
   */
  async updateSegment(id: string, params: Partial<SegmentData>) {
    const { segment } = await this.put<{ segment: Segment }>(this.baseURL + `/segments/${id}`, { segment: params });
    return segment;
  }

  /**
   * deleteSegment - Delete a Campaign Segment
   *
   * @param {string} id Segment ID
   *
   * @return {Promise<APIResponse>} The Server Response
   */
  async deleteSegment(id: string) {
    return this.delete<APIResponse>(this.baseURL + `/segments/${id}`);
  }

  /**
   * createCampaign - Creates a Campaign
   *
   * @param {CampaignData} params Campaign data
   *
   * @return {Campaign} The Created Campaign
   */
  async createCampaign(params: CampaignData) {
    const { campaign } = await this.post<{ campaign: Campaign }>(this.baseURL + `/campaigns`, { campaign: params });
    return campaign;
  }

  /**
   * getCampaign - Get a Campaign
   *
   * @param {string} id Campaign ID
   *
   * @return {Campaign} A Campaign
   */
  async getCampaign(id: string) {
    const { campaign } = await this.get<{ campaign: Campaign }>(this.baseURL + `/campaigns/${id}`);
    return campaign;
  }

  /**
   * listCampaigns - List Campaigns
   *
   *
   * @return {Campaign[]} Campaigns
   */
  async listCampaigns(options: { limit?: number; offset?: number }) {
    const { campaigns } = await this.get<{ campaigns: Campaign[] }>(this.baseURL + `/campaigns`, options);
    return campaigns;
  }

  /**
   * updateCampaign - Update a Campaign
   *
   * @param {string} id Campaign ID
   * @param {Partial<CampaignData>} params Campaign data
   *
   * @return {Campaign} Updated Campaign
   */
  async updateCampaign(id: string, params: Partial<CampaignData>) {
    const { campaign } = await this.put<{ campaign: Campaign }>(this.baseURL + `/campaigns/${id}`, {
      campaign: params,
    });
    return campaign;
  }

  /**
   * deleteCampaign - Delete a Campaign
   *
   * @param {string} id Campaign ID
   *
   * @return {Promise<APIResponse>} The Server Response
   */
  async deleteCampaign(id: string) {
    return this.delete<APIResponse>(this.baseURL + `/campaigns/${id}`);
  }

  /**
   * scheduleCampaign - Schedule a Campaign
   *
   * @param {string} id Campaign ID
   * @param {{scheduledFor: number}} params Schedule params
   *
   * @return {Campaign} Scheduled Campaign
   */
  async scheduleCampaign(id: string, params: { scheduledFor: number }) {
    const { scheduledFor } = params;
    const { campaign } = await this.patch<{ campaign: Campaign }>(this.baseURL + `/campaigns/${id}/schedule`, {
      scheduled_for: scheduledFor,
    });
    return campaign;
  }

  /**
   * stopCampaign - Stop a Campaign
   *
   * @param {string} id Campaign ID
   *
   * @return {Campaign} Stopped Campaign
   */
  async stopCampaign(id: string) {
    const { campaign } = await this.patch<{ campaign: Campaign }>(this.baseURL + `/campaigns/${id}/stop`);
    return campaign;
  }

  /**
   * resumeCampaign - Resume a Campaign
   *
   * @param {string} id Campaign ID
   *
   * @return {Campaign} Resumed Campaign
   */
  async resumeCampaign(id: string) {
    const { campaign } = await this.patch<{ campaign: Campaign }>(this.baseURL + `/campaigns/${id}/resume`);
    return campaign;
  }

  /**
   * testCampaign - Test a Campaign
   *
   * @param {string} id Campaign ID
   * @param {{users: string[]}} params Test params
   *
   * @return {TestCampaignResponse} Test campaign response
   */
  async testCampaign(id: string, params: { users: string[] }) {
    const { users } = params;
    return await this.post<APIResponse & TestCampaignResponse>(this.baseURL + `/campaigns/${id}/test`, { users });
  }

  /**
   * enrichURL - Get OpenGraph data of the given link
   *
   * @param {string} url link
   * @return {OGAttachment} OG Attachment
   */
  async enrichURL(url: string) {
    return this.get<APIResponse & OGAttachment>(this.baseURL + `/og`, { url });
  }

  /**
   * getTask - Gets status of a long running task
   *
   * @param {string} id Task ID
   *
   * @return {TaskStatus} The task status
   */
  async getTask(id: string) {
    return this.get<APIResponse & TaskStatus>(`${this.baseURL}/tasks/${id}`);
  }

  /**
   * deleteChannels - Deletes a list of channel
   *
   * @param {string[]} cids Channel CIDs
   * @param {boolean} [options.hard_delete] Defines if the channel is hard deleted or not
   *
   * @return {DeleteChannelsResponse} Result of the soft deletion, if server-side, it holds the task ID as well
   */
  async deleteChannels(cids: string[], options: { hard_delete?: boolean } = {}) {
    return await this.post<APIResponse & DeleteChannelsResponse>(this.baseURL + `/channels/delete`, {
      cids,
      ...options,
    });
  }

  /**
   * deleteUsers - Batch Delete Users
   *
   * @param {string[]} user_ids which users to delete
   * @param {DeleteUserOptions} options Configuration how to delete users
   *
   * @return {APIResponse} A task ID
   */
  async deleteUsers(user_ids: string[], options: DeleteUserOptions) {
    if (options?.user !== 'soft' && options?.user !== 'hard') {
      throw new Error('Invalid delete user options. user must be one of [soft hard]');
    }
    if (options.messages !== undefined && options.messages !== 'soft' && options.messages !== 'hard') {
      throw new Error('Invalid delete user options. messages must be one of [soft hard]');
    }
    if (options.conversations !== undefined && options.conversations !== 'soft' && options.conversations !== 'hard') {
      throw new Error('Invalid delete user options. conversations must be one of [soft hard]');
    }
    return await this.post<APIResponse & TaskResponse>(this.baseURL + `/users/delete`, {
      user_ids,
      ...options,
    });
  }

  /**
   * _createImportURL - Create an Import upload url.
   *
   * Note: Do not use this.
   * It is present for internal usage only.
   * This function can, and will, break and/or be removed at any point in time.
   *
   * @private
   * @param {string} filename filename of uploaded data
   * @return {APIResponse & CreateImportResponse} An ImportTask
   */
  async _createImportURL(filename: string) {
    return await this.post<APIResponse & CreateImportURLResponse>(this.baseURL + `/import_urls`, {
      filename,
    });
  }

  /**
   * _createImport - Create an Import Task.
   *
   * Note: Do not use this.
   * It is present for internal usage only.
   * This function can, and will, break and/or be removed at any point in time.
   *
   * @private
   * @param {string} path path of uploaded data
   * @param {CreateImportOptions} options import options
   * @return {APIResponse & CreateImportResponse} An ImportTask
   */
  async _createImport(path: string, options: CreateImportOptions = { mode: 'upsert' }) {
    return await this.post<APIResponse & CreateImportResponse>(this.baseURL + `/imports`, {
      path,
      ...options,
    });
  }

  /**
   * _getImport - Get an Import Task.
   *
   * Note: Do not use this.
   * It is present for internal usage only.
   * This function can, and will, break and/or be removed at any point in time.
   *
   * @private
   * @param {string} id id of Import Task
   *
   * @return {APIResponse & GetImportResponse} An ImportTask
   */
  async _getImport(id: string) {
    return await this.get<APIResponse & GetImportResponse>(this.baseURL + `/imports/${id}`);
  }

  /**
   * _listImports - Lists Import Tasks.
   *
   * Note: Do not use this.
   * It is present for internal usage only.
   * This function can, and will, break and/or be removed at any point in time.
   *
   * @private
   * @param {ListImportsPaginationOptions} options pagination options
   *
   * @return {APIResponse & ListImportsResponse} An ImportTask
   */
  async _listImports(options: ListImportsPaginationOptions) {
    return await this.get<APIResponse & ListImportsResponse>(this.baseURL + `/imports`, options);
  }

  /**
   * upsertPushProvider - Create or Update a push provider
   *
   * Note: Works only for v2 push version is enabled on app settings.
   *
   * @param {PushProviderConfig} configuration of the provider you want to create or update
   *
   * @return {APIResponse & PushProviderUpsertResponse} A push provider
   */
  async upsertPushProvider(pushProvider: PushProviderConfig) {
    return await this.post<APIResponse & PushProviderUpsertResponse>(this.baseURL + `/push_providers`, {
      push_provider: pushProvider,
    });
  }

  /**
   * deletePushProvider - Delete a push provider
   *
   * Note: Works only for v2 push version is enabled on app settings.
   *
   * @param {PushProviderID} type and foreign id of the push provider to be deleted
   *
   * @return {APIResponse} An API response
   */
  async deletePushProvider({ type, name }: PushProviderID) {
    return await this.delete<APIResponse>(this.baseURL + `/push_providers/${type}/${name}`);
  }

  /**
   * listPushProviders - Get all push providers in the app
   *
   * Note: Works only for v2 push version is enabled on app settings.
   *
   * @return {APIResponse & PushProviderListResponse} A push provider
   */
  async listPushProviders() {
    return await this.get<APIResponse & PushProviderListResponse>(this.baseURL + `/push_providers`);
  }
}<|MERGE_RESOLUTION|>--- conflicted
+++ resolved
@@ -145,12 +145,9 @@
   GetCallTokenResponse,
   APIErrorResponse,
   ErrorFromResponse,
-<<<<<<< HEAD
   QueryChannelsAPIResponse,
-=======
   SyncOptions,
   SyncResponse,
->>>>>>> 62e81f82
 } from './types';
 import { InsightMetrics, postInsights } from './insights';
 
