--- conflicted
+++ resolved
@@ -198,15 +198,12 @@
   ReactionFilters,
   ReactionSort,
   QueryReactionsAPIResponse,
-<<<<<<< HEAD
-  QueryReactionsOptions, BlockUserOptions,
-=======
   QueryReactionsOptions,
   QueryMessageHistoryFilters,
   QueryMessageHistorySort,
   QueryMessageHistoryOptions,
   QueryMessageHistoryResponse,
->>>>>>> fd9a90ba
+  BlockUserOptions,
 } from './types';
 import { InsightMetrics, postInsights } from './insights';
 import { Thread } from './thread';
