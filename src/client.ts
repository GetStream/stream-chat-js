/* eslint no-unused-vars: "off" */
/* global process */

import axios, { AxiosRequestConfig, AxiosInstance, AxiosResponse } from 'axios';
import https from 'https';
import WebSocket from 'isomorphic-ws';

import { Channel } from './channel';
import { ClientState } from './client_state';
import { StableWSConnection } from './connection';
import { isValidEventType } from './events';
import { JWTUserToken, DevToken, CheckSignature } from './signing';
import { TokenManager } from './token_manager';
import {
  isFunction,
  isOwnUserBaseProperty,
  addFileToFormData,
  chatCodes,
  normalizeQuerySort,
  randomId,
  sleep,
  retryInterval,
} from './utils';

import {
  APIResponse,
  AppSettings,
  AppSettingsAPIResponse,
  BaseDeviceFields,
  BannedUsersFilters,
  BannedUsersPaginationOptions,
  BannedUsersResponse,
  BannedUsersSort,
  BanUserOptions,
  BlockList,
  BlockListResponse,
  ChannelAPIResponse,
  ChannelData,
  ChannelFilters,
  ChannelMute,
  ChannelOptions,
  ChannelSort,
  ChannelStateOptions,
  CheckPushResponse,
  CheckSQSResponse,
  Configs,
  ConnectAPIResponse,
  ConnectionChangeEvent,
  CreateChannelOptions,
  CreateChannelResponse,
  CreateCommandOptions,
  CreateCommandResponse,
  CustomPermissionOptions,
  DeleteCommandResponse,
  Device,
  EndpointName,
  Event,
  EventHandler,
  ExportChannelOptions,
  ExportChannelRequest,
  ExportChannelResponse,
  ExportChannelStatusResponse,
  MessageFlagsFilters,
  MessageFlagsPaginationOptions,
  MessageFlagsResponse,
  FlagMessageResponse,
  FlagUserResponse,
  GetChannelTypeResponse,
  GetCommandResponse,
  GetRateLimitsResponse,
  ListChannelResponse,
  ListCommandsResponse,
  LiteralStringForUnion,
  Logger,
  MarkAllReadOptions,
  Message,
  MessageFilters,
  MessageResponse,
  Mute,
  MuteUserOptions,
  MuteUserResponse,
  OwnUserResponse,
  PartialMessageUpdate,
  PartialUserUpdate,
  PermissionAPIResponse,
  PermissionsAPIResponse,
  PushProvider,
  ReactionResponse,
  SearchOptions,
  SearchPayload,
  SearchAPIResponse,
  SendFileAPIResponse,
  StreamChatOptions,
  TestPushDataInput,
  TestSQSDataInput,
  TokenOrProvider,
  UnBanUserOptions,
  UnknownType,
  UpdateChannelOptions,
  UpdateChannelResponse,
  UpdateCommandOptions,
  UpdateCommandResponse,
  UpdatedMessage,
  UpdateMessageAPIResponse,
  UserCustomEvent,
  UserFilters,
  UserOptions,
  UserResponse,
  UserSort,
  SearchMessageSortBase,
  SegmentData,
  Segment,
  Campaign,
  CampaignData,
<<<<<<< HEAD
  OGAttachment,
=======
  TaskStatus,
>>>>>>> f56a58a9
} from './types';

function isString(x: unknown): x is string {
  return typeof x === 'string' || x instanceof String;
}

export class StreamChat<
  AttachmentType extends UnknownType = UnknownType,
  ChannelType extends UnknownType = UnknownType,
  CommandType extends string = LiteralStringForUnion,
  EventType extends UnknownType = UnknownType,
  MessageType extends UnknownType = UnknownType,
  ReactionType extends UnknownType = UnknownType,
  UserType extends UnknownType = UnknownType
> {
  private static _instance?: unknown | StreamChat; // type is undefined|StreamChat, unknown is due to TS limitations with statics

  _user?: OwnUserResponse<ChannelType, CommandType, UserType> | UserResponse<UserType>;
  activeChannels: {
    [key: string]: Channel<
      AttachmentType,
      ChannelType,
      CommandType,
      EventType,
      MessageType,
      ReactionType,
      UserType
    >;
  };
  anonymous: boolean;
  axiosInstance: AxiosInstance;
  baseURL?: string;
  browser: boolean;
  cleaningIntervalRef?: NodeJS.Timeout;
  clientID?: string;
  configs: Configs<CommandType>;
  connectionID?: string;
  failures?: number;
  key: string;
  listeners: {
    [key: string]: Array<
      (
        event: Event<
          AttachmentType,
          ChannelType,
          CommandType,
          EventType,
          MessageType,
          ReactionType,
          UserType
        >,
      ) => void
    >;
  };
  logger: Logger;
  /**
   * When network is recovered, we re-query the active channels on client. But in single query, you can recover
   * only 30 channels. So its not guaranteed that all the channels in activeChannels object have updated state.
   * Thus in UI sdks, state recovery is managed by components themselves, they don't rely on js client for this.
   *
   * `recoverStateOnReconnect` parameter can be used in such cases, to disable state recovery within js client.
   * When false, user/consumer of this client will need to make sure all the channels present on UI by
   * manually calling queryChannels endpoint.
   */
  recoverStateOnReconnect?: boolean;
  mutedChannels: ChannelMute<ChannelType, CommandType, UserType>[];
  mutedUsers: Mute<UserType>[];
  node: boolean;
  options: StreamChatOptions;
  secret?: string;
  setUserPromise: ConnectAPIResponse<ChannelType, CommandType, UserType> | null;
  state: ClientState<UserType>;
  tokenManager: TokenManager<UserType>;
  user?: OwnUserResponse<ChannelType, CommandType, UserType> | UserResponse<UserType>;
  userAgent?: string;
  userID?: string;
  wsBaseURL?: string;
  wsConnection: StableWSConnection<ChannelType, CommandType, UserType> | null;
  wsPromise: ConnectAPIResponse<ChannelType, CommandType, UserType> | null;
  consecutiveFailures: number;

  /**
   * Initialize a client
   *
   * **Only use constructor for advanced usages. It is strongly advised to use `StreamChat.getInstance()` instead of `new StreamChat()` to reduce integration issues due to multiple WebSocket connections**
   * @param {string} key - the api key
   * @param {string} [secret] - the api secret
   * @param {StreamChatOptions} [options] - additional options, here you can pass custom options to axios instance
   * @param {boolean} [options.browser] - enforce the client to be in browser mode
   * @param {boolean} [options.warmUp] - default to false, if true, client will open a connection as soon as possible to speed up following requests
   * @param {Logger} [options.Logger] - custom logger
   * @param {number} [options.timeout] - default to 3000
   * @param {httpsAgent} [options.httpsAgent] - custom httpsAgent, in node it's default to https.agent()
   * @example <caption>initialize the client in user mode</caption>
   * new StreamChat('api_key')
   * @example <caption>initialize the client in user mode with options</caption>
   * new StreamChat('api_key', { warmUp:true, timeout:5000 })
   * @example <caption>secret is optional and only used in server side mode</caption>
   * new StreamChat('api_key', "secret", { httpsAgent: customAgent })
   */
  constructor(key: string, options?: StreamChatOptions);
  constructor(key: string, secret?: string, options?: StreamChatOptions);
  constructor(
    key: string,
    secretOrOptions?: StreamChatOptions | string,
    options?: StreamChatOptions,
  ) {
    // set the key
    this.key = key;
    this.listeners = {};
    this.state = new ClientState<UserType>();
    // a list of channels to hide ws events from
    this.mutedChannels = [];
    this.mutedUsers = [];

    // set the secret
    if (secretOrOptions && isString(secretOrOptions)) {
      this.secret = secretOrOptions;
    }

    // set the options... and figure out defaults...
    const inputOptions = options
      ? options
      : secretOrOptions && !isString(secretOrOptions)
      ? secretOrOptions
      : {};

    this.browser =
      typeof inputOptions.browser !== 'undefined'
        ? inputOptions.browser
        : typeof window !== 'undefined';
    this.node = !this.browser;

    this.options = {
      timeout: 3000,
      withCredentials: false, // making sure cookies are not sent
      warmUp: false,
      recoverStateOnReconnect: true,
      ...inputOptions,
    };

    if (this.node && !this.options.httpsAgent) {
      this.options.httpsAgent = new https.Agent({
        keepAlive: true,
        keepAliveMsecs: 3000,
      });
    }

    this.axiosInstance = axios.create(this.options);

    this.setBaseURL(this.options.baseURL || 'https://chat-us-east-1.stream-io-api.com');

    if (typeof process !== 'undefined' && process.env.STREAM_LOCAL_TEST_RUN) {
      this.setBaseURL('http://localhost:3030');
    }

    if (typeof process !== 'undefined' && process.env.STREAM_LOCAL_TEST_HOST) {
      this.setBaseURL('http://' + process.env.STREAM_LOCAL_TEST_HOST);
    }

    // WS connection is initialized when setUser is called
    this.wsConnection = null;
    this.wsPromise = null;
    this.setUserPromise = null;
    // keeps a reference to all the channels that are in use
    this.activeChannels = {};
    // mapping between channel groups and configs
    this.configs = {};
    this.anonymous = false;

    // If its a server-side client, then lets initialize the tokenManager, since token will be
    // generated from secret.
    this.tokenManager = new TokenManager(this.secret);
    this.consecutiveFailures = 0;

    /**
     * logger function should accept 3 parameters:
     * @param logLevel string
     * @param message   string
     * @param extraData object
     *
     * e.g.,
     * const client = new StreamChat('api_key', {}, {
     * 		logger = (logLevel, message, extraData) => {
     * 			console.log(message);
     * 		}
     * })
     *
     * extraData contains tags array attached to log message. Tags can have one/many of following values:
     * 1. api
     * 2. api_request
     * 3. api_response
     * 4. client
     * 5. channel
     * 6. connection
     * 7. event
     *
     * It may also contains some extra data, some examples have been mentioned below:
     * 1. {
     * 		tags: ['api', 'api_request', 'client'],
     * 		url: string,
     * 		payload: object,
     * 		config: object
     * }
     * 2. {
     * 		tags: ['api', 'api_response', 'client'],
     * 		url: string,
     * 		response: object
     * }
     * 3. {
     * 		tags: ['api', 'api_response', 'client'],
     * 		url: string,
     * 		error: object
     * }
     * 4. {
     * 		tags: ['event', 'client'],
     * 		event: object
     * }
     * 5. {
     * 		tags: ['channel'],
     * 		channel: object
     * }
     */
    this.logger = isFunction(inputOptions.logger) ? inputOptions.logger : () => null;
    this.recoverStateOnReconnect = this.options.recoverStateOnReconnect;
  }

  /**
   * Get a client instance
   *
   * This function always returns the same Client instance to avoid issues raised by multiple Client and WS connections
   *
   * **After the first call, the client configuration will not change if the key or options parameters change**
   *
   * @param {string} key - the api key
   * @param {string} [secret] - the api secret
   * @param {StreamChatOptions} [options] - additional options, here you can pass custom options to axios instance
   * @param {boolean} [options.browser] - enforce the client to be in browser mode
   * @param {boolean} [options.warmUp] - default to false, if true, client will open a connection as soon as possible to speed up following requests
   * @param {Logger} [options.Logger] - custom logger
   * @param {number} [options.timeout] - default to 3000
   * @param {httpsAgent} [options.httpsAgent] - custom httpsAgent, in node it's default to https.agent()
   * @example <caption>initialize the client in user mode</caption>
   * StreamChat.getInstance('api_key')
   * @example <caption>initialize the client in user mode with options</caption>
   * StreamChat.getInstance('api_key', { timeout:5000 })
   * @example <caption>secret is optional and only used in server side mode</caption>
   * StreamChat.getInstance('api_key', "secret", { httpsAgent: customAgent })
   */
  public static getInstance<
    AttachmentType extends UnknownType = UnknownType,
    ChannelType extends UnknownType = UnknownType,
    CommandType extends string = LiteralStringForUnion,
    EventType extends UnknownType = UnknownType,
    MessageType extends UnknownType = UnknownType,
    ReactionType extends UnknownType = UnknownType,
    UserType extends UnknownType = UnknownType
  >(
    key: string,
    options?: StreamChatOptions,
  ): StreamChat<
    AttachmentType,
    ChannelType,
    CommandType,
    EventType,
    MessageType,
    ReactionType,
    UserType
  >;
  public static getInstance<
    AttachmentType extends UnknownType = UnknownType,
    ChannelType extends UnknownType = UnknownType,
    CommandType extends string = LiteralStringForUnion,
    EventType extends UnknownType = UnknownType,
    MessageType extends UnknownType = UnknownType,
    ReactionType extends UnknownType = UnknownType,
    UserType extends UnknownType = UnknownType
  >(
    key: string,
    secret?: string,
    options?: StreamChatOptions,
  ): StreamChat<
    AttachmentType,
    ChannelType,
    CommandType,
    EventType,
    MessageType,
    ReactionType,
    UserType
  >;
  public static getInstance<
    AttachmentType extends UnknownType = UnknownType,
    ChannelType extends UnknownType = UnknownType,
    CommandType extends string = LiteralStringForUnion,
    EventType extends UnknownType = UnknownType,
    MessageType extends UnknownType = UnknownType,
    ReactionType extends UnknownType = UnknownType,
    UserType extends UnknownType = UnknownType
  >(
    key: string,
    secretOrOptions?: StreamChatOptions | string,
    options?: StreamChatOptions,
  ): StreamChat<
    AttachmentType,
    ChannelType,
    CommandType,
    EventType,
    MessageType,
    ReactionType,
    UserType
  > {
    if (!StreamChat._instance) {
      if (typeof secretOrOptions === 'string') {
        StreamChat._instance = new StreamChat<
          AttachmentType,
          ChannelType,
          CommandType,
          EventType,
          MessageType,
          ReactionType,
          UserType
        >(key, secretOrOptions, options);
      } else {
        StreamChat._instance = new StreamChat<
          AttachmentType,
          ChannelType,
          CommandType,
          EventType,
          MessageType,
          ReactionType,
          UserType
        >(key, secretOrOptions);
      }
    }

    return StreamChat._instance as StreamChat<
      AttachmentType,
      ChannelType,
      CommandType,
      EventType,
      MessageType,
      ReactionType,
      UserType
    >;
  }

  devToken(userID: string) {
    return DevToken(userID);
  }

  getAuthType() {
    return this.anonymous ? 'anonymous' : 'jwt';
  }

  setBaseURL(baseURL: string) {
    this.baseURL = baseURL;
    this.wsBaseURL = this.baseURL.replace('http', 'ws').replace(':3030', ':8800');
  }

  _hasConnectionID = () => Boolean(this.wsConnection?.connectionID);

  /**
   * connectUser - Set the current user and open a WebSocket connection
   *
   * @param {OwnUserResponse<ChannelType, CommandType, UserType> | UserResponse<UserType>} user Data about this user. IE {name: "john"}
   * @param {TokenOrProvider} userTokenOrProvider Token or provider
   *
   * @return {ConnectAPIResponse<ChannelType, CommandType, UserType>} Returns a promise that resolves when the connection is setup
   */
  connectUser = async (
    user: OwnUserResponse<ChannelType, CommandType, UserType> | UserResponse<UserType>,
    userTokenOrProvider: TokenOrProvider,
  ) => {
    if (!user.id) {
      throw new Error('The "id" field on the user is missing');
    }

    /**
     * Calling connectUser multiple times is potentially the result of a  bad integration, however,
     * If the user id remains the same we don't throw error
     */
    if (this.userID === user.id && this.setUserPromise) {
      console.warn(
        'Consecutive calls to connectUser is detected, ideally you should only call this function once in your app.',
      );
      return this.setUserPromise;
    }

    if (this.userID) {
      throw new Error(
        'Use client.disconnect() before trying to connect as a different user. connectUser was called twice.',
      );
    }

    if (
      (this._isUsingServerAuth() || this.node) &&
      !this.options.allowServerSideConnect
    ) {
      console.warn(
        'Please do not use connectUser server side. connectUser impacts MAU and concurrent connection usage and thus your bill. If you have a valid use-case, add "allowServerSideConnect: true" to the client options to disable this warning.',
      );
    }

    // we generate the client id client side
    this.userID = user.id;
    this.anonymous = false;

    const setTokenPromise = this._setToken(user, userTokenOrProvider);
    this._setUser(user);

    const wsPromise = this.openConnection();

    this.setUserPromise = Promise.all([setTokenPromise, wsPromise]).then(
      (result) => result[1], // We only return connection promise;
    );

    try {
      return await this.setUserPromise;
    } catch (err) {
      // cleanup client to allow the user to retry connectUser again
      this.disconnectUser();
      throw err;
    }
  };

  /**
   * @deprecated Please use connectUser() function instead. Its naming is more consistent with its functionality.
   *
   * setUser - Set the current user and open a WebSocket connection
   *
   * @param {OwnUserResponse<ChannelType, CommandType, UserType> | UserResponse<UserType>} user Data about this user. IE {name: "john"}
   * @param {TokenOrProvider} userTokenOrProvider Token or provider
   *
   * @return {ConnectAPIResponse<ChannelType, CommandType, UserType>} Returns a promise that resolves when the connection is setup
   */
  setUser = this.connectUser;

  _setToken = (user: UserResponse<UserType>, userTokenOrProvider: TokenOrProvider) =>
    this.tokenManager.setTokenOrProvider(userTokenOrProvider, user);

  _setUser(
    user: OwnUserResponse<ChannelType, CommandType, UserType> | UserResponse<UserType>,
  ) {
    /**
     * This one is used by the frontend. This is a copy of the current user object stored on backend.
     * It contains reserved properties and own user properties which are not present in `this._user`.
     */
    this.user = user;
    // this one is actually used for requests. This is a copy of current user provided to `connectUser` function.
    this._user = { ...user };
  }

  /**
   * Disconnects the websocket connection, without removing the user set on client.
   * client.closeConnection will not trigger default auto-retry mechanism for reconnection. You need
   * to call client.openConnection to reconnect to websocket.
   *
   * This is mainly useful on mobile side. You can only receive push notifications
   * if you don't have active websocket connection.
   * So when your app goes to background, you can call `client.closeConnection`.
   * And when app comes back to foreground, call `client.openConnection`.
   *
   * @param timeout Max number of ms, to wait for close event of websocket, before forcefully assuming succesful disconnection.
   *                https://developer.mozilla.org/en-US/docs/Web/API/CloseEvent
   */
  closeConnection = (timeout?: number) => {
    if (this.cleaningIntervalRef != null) {
      clearInterval(this.cleaningIntervalRef);
      this.cleaningIntervalRef = undefined;
    }

    if (!this.wsConnection) {
      return Promise.resolve();
    }

    return this.wsConnection.disconnect(timeout);
  };

  /**
   * Creates a new WebSocket connection with the current user. Returns empty promise, if there is an active connection
   */
  openConnection = async () => {
    if (!this.userID) {
      throw Error(
        'User is not set on client, use client.connectUser or client.connectAnonymousUser instead',
      );
    }

    if (this.wsConnection?.isHealthy && this._hasConnectionID()) {
      this.logger(
        'info',
        'client:openConnection() - openConnection called twice, healthy connection already exists',
        {
          tags: ['connection', 'client'],
        },
      );

      return Promise.resolve();
    }

    this.clientID = `${this.userID}--${randomId()}`;
    this.wsPromise = this.connect();
    this._startCleaning();
    return this.wsPromise;
  };

  /**
   * @deprecated Please use client.openConnction instead.
   * @private
   *
   * Creates a new websocket connection with current user.
   */
  _setupConnection = this.openConnection;

  /**
	 * updateAppSettings - updates application settings
	 *
	 * @param {AppSettings} options App settings.
	 * 		IE: {
	  			"apn_config": {
					"auth_type": "token",
					"auth_key": fs.readFileSync(
						'./apn-push-auth-key.p8',
						'utf-8',
					),
					"key_id": "keyid",
					"team_id": "teamid", //either ALL these 3
					"notification_template": "notification handlebars template",
					"bundle_id": "com.apple.your.app",
					"development": true
				},
				"firebase_config": {
					"server_key": "server key from fcm",
					"notification_template": "notification handlebars template"
					"data_template": "data handlebars template"
				},
				"webhook_url": "https://acme.com/my/awesome/webhook/"
			}
	 */
  async updateAppSettings(options: AppSettings) {
    if (options.apn_config?.p12_cert) {
      options.apn_config.p12_cert = Buffer.from(options.apn_config.p12_cert).toString(
        'base64',
      );
    }
    return await this.patch<APIResponse>(this.baseURL + '/app', options);
  }

  _normalizeDate = (before: Date | string | null): string | null => {
    if (before instanceof Date) {
      before = before.toISOString();
    }

    if (before === '') {
      throw new Error(
        "Don't pass blank string for since, use null instead if resetting the token revoke",
      );
    }

    return before;
  };

  /**
   * Revokes all tokens on application level issued before given time
   */
  async revokeTokens(before: Date | string | null) {
    return await this.updateAppSettings({
      revoke_tokens_issued_before: this._normalizeDate(before),
    });
  }

  /**
   * Revokes token for a user issued before given time
   */
  async revokeUserToken(userID: string, before?: Date | string | null) {
    return await this.revokeUsersToken([userID], before);
  }

  /**
   * Revokes tokens for a list of users issued before given time
   */
  async revokeUsersToken(userIDs: string[], before?: Date | string | null) {
    if (before === undefined) {
      before = new Date().toISOString();
    } else {
      before = this._normalizeDate(before);
    }

    const users: PartialUserUpdate<UserType>[] = [];
    for (const userID of userIDs) {
      users.push({
        id: userID,
        set: <Partial<UserResponse<UserType>>>{
          revoke_tokens_issued_before: before,
        },
      });
    }

    return await this.partialUpdateUsers(users);
  }

  /**
   * getAppSettings - retrieves application settings
   */
  async getAppSettings() {
    return await this.get<AppSettingsAPIResponse<CommandType>>(this.baseURL + '/app');
  }

  /**
	 * testPushSettings - Tests the push settings for a user with a random chat message and the configured push templates
	 *
	 * @param {string} userID User ID. If user has no devices, it will error
	 * @param {TestPushDataInput} [data] Overrides for push templates/message used
	 * 		IE: {
				  messageID: 'id-of-message',//will error if message does not exist
				  apnTemplate: '{}', //if app doesn't have apn configured it will error
				  firebaseTemplate: '{}', //if app doesn't have firebase configured it will error
				  firebaseDataTemplate: '{}', //if app doesn't have firebase configured it will error
				  huaweiDataTemplate: '{}' //if app doesn't have huawei configured it will error
				  skipDevices: true, // skip config/device checks and sending to real devices
			}
	 */
  async testPushSettings(userID: string, data: TestPushDataInput = {}) {
    return await this.post<CheckPushResponse>(this.baseURL + '/check_push', {
      user_id: userID,
      ...(data.messageID ? { message_id: data.messageID } : {}),
      ...(data.apnTemplate ? { apn_template: data.apnTemplate } : {}),
      ...(data.firebaseTemplate ? { firebase_template: data.firebaseTemplate } : {}),
      ...(data.firebaseDataTemplate
        ? { firebase_data_template: data.firebaseDataTemplate }
        : {}),
      ...(data.huaweiDataTemplate
        ? { huawei_data_template: data.huaweiDataTemplate }
        : {}),
      ...(data.skipDevices ? { skip_devices: true } : {}),
    });
  }

  /**
   * testSQSSettings - Tests that the given or configured SQS configuration is valid
   *
   * @param {TestSQSDataInput} [data] Overrides SQS settings for testing if needed
   * 		IE: {
				  sqs_key: 'auth_key',
				  sqs_secret: 'auth_secret',
				  sqs_url: 'url_to_queue',
			}
   */
  async testSQSSettings(data: TestSQSDataInput = {}) {
    return await this.post<CheckSQSResponse>(this.baseURL + '/check_sqs', data);
  }

  /**
   * Disconnects the websocket and removes the user from client.
   *
   * @param timeout Max number of ms, to wait for close event of websocket, before forcefully assuming successful disconnection.
   *                https://developer.mozilla.org/en-US/docs/Web/API/CloseEvent
   */
  disconnectUser = async (timeout?: number) => {
    this.logger('info', 'client:disconnect() - Disconnecting the client', {
      tags: ['connection', 'client'],
    });

    // remove the user specific fields
    delete this.user;
    delete this._user;
    delete this.userID;

    this.anonymous = false;

    const closePromise = this.closeConnection(timeout);

    for (const channel of Object.values(this.activeChannels)) {
      channel._disconnect();
    }

    // ensure we no longer return inactive channels
    this.activeChannels = {};
    // reset client state
    this.state = new ClientState();
    // reset token manager
    this.tokenManager.reset();

    // close the WS connection
    return closePromise;
  };

  /**
   *
   * @deprecated Please use client.disconnectUser instead.
   *
   * Disconnects the websocket and removes the user from client.
   */
  disconnect = this.disconnectUser;

  /**
   * connectAnonymousUser - Set an anonymous user and open a WebSocket connection
   */
  connectAnonymousUser = () => {
    if (
      (this._isUsingServerAuth() || this.node) &&
      !this.options.allowServerSideConnect
    ) {
      console.warn(
        'Please do not use connectUser server side. connectUser impacts MAU and concurrent connection usage and thus your bill. If you have a valid use-case, add "allowServerSideConnect: true" to the client options to disable this warning.',
      );
    }

    this.anonymous = true;
    this.userID = randomId();
    const anonymousUser = {
      id: this.userID,
      anon: true,
    } as UserResponse<UserType>;

    this._setToken(anonymousUser, '');
    this._setUser(anonymousUser);

    return this._setupConnection();
  };

  /**
   * @deprecated Please use connectAnonymousUser. Its naming is more consistent with its functionality.
   */
  setAnonymousUser = this.connectAnonymousUser;

  /**
   * setGuestUser - Setup a temporary guest user
   *
   * @param {UserResponse<UserType>} user Data about this user. IE {name: "john"}
   *
   * @return {ConnectAPIResponse<ChannelType, CommandType, UserType>} Returns a promise that resolves when the connection is setup
   */
  async setGuestUser(user: UserResponse<UserType>) {
    let response: { access_token: string; user: UserResponse<UserType> } | undefined;
    this.anonymous = true;
    try {
      response = await this.post<
        APIResponse & { access_token: string; user: UserResponse<UserType> }
      >(this.baseURL + '/guest', { user });
    } catch (e) {
      this.anonymous = false;
      throw e;
    }
    this.anonymous = false;
    // eslint-disable-next-line @typescript-eslint/no-unused-vars
    const { created_at, updated_at, last_active, online, ...guestUser } = response.user;
    return await this.connectUser(
      guestUser as UserResponse<UserType>,
      response.access_token,
    );
  }

  /**
   * createToken - Creates a token to authenticate this user. This function is used server side.
   * The resulting token should be passed to the client side when the users registers or logs in
   *
   * @param {string} userID The User ID
   * @param {number} [exp] The expiration time for the token expressed in the number of seconds since the epoch
   *
   * @return {string} Returns a token
   */
  createToken(userID: string, exp?: number, iat?: number) {
    if (this.secret == null) {
      throw Error(`tokens can only be created server-side using the API Secret`);
    }
    const extra: { exp?: number; iat?: number } = {};

    if (exp) {
      extra.exp = exp;
    }

    if (iat) {
      extra.iat = iat;
    }

    return JWTUserToken(this.secret, userID, extra, {});
  }

  /**
   * on - Listen to events on all channels and users your watching
   *
   * client.on('message.new', event => {console.log("my new message", event, channel.state.messages)})
   * or
   * client.on(event => {console.log(event.type)})
   *
   * @param {EventHandler<AttachmentType, ChannelType, CommandType, EventType, MessageType, ReactionType, UserType> | string} callbackOrString  The event type to listen for (optional)
   * @param {EventHandler<AttachmentType, ChannelType, CommandType, EventType, MessageType, ReactionType, UserType>} [callbackOrNothing] The callback to call
   *
   * @return {{ unsubscribe: () => void }} Description
   */
  on(
    callback: EventHandler<
      AttachmentType,
      ChannelType,
      CommandType,
      EventType,
      MessageType,
      ReactionType,
      UserType
    >,
  ): { unsubscribe: () => void };
  on(
    eventType: string,
    callback: EventHandler<
      AttachmentType,
      ChannelType,
      CommandType,
      EventType,
      MessageType,
      ReactionType,
      UserType
    >,
  ): { unsubscribe: () => void };
  on(
    callbackOrString:
      | EventHandler<
          AttachmentType,
          ChannelType,
          CommandType,
          EventType,
          MessageType,
          ReactionType,
          UserType
        >
      | string,
    callbackOrNothing?: EventHandler<
      AttachmentType,
      ChannelType,
      CommandType,
      EventType,
      MessageType,
      ReactionType,
      UserType
    >,
  ): { unsubscribe: () => void } {
    const key = callbackOrNothing ? (callbackOrString as string) : 'all';
    const valid = isValidEventType(key);
    if (!valid) {
      throw Error(`Invalid event type ${key}`);
    }
    const callback = callbackOrNothing
      ? callbackOrNothing
      : (callbackOrString as EventHandler<
          AttachmentType,
          ChannelType,
          CommandType,
          EventType,
          MessageType,
          ReactionType,
          UserType
        >);
    if (!(key in this.listeners)) {
      this.listeners[key] = [];
    }
    this.logger('info', `Attaching listener for ${key} event`, {
      tags: ['event', 'client'],
    });
    this.listeners[key].push(callback);
    return {
      unsubscribe: () => {
        this.logger('info', `Removing listener for ${key} event`, {
          tags: ['event', 'client'],
        });

        this.listeners[key] = this.listeners[key].filter((el) => el !== callback);
      },
    };
  }

  /**
   * off - Remove the event handler
   *
   */
  off(
    callback: EventHandler<
      AttachmentType,
      ChannelType,
      CommandType,
      EventType,
      MessageType,
      ReactionType,
      UserType
    >,
  ): void;
  off(
    eventType: string,
    callback: EventHandler<
      AttachmentType,
      ChannelType,
      CommandType,
      EventType,
      MessageType,
      ReactionType,
      UserType
    >,
  ): void;
  off(
    callbackOrString:
      | EventHandler<
          AttachmentType,
          ChannelType,
          CommandType,
          EventType,
          MessageType,
          ReactionType,
          UserType
        >
      | string,
    callbackOrNothing?: EventHandler<
      AttachmentType,
      ChannelType,
      CommandType,
      EventType,
      MessageType,
      ReactionType,
      UserType
    >,
  ) {
    const key = callbackOrNothing ? (callbackOrString as string) : 'all';
    const valid = isValidEventType(key);
    if (!valid) {
      throw Error(`Invalid event type ${key}`);
    }
    const callback = callbackOrNothing
      ? callbackOrNothing
      : (callbackOrString as EventHandler<
          AttachmentType,
          ChannelType,
          CommandType,
          EventType,
          MessageType,
          ReactionType,
          UserType
        >);
    if (!(key in this.listeners)) {
      this.listeners[key] = [];
    }

    this.logger('info', `Removing listener for ${key} event`, {
      tags: ['event', 'client'],
    });
    this.listeners[key] = this.listeners[key].filter((value) => value !== callback);
  }

  _logApiRequest(
    type: string,
    url: string,
    data: unknown,
    config: AxiosRequestConfig & {
      config?: AxiosRequestConfig & { maxBodyLength?: number };
    },
  ) {
    this.logger('info', `client: ${type} - Request - ${url}`, {
      tags: ['api', 'api_request', 'client'],
      url,
      payload: data,
      config,
    });
  }

  _logApiResponse<T>(type: string, url: string, response: AxiosResponse<T>) {
    this.logger(
      'info',
      `client:${type} - Response - url: ${url} > status ${response.status}`,
      {
        tags: ['api', 'api_response', 'client'],
        url,
        response,
      },
    );
  }

  _logApiError(type: string, url: string, error: unknown) {
    this.logger('error', `client:${type} - Error - url: ${url}`, {
      tags: ['api', 'api_response', 'client'],
      url,
      error,
    });
  }

  doAxiosRequest = async <T>(
    type: string,
    url: string,
    data?: unknown,
    options: AxiosRequestConfig & {
      config?: AxiosRequestConfig & { maxBodyLength?: number };
    } = {},
  ): Promise<T> => {
    await this.tokenManager.tokenReady();
    const requestConfig = this._enrichAxiosOptions(options);
    try {
      let response: AxiosResponse<T>;
      this._logApiRequest(type, url, data, requestConfig);
      switch (type) {
        case 'get':
          response = await this.axiosInstance.get(url, requestConfig);
          break;
        case 'delete':
          response = await this.axiosInstance.delete(url, requestConfig);
          break;
        case 'post':
          response = await this.axiosInstance.post(url, data, requestConfig);
          break;
        case 'put':
          response = await this.axiosInstance.put(url, data, requestConfig);
          break;
        case 'patch':
          response = await this.axiosInstance.patch(url, data, requestConfig);
          break;
        case 'options':
          response = await this.axiosInstance.options(url, requestConfig);
          break;
        default:
          throw new Error('Invalid request type');
      }
      this._logApiResponse<T>(type, url, response);
      this.consecutiveFailures = 0;
      return this.handleResponse(response);
    } catch (e) {
      this._logApiError(type, url, e);
      this.consecutiveFailures += 1;
      if (e.response) {
        if (
          e.response.data.code === chatCodes.TOKEN_EXPIRED &&
          !this.tokenManager.isStatic()
        ) {
          if (this.consecutiveFailures > 1) {
            await sleep(retryInterval(this.consecutiveFailures));
          }
          this.tokenManager.loadToken();
          return await this.doAxiosRequest<T>(type, url, data, options);
        }
        return this.handleResponse(e.response);
      } else {
        throw e;
      }
    }
  };

  get<T>(url: string, params?: AxiosRequestConfig['params']) {
    return this.doAxiosRequest<T>('get', url, null, { params });
  }

  put<T>(url: string, data?: unknown) {
    return this.doAxiosRequest<T>('put', url, data);
  }

  post<T>(url: string, data?: unknown) {
    return this.doAxiosRequest<T>('post', url, data);
  }

  patch<T>(url: string, data?: unknown) {
    return this.doAxiosRequest<T>('patch', url, data);
  }

  delete<T>(url: string, params?: AxiosRequestConfig['params']) {
    return this.doAxiosRequest<T>('delete', url, null, { params });
  }

  sendFile(
    url: string,
    uri: string | NodeJS.ReadableStream | Buffer | File,
    name?: string,
    contentType?: string,
    user?: UserResponse<UserType>,
  ) {
    const data = addFileToFormData(uri, name, contentType);
    if (user != null) data.append('user', JSON.stringify(user));

    return this.doAxiosRequest<SendFileAPIResponse>('post', url, data, {
      headers: data.getHeaders ? data.getHeaders() : {}, // node vs browser
      config: {
        timeout: 0,
        maxContentLength: Infinity,
        maxBodyLength: Infinity,
      },
    });
  }

  errorFromResponse<T>(response: AxiosResponse<T & { code?: number; message?: string }>) {
    let err: Error & { code?: number; response?: AxiosResponse<T>; status?: number };
    err = new Error(`StreamChat error HTTP code: ${response.status}`);
    if (response.data && response.data.code) {
      err = new Error(
        `StreamChat error code ${response.data.code}: ${response.data.message}`,
      );
      err.code = response.data.code;
    }
    err.response = response;
    err.status = response.status;
    return err;
  }

  handleResponse<T>(response: AxiosResponse<T>) {
    const data = response.data;
    if ((response.status + '')[0] !== '2') {
      throw this.errorFromResponse<T>(response);
    }
    return data;
  }

  dispatchEvent = (
    event: Event<
      AttachmentType,
      ChannelType,
      CommandType,
      EventType,
      MessageType,
      ReactionType,
      UserType
    >,
  ) => {
    // client event handlers
    const postListenerCallbacks = this._handleClientEvent(event);

    // channel event handlers
    const cid = event.cid;
    const channel = cid ? this.activeChannels[cid] : undefined;
    if (channel) {
      channel._handleChannelEvent(event);
    }

    this._callClientListeners(event);

    if (channel) {
      channel._callChannelListeners(event);
    }

    postListenerCallbacks.forEach((c) => c());
  };

  handleEvent = (messageEvent: WebSocket.MessageEvent) => {
    // dispatch the event to the channel listeners
    const jsonString = messageEvent.data as string;
    const event = JSON.parse(jsonString) as Event<
      AttachmentType,
      ChannelType,
      CommandType,
      EventType,
      MessageType,
      ReactionType,
      UserType
    >;
    event.received_at = new Date();
    this.dispatchEvent(event);
  };

  /**
   * Updates the members and watchers of the currently active channels that contain this user
   *
   * @param {UserResponse<UserType>} user
   */
  _updateMemberWatcherReferences = (user: UserResponse<UserType>) => {
    const refMap = this.state.userChannelReferences[user.id] || {};
    for (const channelID in refMap) {
      const channel = this.activeChannels[channelID];
      /** search the members and watchers and update as needed... */
      if (channel?.state) {
        if (channel.state.members[user.id]) {
          channel.state.members[user.id].user = user;
        }
        if (channel.state.watchers[user.id]) {
          channel.state.watchers[user.id] = user;
        }
      }
    }
  };

  /**
   * @deprecated Please _updateMemberWatcherReferences instead.
   * @private
   */
  _updateUserReferences = this._updateMemberWatcherReferences;

  /**
   * @private
   *
   * Updates the messages from the currently active channels that contain this user,
   * with updated user object.
   *
   * @param {UserResponse<UserType>} user
   */
  _updateUserMessageReferences = (user: UserResponse<UserType>) => {
    const refMap = this.state.userChannelReferences[user.id] || {};

    for (const channelID in refMap) {
      const channel = this.activeChannels[channelID];
      const state = channel.state;

      /** update the messages from this user. */
      state?.updateUserMessages(user);
    }
  };

  /**
   * @private
   *
   * Deletes the messages from the currently active channels that contain this user
   *
   * If hardDelete is true, all the content of message will be stripped down.
   * Otherwise, only 'message.type' will be set as 'deleted'.
   *
   * @param {UserResponse<UserType>} user
   * @param {boolean} hardDelete
   */
  _deleteUserMessageReference = (user: UserResponse<UserType>, hardDelete = false) => {
    const refMap = this.state.userChannelReferences[user.id] || {};

    for (const channelID in refMap) {
      const channel = this.activeChannels[channelID];
      const state = channel.state;

      /** deleted the messages from this user. */
      state?.deleteUserMessages(user, hardDelete);
    }
  };

  /**
   * @private
   *
   * Handle following user related events:
   * - user.presence.changed
   * - user.updated
   * - user.deleted
   *
   * @param {Event} event
   */
  _handleUserEvent = (
    event: Event<
      AttachmentType,
      ChannelType,
      CommandType,
      EventType,
      MessageType,
      ReactionType,
      UserType
    >,
  ) => {
    if (!event.user) {
      return;
    }

    /** update the client.state with any changes to users */
    if (event.type === 'user.presence.changed' || event.type === 'user.updated') {
      if (event.user.id === this.userID) {
        const user = { ...(this.user || {}) };
        const _user = { ...(this._user || {}) };

        // Remove deleted properties from user objects.
        for (const key in this.user) {
          if (key in event.user || isOwnUserBaseProperty(key)) {
            continue;
          }

          delete user[key];
          delete _user[key];
        }

        /** Updating only available properties in _user object. */
        for (const key in event.user) {
          if (_user && key in _user) {
            _user[key] = event.user[key];
          }
        }

        // @ts-expect-error
        this._user = { ..._user };
        this.user = { ...user, ...event.user };
      }

      this.state.updateUser(event.user);
      this._updateMemberWatcherReferences(event.user);
    }

    if (event.type === 'user.updated') {
      this._updateUserMessageReferences(event.user);
    }

    if (
      event.type === 'user.deleted' &&
      event.user.deleted_at &&
      (event.mark_messages_deleted || event.hard_delete)
    ) {
      this._deleteUserMessageReference(event.user, event.hard_delete);
    }
  };

  _handleClientEvent(
    event: Event<
      AttachmentType,
      ChannelType,
      CommandType,
      EventType,
      MessageType,
      ReactionType,
      UserType
    >,
  ) {
    const client = this;
    const postListenerCallbacks = [];
    this.logger(
      'info',
      `client:_handleClientEvent - Received event of type { ${event.type} }`,
      {
        tags: ['event', 'client'],
        event,
      },
    );

    if (
      event.type === 'user.presence.changed' ||
      event.type === 'user.updated' ||
      event.type === 'user.deleted'
    ) {
      this._handleUserEvent(event);
    }

    if (event.type === 'health.check' && event.me) {
      client.user = event.me;
      client.state.updateUser(event.me);
      client.mutedChannels = event.me.channel_mutes;
      client.mutedUsers = event.me.mutes;
    }

    if (event.channel && event.type === 'notification.message_new') {
      this.configs[event.channel.type] = event.channel.config;
    }

    if (event.type === 'notification.channel_mutes_updated' && event.me?.channel_mutes) {
      const currentMutedChannelIds: string[] = [];
      const nextMutedChannelIds: string[] = [];

      this.mutedChannels.forEach(
        (mute) => mute.channel && currentMutedChannelIds.push(mute.channel.cid),
      );
      event.me.channel_mutes.forEach(
        (mute) => mute.channel && nextMutedChannelIds.push(mute.channel.cid),
      );

      /** Set the unread count of un-muted channels to 0, which is the behaviour of backend */
      currentMutedChannelIds.forEach((cid) => {
        if (!nextMutedChannelIds.includes(cid) && this.activeChannels[cid]) {
          this.activeChannels[cid].state.unreadCount = 0;
        }
      });

      this.mutedChannels = event.me.channel_mutes;
    }

    if (event.type === 'notification.mutes_updated' && event.me?.mutes) {
      this.mutedUsers = event.me.mutes;
    }

    if (
      (event.type === 'channel.deleted' ||
        event.type === 'notification.channel_deleted') &&
      event.cid
    ) {
      client.state.deleteAllChannelReference(event.cid);
      this.activeChannels[event.cid]?._disconnect();

      postListenerCallbacks.push(() => {
        if (!event.cid) return;

        delete this.activeChannels[event.cid];
      });
    }

    return postListenerCallbacks;
  }

  _muteStatus(cid: string) {
    let muteStatus;
    for (let i = 0; i < this.mutedChannels.length; i++) {
      const mute = this.mutedChannels[i];
      if (mute.channel?.cid === cid) {
        muteStatus = {
          muted: mute.expires
            ? new Date(mute.expires).getTime() > new Date().getTime()
            : true,
          createdAt: mute.created_at ? new Date(mute.created_at) : new Date(),
          expiresAt: mute.expires ? new Date(mute.expires) : null,
        };
        break;
      }
    }

    if (muteStatus) {
      return muteStatus;
    }

    return {
      muted: false,
      createdAt: null,
      expiresAt: null,
    };
  }

  _callClientListeners = (
    event: Event<
      AttachmentType,
      ChannelType,
      CommandType,
      EventType,
      MessageType,
      ReactionType,
      UserType
    >,
  ) => {
    const client = this;
    // gather and call the listeners
    const listeners: Array<
      (
        event: Event<
          AttachmentType,
          ChannelType,
          CommandType,
          EventType,
          MessageType,
          ReactionType,
          UserType
        >,
      ) => void
    > = [];
    if (client.listeners.all) {
      listeners.push(...client.listeners.all);
    }
    if (client.listeners[event.type]) {
      listeners.push(...client.listeners[event.type]);
    }

    // call the event and send it to the listeners
    for (const listener of listeners) {
      listener(event);
    }
  };

  recoverState = async () => {
    this.logger(
      'info',
      `client:recoverState() - Start of recoverState with connectionID ${this.wsConnection?.connectionID}`,
      {
        tags: ['connection'],
      },
    );

    const cids = Object.keys(this.activeChannels);
    if (cids.length && this.recoverStateOnReconnect) {
      this.logger(
        'info',
        `client:recoverState() - Start the querying of ${cids.length} channels`,
        { tags: ['connection', 'client'] },
      );

      await this.queryChannels(
        { cid: { $in: cids } } as ChannelFilters<ChannelType, CommandType, UserType>,
        { last_message_at: -1 },
        { limit: 30 },
      );

      this.logger('info', 'client:recoverState() - Querying channels finished', {
        tags: ['connection', 'client'],
      });

      this.dispatchEvent({
        type: 'connection.recovered',
      } as Event<AttachmentType, ChannelType, CommandType, EventType, MessageType, ReactionType, UserType>);
    } else {
      this.dispatchEvent({
        type: 'connection.recovered',
      } as Event<AttachmentType, ChannelType, CommandType, EventType, MessageType, ReactionType, UserType>);
    }

    this.wsPromise = Promise.resolve();
    this.setUserPromise = Promise.resolve();
  };

  /**
   * @private
   */
  async connect() {
    const client = this;
    this.failures = 0;

    if (client.userID == null || this._user == null) {
      throw Error(
        'Call connectUser or connectAnonymousUser before starting the connection',
      );
    }

    if (client.wsBaseURL == null) {
      throw Error('Websocket base url not set');
    }

    if (client.clientID == null) {
      throw Error('clientID is not set');
    }

    // The StableWSConnection handles all the reconnection logic.
    this.wsConnection = new StableWSConnection<ChannelType, CommandType, UserType>({
      wsBaseURL: client.wsBaseURL,
      clientID: client.clientID,
      userID: client.userID,
      tokenManager: client.tokenManager,
      user: this._user,
      authType: this.getAuthType(),
      userAgent: this.getUserAgent(),
      apiKey: this.key,
      recoverCallback: this.recoverState,
      messageCallback: this.handleEvent,
      eventCallback: this.dispatchEvent as (event: ConnectionChangeEvent) => void,
      logger: this.logger,
      device: this.options.device,
    });

    let warmUpPromise;
    if (this.options.warmUp) {
      warmUpPromise = this.doAxiosRequest('options', this.baseURL + '/connect');
    }
    const handshake = await this.wsConnection.connect();
    try {
      await warmUpPromise;
    } catch (e) {
      this.logger('error', 'Warmup request failed', {
        error: e,
      });
    }

    return handshake;
  }

  /**
   * queryUsers - Query users and watch user presence
   *
   * @param {UserFilters<UserType>} filterConditions MongoDB style filter conditions
   * @param {UserSort<UserType>} sort Sort options, for instance [{last_active: -1}].
   * When using multiple fields, make sure you use array of objects to guarantee field order, for instance [{last_active: -1}, {created_at: 1}]
   * @param {UserOptions} options Option object, {presence: true}
   *
   * @return {Promise<APIResponse & { users: Array<UserResponse<UserType>> }>} User Query Response
   */
  async queryUsers(
    filterConditions: UserFilters<UserType>,
    sort: UserSort<UserType> = [],
    options: UserOptions = {},
  ) {
    const defaultOptions = {
      presence: false,
    };

    // Make sure we wait for the connect promise if there is a pending one
    await this.setUserPromise;

    if (!this._hasConnectionID()) {
      defaultOptions.presence = false;
    }

    // Return a list of users
    const data = await this.get<
      APIResponse & {
        users: Array<UserResponse<UserType>>;
      }
    >(this.baseURL + '/users', {
      payload: {
        filter_conditions: filterConditions,
        sort: normalizeQuerySort(sort),
        ...defaultOptions,
        ...options,
      },
    });

    this.state.updateUsers(data.users);

    return data;
  }

  /**
   * queryBannedUsers - Query user bans
   *
   * @param {BannedUsersFilters} filterConditions MongoDB style filter conditions
   * @param {BannedUsersSort} sort Sort options [{created_at: 1}].
   * @param {BannedUsersPaginationOptions} options Option object, {limit: 10, offset:0}
   *
   * @return {Promise<BannedUsersResponse<ChannelType, CommandType, UserType>>} Ban Query Response
   */
  async queryBannedUsers(
    filterConditions: BannedUsersFilters = {},
    sort: BannedUsersSort = [],
    options: BannedUsersPaginationOptions = {},
  ) {
    // Return a list of user bans
    return await this.get<BannedUsersResponse<ChannelType, CommandType, UserType>>(
      this.baseURL + '/query_banned_users',
      {
        payload: {
          filter_conditions: filterConditions,
          sort: normalizeQuerySort(sort),
          ...options,
        },
      },
    );
  }

  /**
   * queryMessageFlags - Query message flags
   *
   * @param {MessageFlagsFilters} filterConditions MongoDB style filter conditions
   * @param {MessageFlagsPaginationOptions} options Option object, {limit: 10, offset:0}
   *
   * @return {Promise<MessageFlagsResponse<ChannelType, CommandType, UserType>>} Message Flags Response
   */
  async queryMessageFlags(
    filterConditions: MessageFlagsFilters = {},
    options: MessageFlagsPaginationOptions = {},
  ) {
    // Return a list of message flags
    return await this.get<MessageFlagsResponse<ChannelType, CommandType, UserType>>(
      this.baseURL + '/moderation/flags/message',
      {
        payload: {
          filter_conditions: filterConditions,
          ...options,
        },
      },
    );
  }

  /**
   * queryChannels - Query channels
   *
   * @param {ChannelFilters<ChannelType, CommandType, UserType>} filterConditions object MongoDB style filters
   * @param {ChannelSort<ChannelType>} [sort] Sort options, for instance {created_at: -1}.
   * When using multiple fields, make sure you use array of objects to guarantee field order, for instance [{last_updated: -1}, {created_at: 1}]
   * @param {ChannelOptions} [options] Options object
   * @param {ChannelStateOptions} [stateOptions] State options object. These options will only be used for state management and won't be sent in the request.
   * - stateOptions.skipInitialization - Skips the initialization of the state for the channels matching the ids in the list.
   *
   * @return {Promise<APIResponse & { channels: Array<ChannelAPIResponse<AttachmentType,ChannelType,CommandType,MessageType,ReactionType,UserType>>}> } search channels response
   */
  async queryChannels(
    filterConditions: ChannelFilters<ChannelType, CommandType, UserType>,
    sort: ChannelSort<ChannelType> = [],
    options: ChannelOptions = {},
    stateOptions: ChannelStateOptions = {},
  ) {
    const { skipInitialization } = stateOptions;
    const defaultOptions: ChannelOptions = {
      state: true,
      watch: true,
      presence: false,
    };

    // Make sure we wait for the connect promise if there is a pending one
    await this.setUserPromise;

    if (!this._hasConnectionID()) {
      defaultOptions.watch = false;
    }

    // Return a list of channels
    const payload = {
      filter_conditions: filterConditions,
      sort: normalizeQuerySort(sort),
      ...defaultOptions,
      ...options,
    };

    const data = await this.post<{
      channels: ChannelAPIResponse<
        AttachmentType,
        ChannelType,
        CommandType,
        MessageType,
        ReactionType,
        UserType
      >[];
    }>(this.baseURL + '/channels', payload);

    const channels: Channel<
      AttachmentType,
      ChannelType,
      CommandType,
      EventType,
      MessageType,
      ReactionType,
      UserType
    >[] = [];

    // update our cache of the configs
    for (const channelState of data.channels) {
      this._addChannelConfig(channelState);
    }

    for (const channelState of data.channels) {
      const c = this.channel(channelState.channel.type, channelState.channel.id);
      c.data = channelState.channel;
      c.initialized = true;

      if (skipInitialization === undefined) {
        c._initializeState(channelState);
      } else if (!skipInitialization.includes(channelState.channel.id)) {
        c.state.clearMessages();
        c._initializeState(channelState);
      }

      channels.push(c);
    }
    return channels;
  }

  /**
   * search - Query messages
   *
   * @param {ChannelFilters<ChannelType, CommandType, UserType>} filterConditions MongoDB style filter conditions
   * @param {MessageFilters<AttachmentType, ChannelType, CommandType, MessageType, ReactionType, UserType> | string} query search query or object MongoDB style filters
   * @param {SearchOptions<MessageType>} [options] Option object, {user_id: 'tommaso'}
   *
   * @return {Promise<SearchAPIResponse<AttachmentType, ChannelType, CommandType, MessageType, ReactionType, UserType>>} search messages response
   */
  async search(
    filterConditions: ChannelFilters<ChannelType, CommandType, UserType>,
    query:
      | string
      | MessageFilters<
          AttachmentType,
          ChannelType,
          CommandType,
          MessageType,
          ReactionType,
          UserType
        >,
    options: SearchOptions<MessageType> = {},
  ) {
    if (options.offset && (options.sort || options.next)) {
      throw Error(`Cannot specify offset with sort or next parameters`);
    }
    const payload: SearchPayload<
      AttachmentType,
      ChannelType,
      CommandType,
      MessageType,
      ReactionType,
      UserType
    > = {
      filter_conditions: filterConditions,
      ...options,
      sort: options.sort
        ? normalizeQuerySort<SearchMessageSortBase<MessageType>>(options.sort)
        : undefined,
    };
    if (typeof query === 'string') {
      payload.query = query;
    } else if (typeof query === 'object') {
      payload.message_filter_conditions = query;
    } else {
      throw Error(`Invalid type ${typeof query} for query parameter`);
    }

    // Make sure we wait for the connect promise if there is a pending one
    await this.setUserPromise;

    return await this.get<
      SearchAPIResponse<
        AttachmentType,
        ChannelType,
        CommandType,
        MessageType,
        ReactionType,
        UserType
      >
    >(this.baseURL + '/search', {
      payload,
    });
  }

  /**
   * setLocalDevice - Set the device info for the current client(device) that will be sent via WS connection automatically
   *
   * @param {BaseDeviceFields} device the device object
   * @param {string} device.id device id
   * @param {string} device.push_provider the push provider
   *
   */
  setLocalDevice(device: BaseDeviceFields) {
    if (this.wsConnection) {
      throw new Error('you can only set device before opening a websocket connection');
    }

    this.options.device = device;
  }

  /**
   * addDevice - Adds a push device for a user.
   *
   * @param {string} id the device id
   * @param {PushProvider} push_provider the push provider
   * @param {string} [userID] the user id (defaults to current user)
   *
   */
  async addDevice(id: string, push_provider: PushProvider, userID?: string) {
    return await this.post<APIResponse>(this.baseURL + '/devices', {
      id,
      push_provider,
      ...(userID != null ? { user_id: userID } : {}),
    });
  }

  /**
   * getDevices - Returns the devices associated with a current user
   *
   * @param {string} [userID] User ID. Only works on serverside
   *
   * @return {APIResponse & Device<UserType>[]} Array of devices
   */
  async getDevices(userID?: string) {
    return await this.get<APIResponse & { devices?: Device<UserType>[] }>(
      this.baseURL + '/devices',
      userID ? { user_id: userID } : {},
    );
  }

  /**
   * removeDevice - Removes the device with the given id. Clientside users can only delete their own devices
   *
   * @param {string} id The device id
   * @param {string} [userID] The user id. Only specify this for serverside requests
   *
   */
  async removeDevice(id: string, userID?: string) {
    return await this.delete<APIResponse>(this.baseURL + '/devices', {
      id,
      ...(userID ? { user_id: userID } : {}),
    });
  }

  /**
   * getRateLimits - Returns the rate limits quota and usage for the current app, possibly filter for a specific platform and/or endpoints.
   * Only available server-side.
   *
   * @param {object} [params] The params for the call. If none of the params are set, all limits for all platforms are returned.
   * @returns {Promise<GetRateLimitsResponse>}
   */
  async getRateLimits(params?: {
    android?: boolean;
    endpoints?: EndpointName[];
    ios?: boolean;
    serverSide?: boolean;
    web?: boolean;
  }) {
    const { serverSide, web, android, ios, endpoints } = params || {};
    return this.get<GetRateLimitsResponse>(this.baseURL + '/rate_limits', {
      server_side: serverSide,
      web,
      android,
      ios,
      endpoints: endpoints ? endpoints.join(',') : undefined,
    });
  }

  _addChannelConfig(
    channelState: ChannelAPIResponse<
      AttachmentType,
      ChannelType,
      CommandType,
      MessageType,
      ReactionType,
      UserType
    >,
  ) {
    this.configs[channelState.channel.type] = channelState.channel.config;
  }

  /**
   * channel - Returns a new channel with the given type, id and custom data
   *
   * If you want to create a unique conversation between 2 or more users; you can leave out the ID parameter and provide the list of members.
   * Make sure to await channel.create() or channel.watch() before accessing channel functions:
   * ie. channel = client.channel("messaging", {members: ["tommaso", "thierry"]})
   * await channel.create() to assign an ID to channel
   *
   * @param {string} channelType The channel type
   * @param {string | ChannelData<ChannelType> | null} [channelIDOrCustom]   The channel ID, you can leave this out if you want to create a conversation channel
   * @param {object} [custom]    Custom data to attach to the channel
   *
   * @return {channel} The channel object, initialize it using channel.watch()
   */
  channel(
    channelType: string,
    channelID?: string | null,
    custom?: ChannelData<ChannelType>,
  ): Channel<
    AttachmentType,
    ChannelType,
    CommandType,
    EventType,
    MessageType,
    ReactionType,
    UserType
  >;
  channel(
    channelType: string,
    custom?: ChannelData<ChannelType>,
  ): Channel<
    AttachmentType,
    ChannelType,
    CommandType,
    EventType,
    MessageType,
    ReactionType,
    UserType
  >;
  channel(
    channelType: string,
    channelIDOrCustom?: string | ChannelData<ChannelType> | null,
    custom: ChannelData<ChannelType> = {} as ChannelData<ChannelType>,
  ) {
    if (!this.userID && !this._isUsingServerAuth()) {
      throw Error('Call connectUser or connectAnonymousUser before creating a channel');
    }

    if (~channelType.indexOf(':')) {
      throw Error(`Invalid channel group ${channelType}, can't contain the : character`);
    }

    // support channel("messaging", null, {options})
    // support channel("messaging", undefined, {options})
    // support channel("messaging", "", {options})
    if (channelIDOrCustom == null || channelIDOrCustom === '') {
      return new Channel<
        AttachmentType,
        ChannelType,
        CommandType,
        EventType,
        MessageType,
        ReactionType,
        UserType
      >(this, channelType, undefined, custom);
    }

    // support channel("messaging", {options})
    if (typeof channelIDOrCustom === 'object') {
      return this.getChannelByMembers(channelType, channelIDOrCustom);
    }

    return this.getChannelById(channelType, channelIDOrCustom, custom);
  }

  /**
   * It's a helper method for `client.channel()` method, used to create unique conversation or
   * channel based on member list instead of id.
   *
   * If the channel already exists in `activeChannels` list, then we simply return it, since that
   * means the same channel was already requested or created.
   *
   * Otherwise we create a new instance of Channel class and return it.
   *
   * @private
   *
   * @param {string} channelType The channel type
   * @param {object} [custom]    Custom data to attach to the channel
   *
   * @return {channel} The channel object, initialize it using channel.watch()
   */
  getChannelByMembers = (channelType: string, custom: ChannelData<ChannelType>) => {
    // Check if the channel already exists.
    // Only allow 1 channel object per cid
    const membersStr = [...(custom.members || [])].sort().join(',');
    const tempCid = `${channelType}:!members-${membersStr}`;

    if (!membersStr) {
      throw Error('Please specify atleast one member when creating unique conversation');
    }

    // channel could exist in `activeChannels` list with either one of the following two keys:
    // 1. cid - Which gets set on channel only after calling channel.query or channel.watch or channel.create
    // 2. Sorted membersStr - E.g., "messaging:amin,vishal" OR "messaging:amin,jaap,tom"
    //                        This is set when you create a channel, but haven't queried yet. After query,
    //                        we will replace it with `cid`
    for (const key in this.activeChannels) {
      const channel = this.activeChannels[key];
      if (channel.disconnected) {
        continue;
      }

      if (key === tempCid) {
        return channel;
      }

      if (key.indexOf(`${channelType}:!members-`) === 0) {
        const membersStrInExistingChannel = Object.keys(channel.state.members)
          .sort()
          .join(',');
        if (membersStrInExistingChannel === membersStr) {
          return channel;
        }
      }
    }

    const channel = new Channel<
      AttachmentType,
      ChannelType,
      CommandType,
      EventType,
      MessageType,
      ReactionType,
      UserType
    >(this, channelType, undefined, custom);

    // For the time being set the key as membersStr, since we don't know the cid yet.
    // In channel.query, we will replace it with 'cid'.
    this.activeChannels[tempCid] = channel;
    return channel;
  };

  /**
   * Its a helper method for `client.channel()` method, used to channel given the id of channel.
   *
   * If the channel already exists in `activeChannels` list, then we simply return it, since that
   * means the same channel was already requested or created.
   *
   * Otherwise we create a new instance of Channel class and return it.
   *
   * @private
   *
   * @param {string} channelType The channel type
   * @param {string} [channelID] The channel ID
   * @param {object} [custom]    Custom data to attach to the channel
   *
   * @return {channel} The channel object, initialize it using channel.watch()
   */
  getChannelById = (
    channelType: string,
    channelID: string,
    custom: ChannelData<ChannelType>,
  ) => {
    if (typeof channelID === 'string' && ~channelID.indexOf(':')) {
      throw Error(`Invalid channel id ${channelID}, can't contain the : character`);
    }

    // only allow 1 channel object per cid
    const cid = `${channelType}:${channelID}`;
    if (cid in this.activeChannels && !this.activeChannels[cid].disconnected) {
      const channel = this.activeChannels[cid];
      if (Object.keys(custom).length > 0) {
        channel.data = custom;
        channel._data = custom;
      }
      return channel;
    }
    const channel = new Channel<
      AttachmentType,
      ChannelType,
      CommandType,
      EventType,
      MessageType,
      ReactionType,
      UserType
    >(this, channelType, channelID, custom);
    this.activeChannels[channel.cid] = channel;

    return channel;
  };

  /**
   * partialUpdateUser - Update the given user object
   *
   * @param {PartialUserUpdate<UserType>} partialUserObject which should contain id and any of "set" or "unset" params;
   * example: {id: "user1", set:{field: value}, unset:["field2"]}
   *
   * @return {Promise<APIResponse & { users: { [key: string]: UserResponse<UserType> } }>} list of updated users
   */
  async partialUpdateUser(partialUserObject: PartialUserUpdate<UserType>) {
    return await this.partialUpdateUsers([partialUserObject]);
  }

  /**
   * upsertUsers - Batch upsert the list of users
   *
   * @param {UserResponse<UserType>[]} users list of users
   *
   * @return {Promise<APIResponse & { users: { [key: string]: UserResponse<UserType> } }>}
   */
  async upsertUsers(users: UserResponse<UserType>[]) {
    const userMap: { [key: string]: UserResponse<UserType> } = {};
    for (const userObject of users) {
      if (!userObject.id) {
        throw Error('User ID is required when updating a user');
      }
      userMap[userObject.id] = userObject;
    }

    return await this.post<
      APIResponse & {
        users: { [key: string]: UserResponse<UserType> };
      }
    >(this.baseURL + '/users', {
      users: userMap,
    });
  }

  /**
   * @deprecated Please use upsertUsers() function instead.
   *
   * updateUsers - Batch update the list of users
   *
   * @param {UserResponse<UserType>[]} users list of users
   * @return {Promise<APIResponse & { users: { [key: string]: UserResponse<UserType> } }>}
   */
  updateUsers = this.upsertUsers;

  /**
   * upsertUser - Update or Create the given user object
   *
   * @param {UserResponse<UserType>} userObject user object, the only required field is the user id. IE {id: "myuser"} is valid
   *
   * @return {Promise<APIResponse & { users: { [key: string]: UserResponse<UserType> } }>}
   */
  upsertUser(userObject: UserResponse<UserType>) {
    return this.upsertUsers([userObject]);
  }

  /**
   * @deprecated Please use upsertUser() function instead.
   *
   * updateUser - Update or Create the given user object
   *
   * @param {UserResponse<UserType>} userObject user object, the only required field is the user id. IE {id: "myuser"} is valid
   * @return {Promise<APIResponse & { users: { [key: string]: UserResponse<UserType> } }>}
   */
  updateUser = this.upsertUser;

  /**
   * partialUpdateUsers - Batch partial update of users
   *
   * @param {PartialUserUpdate<UserType>[]} users list of partial update requests
   *
   * @return {Promise<APIResponse & { users: { [key: string]: UserResponse<UserType> } }>}
   */
  async partialUpdateUsers(users: PartialUserUpdate<UserType>[]) {
    for (const userObject of users) {
      if (!userObject.id) {
        throw Error('User ID is required when updating a user');
      }
    }

    return await this.patch<
      APIResponse & {
        users: { [key: string]: UserResponse<UserType> };
      }
    >(this.baseURL + '/users', {
      users,
    });
  }

  async deleteUser(
    userID: string,
    params?: {
      delete_conversation_channels?: boolean;
      hard_delete?: boolean;
      mark_messages_deleted?: boolean;
    },
  ) {
    return await this.delete<
      APIResponse & {
        user: UserResponse<UserType>;
      }
    >(this.baseURL + `/users/${userID}`, params);
  }

  async reactivateUser(
    userID: string,
    options?: { created_by_id?: string; name?: string; restore_messages?: boolean },
  ) {
    return await this.post<
      APIResponse & {
        user: UserResponse<UserType>;
      }
    >(this.baseURL + `/users/${userID}/reactivate`, {
      ...options,
    });
  }

  async deactivateUser(
    userID: string,
    options?: { created_by_id?: string; mark_messages_deleted?: boolean },
  ) {
    return await this.post<APIResponse & { user: UserResponse<UserType> }>(
      this.baseURL + `/users/${userID}/deactivate`,
      {
        ...options,
      },
    );
  }

  async exportUser(userID: string, options?: Record<string, string>) {
    return await this.get<
      APIResponse & {
        messages: MessageResponse<
          AttachmentType,
          ChannelType,
          CommandType,
          MessageType,
          ReactionType,
          UserType
        >[];
        reactions: ReactionResponse<ReactionType, UserType>[];
        user: UserResponse<UserType>;
      }
    >(this.baseURL + `/users/${userID}/export`, {
      ...options,
    });
  }

  /** banUser - bans a user from all channels
   *
   * @param {string} targetUserID
   * @param {BanUserOptions<UserType>} [options]
   * @returns {Promise<APIResponse>}
   */
  async banUser(targetUserID: string, options?: BanUserOptions<UserType>) {
    if (options?.user_id !== undefined) {
      options.banned_by_id = options.user_id;
      delete options.user_id;
      console.warn(
        "banUser: 'user_id' is deprecated, please consider switching to 'banned_by_id'",
      );
    }
    if (options?.user !== undefined) {
      options.banned_by = options.user;
      delete options.user;
      console.warn(
        "banUser: 'user' is deprecated, please consider switching to 'banned_by'",
      );
    }
    return await this.post<APIResponse>(this.baseURL + '/moderation/ban', {
      target_user_id: targetUserID,
      ...options,
    });
  }

  /** unbanUser - revoke global ban for a user
   *
   * @param {string} targetUserID
   * @param {UnBanUserOptions} [options]
   * @returns {Promise<APIResponse>}
   */
  async unbanUser(targetUserID: string, options?: UnBanUserOptions) {
    return await this.delete<APIResponse>(this.baseURL + '/moderation/ban', {
      target_user_id: targetUserID,
      ...options,
    });
  }

  /** shadowBan - shadow bans a user from all channels
   *
   * @param {string} targetUserID
   * @param {BanUserOptions<UserType>} [options]
   * @returns {Promise<APIResponse>}
   */
  async shadowBan(targetUserID: string, options?: BanUserOptions<UserType>) {
    return await this.banUser(targetUserID, {
      shadow: true,
      ...options,
    });
  }

  /** removeShadowBan - revoke global shadow ban for a user
   *
   * @param {string} targetUserID
   * @param {UnBanUserOptions} [options]
   * @returns {Promise<APIResponse>}
   */
  async removeShadowBan(targetUserID: string, options?: UnBanUserOptions) {
    return await this.unbanUser(targetUserID, {
      shadow: true,
      ...options,
    });
  }

  /** muteUser - mutes a user
   *
   * @param {string} targetID
   * @param {string} [userID] Only used with serverside auth
   * @param {MuteUserOptions<UserType>} [options]
   * @returns {Promise<MuteUserResponse<ChannelType, CommandType, UserType>>}
   */
  async muteUser(
    targetID: string,
    userID?: string,
    options: MuteUserOptions<UserType> = {},
  ) {
    return await this.post<MuteUserResponse<ChannelType, CommandType, UserType>>(
      this.baseURL + '/moderation/mute',
      {
        target_id: targetID,
        ...(userID ? { user_id: userID } : {}),
        ...options,
      },
    );
  }

  /** unmuteUser - unmutes a user
   *
   * @param {string} targetID
   * @param {string} [currentUserID] Only used with serverside auth
   * @returns {Promise<APIResponse>}
   */
  async unmuteUser(targetID: string, currentUserID?: string) {
    return await this.post<APIResponse>(this.baseURL + '/moderation/unmute', {
      target_id: targetID,
      ...(currentUserID ? { user_id: currentUserID } : {}),
    });
  }

  /** userMuteStatus - check if a user is muted or not, can be used after connectUser() is called
   *
   * @param {string} targetID
   * @returns {boolean}
   */
  userMuteStatus(targetID: string) {
    if (!this.user || !this.wsPromise) {
      throw new Error('Make sure to await connectUser() first.');
    }

    for (let i = 0; i < this.mutedUsers.length; i += 1) {
      if (this.mutedUsers[i].target.id === targetID) return true;
    }
    return false;
  }

  /**
   * flagMessage - flag a message
   * @param {string} targetMessageID
   * @param {string} [options.user_id] currentUserID, only used with serverside auth
   * @returns {Promise<APIResponse>}
   */
  async flagMessage(targetMessageID: string, options: { user_id?: string } = {}) {
    return await this.post<FlagMessageResponse<UserType>>(
      this.baseURL + '/moderation/flag',
      {
        target_message_id: targetMessageID,
        ...options,
      },
    );
  }

  /**
   * flagUser - flag a user
   * @param {string} targetID
   * @param {string} [options.user_id] currentUserID, only used with serverside auth
   * @returns {Promise<APIResponse>}
   */
  async flagUser(targetID: string, options: { user_id?: string } = {}) {
    return await this.post<FlagUserResponse<UserType>>(
      this.baseURL + '/moderation/flag',
      {
        target_user_id: targetID,
        ...options,
      },
    );
  }

  /**
   * unflagMessage - unflag a message
   * @param {string} targetMessageID
   * @param {string} [options.user_id] currentUserID, only used with serverside auth
   * @returns {Promise<APIResponse>}
   */
  async unflagMessage(targetMessageID: string, options: { user_id?: string } = {}) {
    return await this.post<FlagMessageResponse<UserType>>(
      this.baseURL + '/moderation/unflag',
      {
        target_message_id: targetMessageID,
        ...options,
      },
    );
  }

  /**
   * unflagUser - unflag a user
   * @param {string} targetID
   * @param {string} [options.user_id] currentUserID, only used with serverside auth
   * @returns {Promise<APIResponse>}
   */
  async unflagUser(targetID: string, options: { user_id?: string } = {}) {
    return await this.post<FlagUserResponse<UserType>>(
      this.baseURL + '/moderation/unflag',
      {
        target_user_id: targetID,
        ...options,
      },
    );
  }

  /**
   * markAllRead - marks all channels for this user as read
   * @param {MarkAllReadOptions<UserType>} [data]
   *
   * @return {Promise<APIResponse>}
   */
  async markAllRead(data: MarkAllReadOptions<UserType> = {}) {
    await this.post<APIResponse>(this.baseURL + '/channels/read', {
      ...data,
    });
  }

  createCommand(data: CreateCommandOptions<CommandType>) {
    return this.post<CreateCommandResponse<CommandType>>(
      this.baseURL + '/commands',
      data,
    );
  }

  getCommand(name: string) {
    return this.get<GetCommandResponse<CommandType>>(this.baseURL + `/commands/${name}`);
  }

  updateCommand(name: string, data: UpdateCommandOptions<CommandType>) {
    return this.put<UpdateCommandResponse<CommandType>>(
      this.baseURL + `/commands/${name}`,
      data,
    );
  }

  deleteCommand(name: string) {
    return this.delete<DeleteCommandResponse<CommandType>>(
      this.baseURL + `/commands/${name}`,
    );
  }

  listCommands() {
    return this.get<ListCommandsResponse<CommandType>>(this.baseURL + `/commands`);
  }

  createChannelType(data: CreateChannelOptions<CommandType>) {
    const channelData = Object.assign({}, { commands: ['all'] }, data);
    return this.post<CreateChannelResponse<CommandType>>(
      this.baseURL + '/channeltypes',
      channelData,
    );
  }

  getChannelType(channelType: string) {
    return this.get<GetChannelTypeResponse<CommandType>>(
      this.baseURL + `/channeltypes/${channelType}`,
    );
  }

  updateChannelType(channelType: string, data: UpdateChannelOptions<CommandType>) {
    return this.put<UpdateChannelResponse<CommandType>>(
      this.baseURL + `/channeltypes/${channelType}`,
      data,
    );
  }

  deleteChannelType(channelType: string) {
    return this.delete<APIResponse>(this.baseURL + `/channeltypes/${channelType}`);
  }

  listChannelTypes() {
    return this.get<ListChannelResponse<CommandType>>(this.baseURL + `/channeltypes`);
  }

  /**
   * translateMessage - adds the translation to the message
   *
   * @param {string} messageId
   * @param {string} language
   *
   * @return {APIResponse & MessageResponse<AttachmentType, ChannelType, CommandType, MessageType, ReactionType, UserType>} Response that includes the message
   */
  async translateMessage(messageId: string, language: string) {
    return await this.post<
      APIResponse &
        MessageResponse<
          AttachmentType,
          ChannelType,
          CommandType,
          MessageType,
          ReactionType,
          UserType
        >
    >(this.baseURL + `/messages/${messageId}/translate`, {
      language,
    });
  }

  /**
   * _normalizeExpiration - transforms expiration value into ISO string
   * @param {undefined|null|number|string|Date} timeoutOrExpirationDate expiration date or timeout. Use number type to set timeout in seconds, string or Date to set exact expiration date
   */
  _normalizeExpiration(timeoutOrExpirationDate?: null | number | string | Date) {
    let pinExpires: undefined | string;
    if (typeof timeoutOrExpirationDate === 'number') {
      const now = new Date();
      now.setSeconds(now.getSeconds() + timeoutOrExpirationDate);
      pinExpires = now.toISOString();
    } else if (isString(timeoutOrExpirationDate)) {
      pinExpires = timeoutOrExpirationDate;
    } else if (timeoutOrExpirationDate instanceof Date) {
      pinExpires = timeoutOrExpirationDate.toISOString();
    }
    return pinExpires;
  }

  /**
   * _messageId - extracts string message id from either message object or message id
   * @param {string | { id: string }} messageOrMessageId message object or message id
   * @param {string} errorText error message to report in case of message id absence
   */
  _validateAndGetMessageId(
    messageOrMessageId: string | { id: string },
    errorText: string,
  ) {
    let messageId: string;
    if (typeof messageOrMessageId === 'string') {
      messageId = messageOrMessageId;
    } else {
      if (!messageOrMessageId.id) {
        throw Error(errorText);
      }
      messageId = messageOrMessageId.id;
    }
    return messageId;
  }

  /**
   * pinMessage - pins the message
   * @param {string | { id: string }} messageOrMessageId message object or message id
   * @param {undefined|null|number|string|Date} timeoutOrExpirationDate expiration date or timeout. Use number type to set timeout in seconds, string or Date to set exact expiration date
   * @param {string | { id: string }} [userId]
   */
  pinMessage(
    messageOrMessageId: string | { id: string },
    timeoutOrExpirationDate?: null | number | string | Date,
    userId?: string | { id: string },
  ) {
    const messageId = this._validateAndGetMessageId(
      messageOrMessageId,
      'Please specify the message id when calling unpinMessage',
    );
    return this.partialUpdateMessage(
      messageId,
      {
        set: {
          pinned: true,
          pin_expires: this._normalizeExpiration(timeoutOrExpirationDate),
        },
      },
      userId,
    );
  }

  /**
   * unpinMessage - unpins the message that was previously pinned
   * @param {string | { id: string }} messageOrMessageId message object or message id
   * @param {string | { id: string }} [userId]
   */
  unpinMessage(
    messageOrMessageId: string | { id: string },
    userId?: string | { id: string },
  ) {
    const messageId = this._validateAndGetMessageId(
      messageOrMessageId,
      'Please specify the message id when calling unpinMessage',
    );
    return this.partialUpdateMessage(
      messageId,
      {
        set: {
          pinned: false,
        },
      },
      userId,
    );
  }

  /**
   * updateMessage - Update the given message
   *
   * @param {Omit<MessageResponse<AttachmentType, ChannelType, CommandType, MessageType, ReactionType, UserType>, 'mentioned_users'> & { mentioned_users?: string[] }} message object, id needs to be specified
   * @param {string | { id: string }} [userId]
   *
   * @return {APIResponse & { message: MessageResponse<AttachmentType, ChannelType, CommandType, MessageType, ReactionType, UserType> }} Response that includes the message
   */
  async updateMessage(
    message: UpdatedMessage<
      AttachmentType,
      ChannelType,
      CommandType,
      MessageType,
      ReactionType,
      UserType
    >,
    userId?: string | { id: string },
  ) {
    if (!message.id) {
      throw Error('Please specify the message id when calling updateMessage');
    }

    const clonedMessage: Message = Object.assign({}, message);
    delete clonedMessage.id;

    const reservedMessageFields: Array<
      | 'command'
      | 'created_at'
      | 'html'
      | 'latest_reactions'
      | 'own_reactions'
      | 'reaction_counts'
      | 'reply_count'
      | 'type'
      | 'updated_at'
      | 'user'
      | '__html'
    > = [
      'command',
      'created_at',
      'html',
      'latest_reactions',
      'own_reactions',
      'reaction_counts',
      'reply_count',
      'type',
      'updated_at',
      'user',
      '__html',
    ];

    reservedMessageFields.forEach(function (item) {
      if (clonedMessage[item] != null) {
        delete clonedMessage[item];
      }
    });

    if (userId != null) {
      if (isString(userId)) {
        clonedMessage.user_id = userId;
      } else {
        clonedMessage.user = { id: userId.id } as UserResponse<UserType>;
      }
    }

    /**
     * Server always expects mentioned_users to be array of string. We are adding extra check, just in case
     * SDK missed this conversion.
     */
    if (
      Array.isArray(clonedMessage.mentioned_users) &&
      !isString(clonedMessage.mentioned_users[0])
    ) {
      clonedMessage.mentioned_users = clonedMessage.mentioned_users.map(
        (mu) => ((mu as unknown) as UserResponse).id,
      );
    }

    return await this.post<
      UpdateMessageAPIResponse<
        AttachmentType,
        ChannelType,
        CommandType,
        MessageType,
        ReactionType,
        UserType
      >
    >(this.baseURL + `/messages/${message.id}`, {
      message: clonedMessage,
    });
  }

  /**
   * partialUpdateMessage - Update the given message id while retaining additional properties
   *
   * @param {string} id the message id
   *
   * @param {PartialUpdateMessage<MessageType>}  partialMessageObject which should contain id and any of "set" or "unset" params;
   *         example: {id: "user1", set:{text: "hi"}, unset:["color"]}
   * @param {string | { id: string }} [userId]
   *
   * @return {APIResponse & { message: MessageResponse<AttachmentType, ChannelType, CommandType, MessageType, ReactionType, UserType> }} Response that includes the updated message
   */
  async partialUpdateMessage(
    id: string,
    partialMessageObject: PartialMessageUpdate<MessageType>,
    userId?: string | { id: string },
  ) {
    if (!id) {
      throw Error('Please specify the message id when calling partialUpdateMessage');
    }
    let user = userId;
    if (userId != null && isString(userId)) {
      user = { id: userId };
    }
    return await this.put<
      UpdateMessageAPIResponse<
        AttachmentType,
        ChannelType,
        CommandType,
        MessageType,
        ReactionType,
        UserType
      >
    >(this.baseURL + `/messages/${id}`, {
      ...partialMessageObject,
      user,
    });
  }

  async deleteMessage(messageID: string, hardDelete?: boolean) {
    let params = {};
    if (hardDelete) {
      params = { hard: true };
    }
    return await this.delete<
      APIResponse & {
        message: MessageResponse<
          AttachmentType,
          ChannelType,
          CommandType,
          MessageType,
          ReactionType,
          UserType
        >;
      }
    >(this.baseURL + `/messages/${messageID}`, params);
  }

  async getMessage(messageID: string) {
    return await this.get<
      APIResponse & {
        message: MessageResponse<
          AttachmentType,
          ChannelType,
          CommandType,
          MessageType,
          ReactionType,
          UserType
        >;
      }
    >(this.baseURL + `/messages/${messageID}`);
  }

  getUserAgent() {
    return (
      this.userAgent ||
      `stream-chat-javascript-client-${this.node ? 'node' : 'browser'}-${
        process.env.PKG_VERSION
      }`
    );
  }

  setUserAgent(userAgent: string) {
    this.userAgent = userAgent;
  }

  /**
   * _isUsingServerAuth - Returns true if we're using server side auth
   */
  _isUsingServerAuth = () => !!this.secret;

  _enrichAxiosOptions(
    options: AxiosRequestConfig & { config?: AxiosRequestConfig } = {
      params: {},
      headers: {},
      config: {},
    },
  ) {
    const token = this._getToken();

    return {
      params: {
        user_id: this.userID,
        ...options.params,
        api_key: this.key,
        connection_id: this.wsConnection?.connectionID,
      },
      headers: {
        Authorization: token,
        'stream-auth-type': this.getAuthType(),
        'X-Stream-Client': this.getUserAgent(),
        ...options.headers,
      },
      ...options.config,
    };
  }

  _getToken() {
    if (!this.tokenManager || this.anonymous) return null;

    return this.tokenManager.getToken();
  }

  _startCleaning() {
    const that = this;
    if (this.cleaningIntervalRef != null) {
      return;
    }
    this.cleaningIntervalRef = setInterval(() => {
      // call clean on the channel, used for calling the stop.typing event etc.
      for (const channel of Object.values(that.activeChannels)) {
        channel.clean();
      }
    }, 500);
  }

  verifyWebhook(requestBody: string, xSignature: string) {
    return !!this.secret && CheckSignature(requestBody, this.secret, xSignature);
  }

  /** getPermission - gets the definition for a permission
   *
   * @param {string} name
   * @returns {Promise<PermissionAPIResponse>}
   */
  getPermission(name: string) {
    return this.get<PermissionAPIResponse>(`${this.baseURL}/permissions/${name}`);
  }

  /** createPermission - creates a custom permission
   *
   * @param {CustomPermissionOptions} permissionData the permission data
   * @returns {Promise<APIResponse>}
   */
  createPermission(permissionData: CustomPermissionOptions) {
    return this.post<APIResponse>(`${this.baseURL}/permissions`, {
      ...permissionData,
    });
  }

  /** updatePermission - updates an existing custom permission
   *
   * @param {string} id
   * @param {Omit<CustomPermissionOptions, 'id'>} permissionData the permission data
   * @returns {Promise<APIResponse>}
   */
  updatePermission(id: string, permissionData: Omit<CustomPermissionOptions, 'id'>) {
    return this.put<APIResponse>(`${this.baseURL}/permissions/${id}`, {
      ...permissionData,
    });
  }

  /** deletePermission - deletes a custom permission
   *
   * @param {string} name
   * @returns {Promise<APIResponse>}
   */
  deletePermission(name: string) {
    return this.delete<APIResponse>(`${this.baseURL}/permissions/${name}`);
  }

  /** listPermissions - returns the list of all permissions for this application
   *
   * @returns {Promise<APIResponse>}
   */
  listPermissions() {
    return this.get<PermissionsAPIResponse>(`${this.baseURL}/permissions`);
  }

  /** createRole - creates a custom role
   *
   * @param {string} name the new role name
   * @returns {Promise<APIResponse>}
   */
  createRole(name: string) {
    return this.post<APIResponse>(`${this.baseURL}/roles`, { name });
  }

  /** listRoles - returns the list of all roles for this application
   *
   * @returns {Promise<APIResponse>}
   */
  listRoles() {
    return this.get<APIResponse>(`${this.baseURL}/roles`);
  }

  /** deleteRole - deletes a custom role
   *
   * @param {string} name the role name
   * @returns {Promise<APIResponse>}
   */
  deleteRole(name: string) {
    return this.delete<APIResponse>(`${this.baseURL}/roles/${name}`);
  }

  /** sync - returns all events that happened for a list of channels since last sync
   * @param {string[]} channel_cids list of channel CIDs
   * @param {string} last_sync_at last time the user was online and in sync. RFC3339 ie. "2020-05-06T15:05:01.207Z"
   */
  sync(channel_cids: string[], last_sync_at: string) {
    return this.post<
      APIResponse & {
        events: Event<
          AttachmentType,
          ChannelType,
          CommandType,
          EventType,
          MessageType,
          ReactionType,
          UserType
        >[];
      }
    >(`${this.baseURL}/sync`, {
      channel_cids,
      last_sync_at,
    });
  }

  /**
   * sendUserCustomEvent - Send a custom event to a user
   *
   * @param {string} targetUserID target user id
   * @param {UserCustomEvent} event for example {type: 'friendship-request'}
   *
   * @return {Promise<APIResponse>} The Server Response
   */
  async sendUserCustomEvent(targetUserID: string, event: UserCustomEvent) {
    return await this.post<APIResponse>(`${this.baseURL}/users/${targetUserID}/event`, {
      event,
    });
  }

  createBlockList(blockList: BlockList) {
    return this.post<APIResponse>(`${this.baseURL}/blocklists`, blockList);
  }

  listBlockLists() {
    return this.get<APIResponse & { blocklists: BlockListResponse[] }>(
      `${this.baseURL}/blocklists`,
    );
  }

  getBlockList(name: string) {
    return this.get<APIResponse & { blocklist: BlockListResponse }>(
      `${this.baseURL}/blocklists/${name}`,
    );
  }

  updateBlockList(name: string, data: { words: string[] }) {
    return this.put<APIResponse>(`${this.baseURL}/blocklists/${name}`, data);
  }

  deleteBlockList(name: string) {
    return this.delete<APIResponse>(`${this.baseURL}/blocklists/${name}`);
  }

  exportChannels(
    request: Array<ExportChannelRequest>,
    options: ExportChannelOptions = {},
  ) {
    const payload = {
      channels: request,
      ...options,
    };
    return this.post<APIResponse & ExportChannelResponse>(
      `${this.baseURL}/export_channels`,
      payload,
    );
  }

  exportChannel(request: ExportChannelRequest, options?: ExportChannelOptions) {
    return this.exportChannels([request], options);
  }

  getExportChannelStatus(id: string) {
    return this.get<APIResponse & ExportChannelStatusResponse>(
      `${this.baseURL}/export_channels/${id}`,
    );
  }

  /**
   * createSegment - Creates a Campaign Segment
   *
   * @param {SegmentData} params Segment data
   *
   * @return {Segment} The Created Segment
   */
  async createSegment(params: SegmentData) {
    const { segment } = await this.post<{ segment: Segment }>(
      this.baseURL + `/segments`,
      { segment: params },
    );
    return segment;
  }

  /**
   * getSegment - Get a Campaign Segment
   *
   * @param {string} id Segment ID
   *
   * @return {Segment} A Segment
   */
  async getSegment(id: string) {
    const { segment } = await this.get<{ segment: Segment }>(
      this.baseURL + `/segments/${id}`,
    );
    return segment;
  }

  /**
   * listSegments - List Campaign Segments
   *
   *
   * @return {Segment[]} Segments
   */
  async listSegments(options: { limit?: number; offset?: number }) {
    const { segments } = await this.get<{ segments: Segment[] }>(
      this.baseURL + `/segments`,
      options,
    );
    return segments;
  }

  /**
   * updateSegment - Update a Campaign Segment
   *
   * @param {string} id Segment ID
   * @param {Partial<SegmentData>} params Segment data
   *
   * @return {Segment} Updated Segment
   */
  async updateSegment(id: string, params: Partial<SegmentData>) {
    const { segment } = await this.put<{ segment: Segment }>(
      this.baseURL + `/segments/${id}`,
      { segment: params },
    );
    return segment;
  }

  /**
   * deleteSegment - Delete a Campaign Segment
   *
   * @param {string} id Segment ID
   *
   * @return {Promise<APIResponse>} The Server Response
   */
  async deleteSegment(id: string) {
    return this.delete<APIResponse>(this.baseURL + `/segments/${id}`);
  }

  /**
   * createCampaign - Creates a Campaign
   *
   * @param {CampaignData} params Campaign data
   *
   * @return {Campaign} The Created Campaign
   */
  async createCampaign(params: CampaignData) {
    const { campaign } = await this.post<{ campaign: Campaign }>(
      this.baseURL + `/campaigns`,
      { campaign: params },
    );
    return campaign;
  }

  /**
   * getCampaign - Get a Campaign
   *
   * @param {string} id Campaign ID
   *
   * @return {Campaign} A Campaign
   */
  async getCampaign(id: string) {
    const { campaign } = await this.get<{ campaign: Campaign }>(
      this.baseURL + `/campaigns/${id}`,
    );
    return campaign;
  }

  /**
   * listCampaigns - List Campaigns
   *
   *
   * @return {Campaign[]} Campaigns
   */
  async listCampaigns(options: { limit?: number; offset?: number }) {
    const { campaigns } = await this.get<{ campaigns: Campaign[] }>(
      this.baseURL + `/campaigns`,
      options,
    );
    return campaigns;
  }

  /**
   * updateCampaign - Update a Campaign
   *
   * @param {string} id Campaign ID
   * @param {Partial<CampaignData>} params Campaign data
   *
   * @return {Campaign} Updated Campaign
   */
  async updateCampaign(id: string, params: Partial<CampaignData>) {
    const { campaign } = await this.put<{ campaign: Campaign }>(
      this.baseURL + `/campaigns/${id}`,
      { campaign: params },
    );
    return campaign;
  }

  /**
   * deleteCampaign - Delete a Campaign
   *
   * @param {string} id Campaign ID
   *
   * @return {Promise<APIResponse>} The Server Response
   */
  async deleteCampaign(id: string) {
    return this.delete<APIResponse>(this.baseURL + `/campaigns/${id}`);
  }

  /**
   * scheduleCampaign - Schedule a Campaign
   *
   * @param {string} id Campaign ID
   * @param {{sendAt: number}} params Schedule params
   *
   * @return {Campaign} Scheduled Campaign
   */
  async scheduleCampaign(id: string, params: { sendAt: number }) {
    const { sendAt } = params;
    const { campaign } = await this.patch<{ campaign: Campaign }>(
      this.baseURL + `/campaigns/${id}/schedule`,
      { send_at: sendAt },
    );
    return campaign;
  }

  /**
   * stopCampaign - Stop a Campaign
   *
   * @param {string} id Campaign ID
   *
   * @return {Campaign} Stopped Campaign
   */
  async stopCampaign(id: string) {
    const { campaign } = await this.patch<{ campaign: Campaign }>(
      this.baseURL + `/campaigns/${id}/stop`,
    );
    return campaign;
  }

  /**
   * resumeCampaign - Resume a Campaign
   *
   * @param {string} id Campaign ID
   *
   * @return {Campaign} Resumed Campaign
   */
  async resumeCampaign(id: string) {
    const { campaign } = await this.patch<{ campaign: Campaign }>(
      this.baseURL + `/campaigns/${id}/resume`,
    );
    return campaign;
  }

  /**
   * testCampaign - Test a Campaign
   *
   * @param {string} id Campaign ID
   * @param {{users: string[]}} params Test params
   * @return {Campaign} Test Campaign
   */
  async testCampaign(id: string, params: { users: string[] }) {
    const { users } = params;
    const { campaign } = await this.post<{ campaign: Campaign }>(
      this.baseURL + `/campaigns/${id}/test`,
      { users },
    );
    return campaign;
  }

  /**
<<<<<<< HEAD
   * og - Get OpenGraph data of the given link
   *
   * @param {string} url link
   * @return {OGAttachment} OG Attachment
   */
  async og(url: string) {
    return this.get<OGAttachment>(this.baseURL + `/og`, { url });
=======
   * getTask - Gets status of a long running task
   *
   * @param {string} id Task ID
   *
   * @return {TaskStatus} The task status
   */
  async getTask(id: string) {
    return this.get<APIResponse & TaskStatus>(`${this.baseURL}/tasks/${id}`);
>>>>>>> f56a58a9
  }
}<|MERGE_RESOLUTION|>--- conflicted
+++ resolved
@@ -112,11 +112,8 @@
   Segment,
   Campaign,
   CampaignData,
-<<<<<<< HEAD
   OGAttachment,
-=======
   TaskStatus,
->>>>>>> f56a58a9
 } from './types';
 
 function isString(x: unknown): x is string {
@@ -3289,15 +3286,16 @@
   }
 
   /**
-<<<<<<< HEAD
+
    * og - Get OpenGraph data of the given link
    *
    * @param {string} url link
    * @return {OGAttachment} OG Attachment
    */
   async og(url: string) {
-    return this.get<OGAttachment>(this.baseURL + `/og`, { url });
-=======
+    return this.get<APIResponse & OGAttachment>(this.baseURL + `/og`, { url });
+  }
+
    * getTask - Gets status of a long running task
    *
    * @param {string} id Task ID
@@ -3306,6 +3304,5 @@
    */
   async getTask(id: string) {
     return this.get<APIResponse & TaskStatus>(`${this.baseURL}/tasks/${id}`);
->>>>>>> f56a58a9
   }
 }