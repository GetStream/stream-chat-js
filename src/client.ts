/* eslint no-unused-vars: "off" */
/* global process */

import axios, { AxiosRequestConfig, AxiosInstance, AxiosResponse, AxiosError } from 'axios';
import https from 'https';
import WebSocket from 'isomorphic-ws';

import { Channel } from './channel';
import { ClientState } from './client_state';
import { StableWSConnection } from './connection';
import { isValidEventType } from './events';
import { JWTUserToken, DevToken, CheckSignature } from './signing';
import { TokenManager } from './token_manager';
import { WSConnectionFallback } from './connection_fallback';
import { isErrorResponse, isWSFailure } from './errors';
import {
  isFunction,
  isOwnUserBaseProperty,
  addFileToFormData,
  chatCodes,
  normalizeQuerySort,
  randomId,
  sleep,
  retryInterval,
  isOnline,
} from './utils';

import {
  APIResponse,
  AppSettings,
  AppSettingsAPIResponse,
  BaseDeviceFields,
  BannedUsersFilters,
  BannedUsersPaginationOptions,
  BannedUsersResponse,
  BannedUsersSort,
  BanUserOptions,
  BlockList,
  BlockListResponse,
  ChannelAPIResponse,
  ChannelData,
  ChannelFilters,
  ChannelMute,
  ChannelOptions,
  ChannelSort,
  ChannelStateOptions,
  CheckPushResponse,
  CheckSQSResponse,
  Configs,
  ConnectAPIResponse,
  CreateChannelOptions,
  CreateChannelResponse,
  CreateCommandOptions,
  CreateCommandResponse,
  CustomPermissionOptions,
  DeleteCommandResponse,
  Device,
  EndpointName,
  Event,
  EventHandler,
  ExportChannelOptions,
  ExportChannelRequest,
  ExportChannelResponse,
  ExportChannelStatusResponse,
  MessageFlagsFilters,
  MessageFlagsPaginationOptions,
  MessageFlagsResponse,
  FlagMessageResponse,
  FlagUserResponse,
  GetChannelTypeResponse,
  GetCommandResponse,
  GetRateLimitsResponse,
  ListChannelResponse,
  ListCommandsResponse,
  Logger,
  MarkChannelsReadOptions,
  Message,
  MessageFilters,
  MessageResponse,
  Mute,
  MuteUserOptions,
  MuteUserResponse,
  OwnUserResponse,
  PartialMessageUpdate,
  PartialUserUpdate,
  PermissionAPIResponse,
  PermissionsAPIResponse,
  PushProvider,
  PushProviderID,
  PushProviderConfig,
  PushProviderUpsertResponse,
  PushProviderListResponse,
  ReactionResponse,
  SearchOptions,
  SearchPayload,
  SearchAPIResponse,
  SendFileAPIResponse,
  StreamChatOptions,
  TestPushDataInput,
  TestSQSDataInput,
  TokenOrProvider,
  UnBanUserOptions,
  UpdateChannelOptions,
  UpdateChannelResponse,
  UpdateCommandOptions,
  UpdateCommandResponse,
  UpdatedMessage,
  UpdateMessageAPIResponse,
  UserCustomEvent,
  UserFilters,
  UserOptions,
  UserResponse,
  UserSort,
  SearchMessageSortBase,
  SegmentData,
  Segment,
  Campaign,
  CampaignData,
  OGAttachment,
  TaskStatus,
  DeleteUserOptions,
  DeleteChannelsResponse,
  TaskResponse,
  ReservedMessageFields,
  ExtendableGenerics,
  DefaultGenerics,
  ReviewFlagReportResponse,
  FlagReportsFilters,
  FlagReportsResponse,
  ReviewFlagReportOptions,
  FlagReportsPaginationOptions,
  ExportUsersRequest,
  ExportUsersResponse,
  CreateImportResponse,
  CreateImportOptions,
  CreateImportURLResponse,
  GetImportResponse,
  ListImportsResponse,
  ListImportsPaginationOptions,
  FlagsFilters,
  FlagsPaginationOptions,
  FlagsResponse,
  TestCampaignResponse,
<<<<<<< HEAD
  GetCallTokenResponse,
=======
  APIErrorResponse,
  ErrorFromResponse,
>>>>>>> 7906ed33
} from './types';
import { InsightMetrics, postInsights } from './insights';

function isString(x: unknown): x is string {
  return typeof x === 'string' || x instanceof String;
}

export class StreamChat<StreamChatGenerics extends ExtendableGenerics = DefaultGenerics> {
  private static _instance?: unknown | StreamChat; // type is undefined|StreamChat, unknown is due to TS limitations with statics

  _user?: OwnUserResponse<StreamChatGenerics> | UserResponse<StreamChatGenerics>;
  activeChannels: {
    [key: string]: Channel<StreamChatGenerics>;
  };
  anonymous: boolean;
  axiosInstance: AxiosInstance;
  baseURL?: string;
  browser: boolean;
  cleaningIntervalRef?: NodeJS.Timeout;
  clientID?: string;
  configs: Configs<StreamChatGenerics>;
  key: string;
  listeners: {
    [key: string]: Array<(event: Event<StreamChatGenerics>) => void>;
  };
  logger: Logger;
  /**
   * When network is recovered, we re-query the active channels on client. But in single query, you can recover
   * only 30 channels. So its not guaranteed that all the channels in activeChannels object have updated state.
   * Thus in UI sdks, state recovery is managed by components themselves, they don't rely on js client for this.
   *
   * `recoverStateOnReconnect` parameter can be used in such cases, to disable state recovery within js client.
   * When false, user/consumer of this client will need to make sure all the channels present on UI by
   * manually calling queryChannels endpoint.
   */
  recoverStateOnReconnect?: boolean;
  mutedChannels: ChannelMute<StreamChatGenerics>[];
  mutedUsers: Mute<StreamChatGenerics>[];
  node: boolean;
  options: StreamChatOptions;
  secret?: string;
  setUserPromise: ConnectAPIResponse<StreamChatGenerics> | null;
  state: ClientState<StreamChatGenerics>;
  tokenManager: TokenManager<StreamChatGenerics>;
  user?: OwnUserResponse<StreamChatGenerics> | UserResponse<StreamChatGenerics>;
  userAgent?: string;
  userID?: string;
  wsBaseURL?: string;
  wsConnection: StableWSConnection<StreamChatGenerics> | null;
  wsFallback?: WSConnectionFallback<StreamChatGenerics>;
  wsPromise: ConnectAPIResponse<StreamChatGenerics> | null;
  consecutiveFailures: number;
  insightMetrics: InsightMetrics;
  defaultWSTimeoutWithFallback: number;
  defaultWSTimeout: number;

  /**
   * Initialize a client
   *
   * **Only use constructor for advanced usages. It is strongly advised to use `StreamChat.getInstance()` instead of `new StreamChat()` to reduce integration issues due to multiple WebSocket connections**
   * @param {string} key - the api key
   * @param {string} [secret] - the api secret
   * @param {StreamChatOptions} [options] - additional options, here you can pass custom options to axios instance
   * @param {boolean} [options.browser] - enforce the client to be in browser mode
   * @param {boolean} [options.warmUp] - default to false, if true, client will open a connection as soon as possible to speed up following requests
   * @param {Logger} [options.Logger] - custom logger
   * @param {number} [options.timeout] - default to 3000
   * @param {httpsAgent} [options.httpsAgent] - custom httpsAgent, in node it's default to https.agent()
   * @example <caption>initialize the client in user mode</caption>
   * new StreamChat('api_key')
   * @example <caption>initialize the client in user mode with options</caption>
   * new StreamChat('api_key', { warmUp:true, timeout:5000 })
   * @example <caption>secret is optional and only used in server side mode</caption>
   * new StreamChat('api_key', "secret", { httpsAgent: customAgent })
   */
  constructor(key: string, options?: StreamChatOptions);
  constructor(key: string, secret?: string, options?: StreamChatOptions);
  constructor(key: string, secretOrOptions?: StreamChatOptions | string, options?: StreamChatOptions) {
    // set the key
    this.key = key;
    this.listeners = {};
    this.state = new ClientState<StreamChatGenerics>();
    // a list of channels to hide ws events from
    this.mutedChannels = [];
    this.mutedUsers = [];

    // set the secret
    if (secretOrOptions && isString(secretOrOptions)) {
      this.secret = secretOrOptions;
    }

    // set the options... and figure out defaults...
    const inputOptions = options ? options : secretOrOptions && !isString(secretOrOptions) ? secretOrOptions : {};

    this.browser = typeof inputOptions.browser !== 'undefined' ? inputOptions.browser : typeof window !== 'undefined';
    this.node = !this.browser;

    this.options = {
      timeout: 3000,
      withCredentials: false, // making sure cookies are not sent
      warmUp: false,
      recoverStateOnReconnect: true,
      ...inputOptions,
    };

    if (this.node && !this.options.httpsAgent) {
      this.options.httpsAgent = new https.Agent({
        keepAlive: true,
        keepAliveMsecs: 3000,
      });
    }

    this.axiosInstance = axios.create(this.options);

    this.setBaseURL(this.options.baseURL || 'https://chat.stream-io-api.com');

    if (typeof process !== 'undefined' && process.env.STREAM_LOCAL_TEST_RUN) {
      this.setBaseURL('http://localhost:3030');
    }

    if (typeof process !== 'undefined' && process.env.STREAM_LOCAL_TEST_HOST) {
      this.setBaseURL('http://' + process.env.STREAM_LOCAL_TEST_HOST);
    }

    // WS connection is initialized when setUser is called
    this.wsConnection = null;
    this.wsPromise = null;
    this.setUserPromise = null;
    // keeps a reference to all the channels that are in use
    this.activeChannels = {};
    // mapping between channel groups and configs
    this.configs = {};
    this.anonymous = false;

    // If its a server-side client, then lets initialize the tokenManager, since token will be
    // generated from secret.
    this.tokenManager = new TokenManager(this.secret);
    this.consecutiveFailures = 0;
    this.insightMetrics = new InsightMetrics();

    this.defaultWSTimeoutWithFallback = 6000;
    this.defaultWSTimeout = 15000;

    /**
     * logger function should accept 3 parameters:
     * @param logLevel string
     * @param message   string
     * @param extraData object
     *
     * e.g.,
     * const client = new StreamChat('api_key', {}, {
     * 		logger = (logLevel, message, extraData) => {
     * 			console.log(message);
     * 		}
     * })
     *
     * extraData contains tags array attached to log message. Tags can have one/many of following values:
     * 1. api
     * 2. api_request
     * 3. api_response
     * 4. client
     * 5. channel
     * 6. connection
     * 7. event
     *
     * It may also contains some extra data, some examples have been mentioned below:
     * 1. {
     * 		tags: ['api', 'api_request', 'client'],
     * 		url: string,
     * 		payload: object,
     * 		config: object
     * }
     * 2. {
     * 		tags: ['api', 'api_response', 'client'],
     * 		url: string,
     * 		response: object
     * }
     * 3. {
     * 		tags: ['api', 'api_response', 'client'],
     * 		url: string,
     * 		error: object
     * }
     * 4. {
     * 		tags: ['event', 'client'],
     * 		event: object
     * }
     * 5. {
     * 		tags: ['channel'],
     * 		channel: object
     * }
     */
    this.logger = isFunction(inputOptions.logger) ? inputOptions.logger : () => null;
    this.recoverStateOnReconnect = this.options.recoverStateOnReconnect;
  }

  /**
   * Get a client instance
   *
   * This function always returns the same Client instance to avoid issues raised by multiple Client and WS connections
   *
   * **After the first call, the client configuration will not change if the key or options parameters change**
   *
   * @param {string} key - the api key
   * @param {string} [secret] - the api secret
   * @param {StreamChatOptions} [options] - additional options, here you can pass custom options to axios instance
   * @param {boolean} [options.browser] - enforce the client to be in browser mode
   * @param {boolean} [options.warmUp] - default to false, if true, client will open a connection as soon as possible to speed up following requests
   * @param {Logger} [options.Logger] - custom logger
   * @param {number} [options.timeout] - default to 3000
   * @param {httpsAgent} [options.httpsAgent] - custom httpsAgent, in node it's default to https.agent()
   * @example <caption>initialize the client in user mode</caption>
   * StreamChat.getInstance('api_key')
   * @example <caption>initialize the client in user mode with options</caption>
   * StreamChat.getInstance('api_key', { timeout:5000 })
   * @example <caption>secret is optional and only used in server side mode</caption>
   * StreamChat.getInstance('api_key', "secret", { httpsAgent: customAgent })
   */
  public static getInstance<StreamChatGenerics extends ExtendableGenerics = DefaultGenerics>(
    key: string,
    options?: StreamChatOptions,
  ): StreamChat<StreamChatGenerics>;
  public static getInstance<StreamChatGenerics extends ExtendableGenerics = DefaultGenerics>(
    key: string,
    secret?: string,
    options?: StreamChatOptions,
  ): StreamChat<StreamChatGenerics>;
  public static getInstance<StreamChatGenerics extends ExtendableGenerics = DefaultGenerics>(
    key: string,
    secretOrOptions?: StreamChatOptions | string,
    options?: StreamChatOptions,
  ): StreamChat<StreamChatGenerics> {
    if (!StreamChat._instance) {
      if (typeof secretOrOptions === 'string') {
        StreamChat._instance = new StreamChat<StreamChatGenerics>(key, secretOrOptions, options);
      } else {
        StreamChat._instance = new StreamChat<StreamChatGenerics>(key, secretOrOptions);
      }
    }

    return StreamChat._instance as StreamChat<StreamChatGenerics>;
  }

  devToken(userID: string) {
    return DevToken(userID);
  }

  getAuthType() {
    return this.anonymous ? 'anonymous' : 'jwt';
  }

  setBaseURL(baseURL: string) {
    this.baseURL = baseURL;
    this.wsBaseURL = this.baseURL.replace('http', 'ws').replace(':3030', ':8800');
  }

  _getConnectionID = () => this.wsConnection?.connectionID || this.wsFallback?.connectionID;

  _hasConnectionID = () => Boolean(this._getConnectionID());

  /**
   * connectUser - Set the current user and open a WebSocket connection
   *
   * @param {OwnUserResponse<StreamChatGenerics> | UserResponse<StreamChatGenerics>} user Data about this user. IE {name: "john"}
   * @param {TokenOrProvider} userTokenOrProvider Token or provider
   *
   * @return {ConnectAPIResponse<StreamChatGenerics>} Returns a promise that resolves when the connection is setup
   */
  connectUser = async (
    user: OwnUserResponse<StreamChatGenerics> | UserResponse<StreamChatGenerics>,
    userTokenOrProvider: TokenOrProvider,
  ) => {
    if (!user.id) {
      throw new Error('The "id" field on the user is missing');
    }

    /**
     * Calling connectUser multiple times is potentially the result of a  bad integration, however,
     * If the user id remains the same we don't throw error
     */
    if (this.userID === user.id && this.setUserPromise) {
      console.warn(
        'Consecutive calls to connectUser is detected, ideally you should only call this function once in your app.',
      );
      return this.setUserPromise;
    }

    if (this.userID) {
      throw new Error(
        'Use client.disconnect() before trying to connect as a different user. connectUser was called twice.',
      );
    }

    if ((this._isUsingServerAuth() || this.node) && !this.options.allowServerSideConnect) {
      console.warn(
        'Please do not use connectUser server side. connectUser impacts MAU and concurrent connection usage and thus your bill. If you have a valid use-case, add "allowServerSideConnect: true" to the client options to disable this warning.',
      );
    }

    // we generate the client id client side
    this.userID = user.id;
    this.anonymous = false;

    const setTokenPromise = this._setToken(user, userTokenOrProvider);
    this._setUser(user);

    const wsPromise = this.openConnection();

    this.setUserPromise = Promise.all([setTokenPromise, wsPromise]).then(
      (result) => result[1], // We only return connection promise;
    );

    try {
      return await this.setUserPromise;
    } catch (err) {
      // cleanup client to allow the user to retry connectUser again
      this.disconnectUser();
      throw err;
    }
  };

  /**
   * @deprecated Please use connectUser() function instead. Its naming is more consistent with its functionality.
   *
   * setUser - Set the current user and open a WebSocket connection
   *
   * @param {OwnUserResponse<StreamChatGenerics> | UserResponse<StreamChatGenerics>} user Data about this user. IE {name: "john"}
   * @param {TokenOrProvider} userTokenOrProvider Token or provider
   *
   * @return {ConnectAPIResponse<StreamChatGenerics>} Returns a promise that resolves when the connection is setup
   */
  setUser = this.connectUser;

  _setToken = (user: UserResponse<StreamChatGenerics>, userTokenOrProvider: TokenOrProvider) =>
    this.tokenManager.setTokenOrProvider(userTokenOrProvider, user);

  _setUser(user: OwnUserResponse<StreamChatGenerics> | UserResponse<StreamChatGenerics>) {
    /**
     * This one is used by the frontend. This is a copy of the current user object stored on backend.
     * It contains reserved properties and own user properties which are not present in `this._user`.
     */
    this.user = user;
    // this one is actually used for requests. This is a copy of current user provided to `connectUser` function.
    this._user = { ...user };
  }

  /**
   * Disconnects the websocket connection, without removing the user set on client.
   * client.closeConnection will not trigger default auto-retry mechanism for reconnection. You need
   * to call client.openConnection to reconnect to websocket.
   *
   * This is mainly useful on mobile side. You can only receive push notifications
   * if you don't have active websocket connection.
   * So when your app goes to background, you can call `client.closeConnection`.
   * And when app comes back to foreground, call `client.openConnection`.
   *
   * @param timeout Max number of ms, to wait for close event of websocket, before forcefully assuming succesful disconnection.
   *                https://developer.mozilla.org/en-US/docs/Web/API/CloseEvent
   */
  closeConnection = async (timeout?: number) => {
    if (this.cleaningIntervalRef != null) {
      clearInterval(this.cleaningIntervalRef);
      this.cleaningIntervalRef = undefined;
    }

    await Promise.all([this.wsConnection?.disconnect(timeout), this.wsFallback?.disconnect(timeout)]);
    return Promise.resolve();
  };

  /**
   * Creates a new WebSocket connection with the current user. Returns empty promise, if there is an active connection
   */
  openConnection = async () => {
    if (!this.userID) {
      throw Error('User is not set on client, use client.connectUser or client.connectAnonymousUser instead');
    }

    if (this.wsConnection?.isConnecting) {
      this.logger('info', 'client:openConnection() - connection already in progress', {
        tags: ['connection', 'client'],
      });

      return Promise.resolve();
    }

    if ((this.wsConnection?.isHealthy || this.wsFallback?.isHealthy()) && this._hasConnectionID()) {
      this.logger('info', 'client:openConnection() - openConnection called twice, healthy connection already exists', {
        tags: ['connection', 'client'],
      });

      return Promise.resolve();
    }

    this.clientID = `${this.userID}--${randomId()}`;
    this.wsPromise = this.connect();
    this._startCleaning();
    return this.wsPromise;
  };

  /**
   * @deprecated Please use client.openConnction instead.
   * @private
   *
   * Creates a new websocket connection with current user.
   */
  _setupConnection = this.openConnection;

  /**
   * updateAppSettings - updates application settings
   *
   * @param {AppSettings} options App settings.
   * IE: {
      'apn_config': {
        'auth_type': 'token',
        'auth_key": fs.readFileSync(
          './apn-push-auth-key.p8',
          'utf-8',
        ),
        'key_id': 'keyid',
        'team_id': 'teamid',
        'notification_template": 'notification handlebars template',
        'bundle_id': 'com.apple.your.app',
        'development': true
      },
      'firebase_config': {
        'server_key': 'server key from fcm',
        'notification_template': 'notification handlebars template',
        'data_template': 'data handlebars template',
        'apn_template': 'apn notification handlebars template under v2'
      },
      'webhook_url': 'https://acme.com/my/awesome/webhook/'
    }
   */
  async updateAppSettings(options: AppSettings) {
    if (options.apn_config?.p12_cert) {
      options.apn_config.p12_cert = Buffer.from(options.apn_config.p12_cert).toString('base64');
    }
    return await this.patch<APIResponse>(this.baseURL + '/app', options);
  }

  _normalizeDate = (before: Date | string | null): string | null => {
    if (before instanceof Date) {
      before = before.toISOString();
    }

    if (before === '') {
      throw new Error("Don't pass blank string for since, use null instead if resetting the token revoke");
    }

    return before;
  };

  /**
   * Revokes all tokens on application level issued before given time
   */
  async revokeTokens(before: Date | string | null) {
    return await this.updateAppSettings({ revoke_tokens_issued_before: this._normalizeDate(before) });
  }

  /**
   * Revokes token for a user issued before given time
   */
  async revokeUserToken(userID: string, before?: Date | string | null) {
    return await this.revokeUsersToken([userID], before);
  }

  /**
   * Revokes tokens for a list of users issued before given time
   */
  async revokeUsersToken(userIDs: string[], before?: Date | string | null) {
    if (before === undefined) {
      before = new Date().toISOString();
    } else {
      before = this._normalizeDate(before);
    }

    const users: PartialUserUpdate<StreamChatGenerics>[] = [];
    for (const userID of userIDs) {
      users.push({
        id: userID,
        set: <Partial<UserResponse<StreamChatGenerics>>>{ revoke_tokens_issued_before: before },
      });
    }

    return await this.partialUpdateUsers(users);
  }

  /**
   * getAppSettings - retrieves application settings
   */
  async getAppSettings() {
    return await this.get<AppSettingsAPIResponse<StreamChatGenerics>>(this.baseURL + '/app');
  }

  /**
   * testPushSettings - Tests the push settings for a user with a random chat message and the configured push templates
   *
   * @param {string} userID User ID. If user has no devices, it will error
   * @param {TestPushDataInput} [data] Overrides for push templates/message used
   *  IE: {
        messageID: 'id-of-message', // will error if message does not exist
        apnTemplate: '{}', // if app doesn't have apn configured it will error
        firebaseTemplate: '{}', // if app doesn't have firebase configured it will error
        firebaseDataTemplate: '{}', // if app doesn't have firebase configured it will error
        skipDevices: true, // skip config/device checks and sending to real devices
        pushProviderName: 'staging' // one of your configured push providers
        pushProviderType: 'apn' // one of supported provider types
      }
  */
  async testPushSettings(userID: string, data: TestPushDataInput = {}) {
    return await this.post<CheckPushResponse>(this.baseURL + '/check_push', {
      user_id: userID,
      ...(data.messageID ? { message_id: data.messageID } : {}),
      ...(data.apnTemplate ? { apn_template: data.apnTemplate } : {}),
      ...(data.firebaseTemplate ? { firebase_template: data.firebaseTemplate } : {}),
      ...(data.firebaseDataTemplate ? { firebase_data_template: data.firebaseDataTemplate } : {}),
      ...(data.skipDevices ? { skip_devices: true } : {}),
      ...(data.pushProviderName ? { push_provider_name: data.pushProviderName } : {}),
      ...(data.pushProviderType ? { push_provider_type: data.pushProviderType } : {}),
    });
  }

  /**
   * testSQSSettings - Tests that the given or configured SQS configuration is valid
   *
   * @param {TestSQSDataInput} [data] Overrides SQS settings for testing if needed
   *  IE: {
        sqs_key: 'auth_key',
        sqs_secret: 'auth_secret',
        sqs_url: 'url_to_queue',
      }
   */
  async testSQSSettings(data: TestSQSDataInput = {}) {
    return await this.post<CheckSQSResponse>(this.baseURL + '/check_sqs', data);
  }

  /**
   * Disconnects the websocket and removes the user from client.
   *
   * @param timeout Max number of ms, to wait for close event of websocket, before forcefully assuming successful disconnection.
   *                https://developer.mozilla.org/en-US/docs/Web/API/CloseEvent
   */
  disconnectUser = async (timeout?: number) => {
    this.logger('info', 'client:disconnect() - Disconnecting the client', {
      tags: ['connection', 'client'],
    });

    // remove the user specific fields
    delete this.user;
    delete this._user;
    delete this.userID;

    this.anonymous = false;

    const closePromise = this.closeConnection(timeout);

    for (const channel of Object.values(this.activeChannels)) {
      channel._disconnect();
    }

    // ensure we no longer return inactive channels
    this.activeChannels = {};
    // reset client state
    this.state = new ClientState();
    // reset token manager
    setTimeout(this.tokenManager.reset); // delay reseting to use token for disconnect calls

    // close the WS connection
    return closePromise;
  };

  /**
   *
   * @deprecated Please use client.disconnectUser instead.
   *
   * Disconnects the websocket and removes the user from client.
   */
  disconnect = this.disconnectUser;

  /**
   * connectAnonymousUser - Set an anonymous user and open a WebSocket connection
   */
  connectAnonymousUser = () => {
    if ((this._isUsingServerAuth() || this.node) && !this.options.allowServerSideConnect) {
      console.warn(
        'Please do not use connectUser server side. connectUser impacts MAU and concurrent connection usage and thus your bill. If you have a valid use-case, add "allowServerSideConnect: true" to the client options to disable this warning.',
      );
    }

    this.anonymous = true;
    this.userID = randomId();
    const anonymousUser = { id: this.userID, anon: true } as UserResponse<StreamChatGenerics>;

    this._setToken(anonymousUser, '');
    this._setUser(anonymousUser);

    return this._setupConnection();
  };

  /**
   * @deprecated Please use connectAnonymousUser. Its naming is more consistent with its functionality.
   */
  setAnonymousUser = this.connectAnonymousUser;

  /**
   * setGuestUser - Setup a temporary guest user
   *
   * @param {UserResponse<StreamChatGenerics>} user Data about this user. IE {name: "john"}
   *
   * @return {ConnectAPIResponse<StreamChatGenerics>} Returns a promise that resolves when the connection is setup
   */
  async setGuestUser(user: UserResponse<StreamChatGenerics>) {
    let response: { access_token: string; user: UserResponse<StreamChatGenerics> } | undefined;
    this.anonymous = true;
    try {
      response = await this.post<APIResponse & { access_token: string; user: UserResponse<StreamChatGenerics> }>(
        this.baseURL + '/guest',
        { user },
      );
    } catch (e) {
      this.anonymous = false;
      throw e;
    }
    this.anonymous = false;
    // eslint-disable-next-line @typescript-eslint/no-unused-vars
    const { created_at, updated_at, last_active, online, ...guestUser } = response.user;
    return await this.connectUser(guestUser as UserResponse<StreamChatGenerics>, response.access_token);
  }

  /**
   * createToken - Creates a token to authenticate this user. This function is used server side.
   * The resulting token should be passed to the client side when the users registers or logs in.
   *
   * @param {string} userID The User ID
   * @param {number} [exp] The expiration time for the token expressed in the number of seconds since the epoch
   *
   * @return {string} Returns a token
   */
  createToken(userID: string, exp?: number, iat?: number) {
    if (this.secret == null) {
      throw Error(`tokens can only be created server-side using the API Secret`);
    }
    const extra: { exp?: number; iat?: number } = {};

    if (exp) {
      extra.exp = exp;
    }

    if (iat) {
      extra.iat = iat;
    }

    return JWTUserToken(this.secret, userID, extra, {});
  }

  /**
   * on - Listen to events on all channels and users your watching
   *
   * client.on('message.new', event => {console.log("my new message", event, channel.state.messages)})
   * or
   * client.on(event => {console.log(event.type)})
   *
   * @param {EventHandler<StreamChatGenerics> | string} callbackOrString  The event type to listen for (optional)
   * @param {EventHandler<StreamChatGenerics>} [callbackOrNothing] The callback to call
   *
   * @return {{ unsubscribe: () => void }} Description
   */
  on(callback: EventHandler<StreamChatGenerics>): { unsubscribe: () => void };
  on(eventType: string, callback: EventHandler<StreamChatGenerics>): { unsubscribe: () => void };
  on(
    callbackOrString: EventHandler<StreamChatGenerics> | string,
    callbackOrNothing?: EventHandler<StreamChatGenerics>,
  ): { unsubscribe: () => void } {
    const key = callbackOrNothing ? (callbackOrString as string) : 'all';
    const valid = isValidEventType(key);
    if (!valid) {
      throw Error(`Invalid event type ${key}`);
    }
    const callback = callbackOrNothing ? callbackOrNothing : (callbackOrString as EventHandler<StreamChatGenerics>);
    if (!(key in this.listeners)) {
      this.listeners[key] = [];
    }
    this.logger('info', `Attaching listener for ${key} event`, { tags: ['event', 'client'] });
    this.listeners[key].push(callback);
    return {
      unsubscribe: () => {
        this.logger('info', `Removing listener for ${key} event`, { tags: ['event', 'client'] });
        this.listeners[key] = this.listeners[key].filter((el) => el !== callback);
      },
    };
  }

  /**
   * off - Remove the event handler
   *
   */
  off(callback: EventHandler<StreamChatGenerics>): void;
  off(eventType: string, callback: EventHandler<StreamChatGenerics>): void;
  off(
    callbackOrString: EventHandler<StreamChatGenerics> | string,
    callbackOrNothing?: EventHandler<StreamChatGenerics>,
  ) {
    const key = callbackOrNothing ? (callbackOrString as string) : 'all';
    const valid = isValidEventType(key);
    if (!valid) {
      throw Error(`Invalid event type ${key}`);
    }
    const callback = callbackOrNothing ? callbackOrNothing : (callbackOrString as EventHandler<StreamChatGenerics>);
    if (!(key in this.listeners)) {
      this.listeners[key] = [];
    }

    this.logger('info', `Removing listener for ${key} event`, { tags: ['event', 'client'] });
    this.listeners[key] = this.listeners[key].filter((value) => value !== callback);
  }

  _logApiRequest(
    type: string,
    url: string,
    data: unknown,
    config: AxiosRequestConfig & {
      config?: AxiosRequestConfig & { maxBodyLength?: number };
    },
  ) {
    this.logger('info', `client: ${type} - Request - ${url}`, {
      tags: ['api', 'api_request', 'client'],
      url,
      payload: data,
      config,
    });
  }

  _logApiResponse<T>(type: string, url: string, response: AxiosResponse<T>) {
    this.logger('info', `client:${type} - Response - url: ${url} > status ${response.status}`, {
      tags: ['api', 'api_response', 'client'],
      url,
      response,
    });
  }

  _logApiError(type: string, url: string, error: unknown) {
    this.logger('error', `client:${type} - Error - url: ${url}`, {
      tags: ['api', 'api_response', 'client'],
      url,
      error,
    });
  }

  doAxiosRequest = async <T>(
    type: string,
    url: string,
    data?: unknown,
    options: AxiosRequestConfig & { config?: AxiosRequestConfig & { maxBodyLength?: number } } = {},
  ): Promise<T> => {
    await this.tokenManager.tokenReady();
    const requestConfig = this._enrichAxiosOptions(options);
    try {
      let response: AxiosResponse<T>;
      this._logApiRequest(type, url, data, requestConfig);
      switch (type) {
        case 'get':
          response = await this.axiosInstance.get(url, requestConfig);
          break;
        case 'delete':
          response = await this.axiosInstance.delete(url, requestConfig);
          break;
        case 'post':
          response = await this.axiosInstance.post(url, data, requestConfig);
          break;
        case 'put':
          response = await this.axiosInstance.put(url, data, requestConfig);
          break;
        case 'patch':
          response = await this.axiosInstance.patch(url, data, requestConfig);
          break;
        case 'options':
          response = await this.axiosInstance.options(url, requestConfig);
          break;
        default:
          throw new Error('Invalid request type');
      }
      this._logApiResponse<T>(type, url, response);
      this.consecutiveFailures = 0;
      return this.handleResponse(response);
      // eslint-disable-next-line @typescript-eslint/no-explicit-any
    } catch (e: any /**TODO: generalize error types  */) {
      e.client_request_id = requestConfig.headers?.['x-client-request-id'];
      this._logApiError(type, url, e);
      this.consecutiveFailures += 1;
      if (e.response) {
        /** connection_fallback depends on this token expiration logic */
        if (e.response.data.code === chatCodes.TOKEN_EXPIRED && !this.tokenManager.isStatic()) {
          if (this.consecutiveFailures > 1) {
            await sleep(retryInterval(this.consecutiveFailures));
          }
          this.tokenManager.loadToken();
          return await this.doAxiosRequest<T>(type, url, data, options);
        }
        return this.handleResponse(e.response);
      } else {
        throw e as AxiosError<APIErrorResponse>;
      }
    }
  };

  get<T>(url: string, params?: AxiosRequestConfig['params']) {
    return this.doAxiosRequest<T>('get', url, null, { params });
  }

  put<T>(url: string, data?: unknown) {
    return this.doAxiosRequest<T>('put', url, data);
  }

  post<T>(url: string, data?: unknown) {
    return this.doAxiosRequest<T>('post', url, data);
  }

  patch<T>(url: string, data?: unknown) {
    return this.doAxiosRequest<T>('patch', url, data);
  }

  delete<T>(url: string, params?: AxiosRequestConfig['params']) {
    return this.doAxiosRequest<T>('delete', url, null, { params });
  }

  sendFile(
    url: string,
    uri: string | NodeJS.ReadableStream | Buffer | File,
    name?: string,
    contentType?: string,
    user?: UserResponse<StreamChatGenerics>,
  ) {
    const data = addFileToFormData(uri, name, contentType);
    if (user != null) data.append('user', JSON.stringify(user));

    return this.doAxiosRequest<SendFileAPIResponse>('post', url, data, {
      headers: data.getHeaders ? data.getHeaders() : {}, // node vs browser
      config: {
        timeout: 0,
        maxContentLength: Infinity,
        maxBodyLength: Infinity,
      },
    });
  }

  errorFromResponse(response: AxiosResponse<APIErrorResponse>): ErrorFromResponse<APIErrorResponse> {
    let err: ErrorFromResponse<APIErrorResponse>;
    err = new ErrorFromResponse(`StreamChat error HTTP code: ${response.status}`);
    if (response.data && response.data.code) {
      err = new Error(`StreamChat error code ${response.data.code}: ${response.data.message}`);
      err.code = response.data.code;
    }
    err.response = response;
    err.status = response.status;
    return err;
  }

  handleResponse<T>(response: AxiosResponse<T>) {
    const data = response.data;
    if (isErrorResponse(response)) {
      throw this.errorFromResponse(response);
    }
    return data;
  }

  dispatchEvent = (event: Event<StreamChatGenerics>) => {
    if (!event.received_at) event.received_at = new Date();

    // client event handlers
    const postListenerCallbacks = this._handleClientEvent(event);

    // channel event handlers
    const cid = event.cid;
    const channel = cid ? this.activeChannels[cid] : undefined;
    if (channel) {
      channel._handleChannelEvent(event);
    }

    this._callClientListeners(event);

    if (channel) {
      channel._callChannelListeners(event);
    }

    postListenerCallbacks.forEach((c) => c());
  };

  handleEvent = (messageEvent: WebSocket.MessageEvent) => {
    // dispatch the event to the channel listeners
    const jsonString = messageEvent.data as string;
    const event = JSON.parse(jsonString) as Event<StreamChatGenerics>;
    this.dispatchEvent(event);
  };

  /**
   * Updates the members and watchers of the currently active channels that contain this user
   *
   * @param {UserResponse<StreamChatGenerics>} user
   */
  _updateMemberWatcherReferences = (user: UserResponse<StreamChatGenerics>) => {
    const refMap = this.state.userChannelReferences[user.id] || {};
    for (const channelID in refMap) {
      const channel = this.activeChannels[channelID];
      /** search the members and watchers and update as needed... */
      if (channel?.state) {
        if (channel.state.members[user.id]) {
          channel.state.members[user.id].user = user;
        }
        if (channel.state.watchers[user.id]) {
          channel.state.watchers[user.id] = user;
        }
      }
    }
  };

  /**
   * @deprecated Please _updateMemberWatcherReferences instead.
   * @private
   */
  _updateUserReferences = this._updateMemberWatcherReferences;

  /**
   * @private
   *
   * Updates the messages from the currently active channels that contain this user,
   * with updated user object.
   *
   * @param {UserResponse<StreamChatGenerics>} user
   */
  _updateUserMessageReferences = (user: UserResponse<StreamChatGenerics>) => {
    const refMap = this.state.userChannelReferences[user.id] || {};

    for (const channelID in refMap) {
      const channel = this.activeChannels[channelID];
      const state = channel.state;

      /** update the messages from this user. */
      state?.updateUserMessages(user);
    }
  };

  /**
   * @private
   *
   * Deletes the messages from the currently active channels that contain this user
   *
   * If hardDelete is true, all the content of message will be stripped down.
   * Otherwise, only 'message.type' will be set as 'deleted'.
   *
   * @param {UserResponse<StreamChatGenerics>} user
   * @param {boolean} hardDelete
   */
  _deleteUserMessageReference = (user: UserResponse<StreamChatGenerics>, hardDelete = false) => {
    const refMap = this.state.userChannelReferences[user.id] || {};

    for (const channelID in refMap) {
      const channel = this.activeChannels[channelID];
      const state = channel.state;

      /** deleted the messages from this user. */
      state?.deleteUserMessages(user, hardDelete);
    }
  };

  /**
   * @private
   *
   * Handle following user related events:
   * - user.presence.changed
   * - user.updated
   * - user.deleted
   *
   * @param {Event} event
   */
  _handleUserEvent = (event: Event<StreamChatGenerics>) => {
    if (!event.user) {
      return;
    }

    /** update the client.state with any changes to users */
    if (event.type === 'user.presence.changed' || event.type === 'user.updated') {
      if (event.user.id === this.userID) {
        const user = { ...(this.user || {}) };
        const _user = { ...(this._user || {}) };

        // Remove deleted properties from user objects.
        for (const key in this.user) {
          if (key in event.user || isOwnUserBaseProperty(key)) {
            continue;
          }

          delete user[key];
          delete _user[key];
        }

        /** Updating only available properties in _user object. */
        for (const key in event.user) {
          if (_user && key in _user) {
            _user[key] = event.user[key];
          }
        }

        // @ts-expect-error
        this._user = { ..._user };
        this.user = { ...user, ...event.user };
      }

      this.state.updateUser(event.user);
      this._updateMemberWatcherReferences(event.user);
    }

    if (event.type === 'user.updated') {
      this._updateUserMessageReferences(event.user);
    }

    if (event.type === 'user.deleted' && event.user.deleted_at && (event.mark_messages_deleted || event.hard_delete)) {
      this._deleteUserMessageReference(event.user, event.hard_delete);
    }
  };

  _handleClientEvent(event: Event<StreamChatGenerics>) {
    const client = this;
    const postListenerCallbacks = [];
    this.logger('info', `client:_handleClientEvent - Received event of type { ${event.type} }`, {
      tags: ['event', 'client'],
      event,
    });

    if (event.type === 'user.presence.changed' || event.type === 'user.updated' || event.type === 'user.deleted') {
      this._handleUserEvent(event);
    }

    if (event.type === 'health.check' && event.me) {
      client.user = event.me;
      client.state.updateUser(event.me);
      client.mutedChannels = event.me.channel_mutes;
      client.mutedUsers = event.me.mutes;
    }

    if (event.channel && event.type === 'notification.message_new') {
      this.configs[event.channel.type] = event.channel.config;
    }

    if (event.type === 'notification.channel_mutes_updated' && event.me?.channel_mutes) {
      const currentMutedChannelIds: string[] = [];
      const nextMutedChannelIds: string[] = [];

      this.mutedChannels.forEach((mute) => mute.channel && currentMutedChannelIds.push(mute.channel.cid));
      event.me.channel_mutes.forEach((mute) => mute.channel && nextMutedChannelIds.push(mute.channel.cid));

      /** Set the unread count of un-muted channels to 0, which is the behaviour of backend */
      currentMutedChannelIds.forEach((cid) => {
        if (!nextMutedChannelIds.includes(cid) && this.activeChannels[cid]) {
          this.activeChannels[cid].state.unreadCount = 0;
        }
      });

      this.mutedChannels = event.me.channel_mutes;
    }

    if (event.type === 'notification.mutes_updated' && event.me?.mutes) {
      this.mutedUsers = event.me.mutes;
    }

    if (event.type === 'notification.mark_read' && event.unread_channels === 0) {
      const activeChannelKeys = Object.keys(this.activeChannels);
      activeChannelKeys.forEach((activeChannelKey) => (this.activeChannels[activeChannelKey].state.unreadCount = 0));
    }

    if ((event.type === 'channel.deleted' || event.type === 'notification.channel_deleted') && event.cid) {
      client.state.deleteAllChannelReference(event.cid);
      this.activeChannels[event.cid]?._disconnect();

      postListenerCallbacks.push(() => {
        if (!event.cid) return;

        delete this.activeChannels[event.cid];
      });
    }

    return postListenerCallbacks;
  }

  _muteStatus(cid: string) {
    let muteStatus;
    for (let i = 0; i < this.mutedChannels.length; i++) {
      const mute = this.mutedChannels[i];
      if (mute.channel?.cid === cid) {
        muteStatus = {
          muted: mute.expires ? new Date(mute.expires).getTime() > new Date().getTime() : true,
          createdAt: mute.created_at ? new Date(mute.created_at) : new Date(),
          expiresAt: mute.expires ? new Date(mute.expires) : null,
        };
        break;
      }
    }

    if (muteStatus) {
      return muteStatus;
    }

    return {
      muted: false,
      createdAt: null,
      expiresAt: null,
    };
  }

  _callClientListeners = (event: Event<StreamChatGenerics>) => {
    const client = this;
    // gather and call the listeners
    const listeners: Array<(event: Event<StreamChatGenerics>) => void> = [];
    if (client.listeners.all) {
      listeners.push(...client.listeners.all);
    }
    if (client.listeners[event.type]) {
      listeners.push(...client.listeners[event.type]);
    }

    // call the event and send it to the listeners
    for (const listener of listeners) {
      listener(event);
    }
  };

  recoverState = async () => {
    this.logger('info', `client:recoverState() - Start of recoverState with connectionID ${this._getConnectionID()}`, {
      tags: ['connection'],
    });

    const cids = Object.keys(this.activeChannels);
    if (cids.length && this.recoverStateOnReconnect) {
      this.logger('info', `client:recoverState() - Start the querying of ${cids.length} channels`, {
        tags: ['connection', 'client'],
      });

      await this.queryChannels(
        { cid: { $in: cids } } as ChannelFilters<StreamChatGenerics>,
        { last_message_at: -1 },
        { limit: 30 },
      );

      this.logger('info', 'client:recoverState() - Querying channels finished', { tags: ['connection', 'client'] });
      this.dispatchEvent({ type: 'connection.recovered' } as Event<StreamChatGenerics>);
    } else {
      this.dispatchEvent({ type: 'connection.recovered' } as Event<StreamChatGenerics>);
    }

    this.wsPromise = Promise.resolve();
    this.setUserPromise = Promise.resolve();
  };

  /**
   * @private
   */
  async connect() {
    if (!this.userID || !this._user) {
      throw Error('Call connectUser or connectAnonymousUser before starting the connection');
    }
    if (!this.wsBaseURL) {
      throw Error('Websocket base url not set');
    }
    if (!this.clientID) {
      throw Error('clientID is not set');
    }

    if (!this.wsConnection && (this.options.warmUp || this.options.enableInsights)) {
      this._sayHi();
    }

    // The StableWSConnection handles all the reconnection logic.
    this.wsConnection = new StableWSConnection<StreamChatGenerics>({ client: this });

    try {
      // if fallback is used before, continue using it instead of waiting for WS to fail
      if (this.wsFallback) {
        return await this.wsFallback.connect();
      }

      // if WSFallback is enabled, ws connect should timeout faster so fallback can try
      return await this.wsConnection.connect(
        this.options.enableWSFallback ? this.defaultWSTimeoutWithFallback : this.defaultWSTimeout,
      );
    } catch (err) {
      // run fallback only if it's WS/Network error and not a normal API error
      // make sure browser is online before even trying the longpoll
      if (this.options.enableWSFallback && isWSFailure(err) && isOnline()) {
        this.logger('info', 'client:connect() - WS failed, fallback to longpoll', { tags: ['connection', 'client'] });
        this.dispatchEvent({ type: 'transport.changed', mode: 'longpoll' });

        this.wsConnection._destroyCurrentWSConnection();
        this.wsConnection.disconnect().then(); // close WS so no retry
        this.wsFallback = new WSConnectionFallback<StreamChatGenerics>({ client: this });
        return await this.wsFallback.connect();
      }

      throw err;
    }
  }

  /**
   * Check the connectivity with server for warmup purpose.
   *
   * @private
   */
  _sayHi() {
    const client_request_id = randomId();
    const opts = { headers: { 'x-client-request-id': client_request_id } };
    this.doAxiosRequest('get', this.baseURL + '/hi', null, opts).catch((e) => {
      if (this.options.enableInsights) {
        postInsights('http_hi_failed', { api_key: this.key, err: e, client_request_id });
      }
    });
  }

  /**
   * queryUsers - Query users and watch user presence
   *
   * @param {UserFilters<StreamChatGenerics>} filterConditions MongoDB style filter conditions
   * @param {UserSort<StreamChatGenerics>} sort Sort options, for instance [{last_active: -1}].
   * When using multiple fields, make sure you use array of objects to guarantee field order, for instance [{last_active: -1}, {created_at: 1}]
   * @param {UserOptions} options Option object, {presence: true}
   *
   * @return {Promise<{ users: Array<UserResponse<StreamChatGenerics>> }>} User Query Response
   */
  async queryUsers(
    filterConditions: UserFilters<StreamChatGenerics>,
    sort: UserSort<StreamChatGenerics> = [],
    options: UserOptions = {},
  ) {
    const defaultOptions = {
      presence: false,
    };

    // Make sure we wait for the connect promise if there is a pending one
    await this.setUserPromise;

    if (!this._hasConnectionID()) {
      defaultOptions.presence = false;
    }

    // Return a list of users
    const data = await this.get<APIResponse & { users: Array<UserResponse<StreamChatGenerics>> }>(
      this.baseURL + '/users',
      {
        payload: {
          filter_conditions: filterConditions,
          sort: normalizeQuerySort(sort),
          ...defaultOptions,
          ...options,
        },
      },
    );

    this.state.updateUsers(data.users);

    return data;
  }

  /**
   * queryBannedUsers - Query user bans
   *
   * @param {BannedUsersFilters} filterConditions MongoDB style filter conditions
   * @param {BannedUsersSort} sort Sort options [{created_at: 1}].
   * @param {BannedUsersPaginationOptions} options Option object, {limit: 10, offset:0}
   *
   * @return {Promise<BannedUsersResponse<StreamChatGenerics>>} Ban Query Response
   */
  async queryBannedUsers(
    filterConditions: BannedUsersFilters = {},
    sort: BannedUsersSort = [],
    options: BannedUsersPaginationOptions = {},
  ) {
    // Return a list of user bans
    return await this.get<BannedUsersResponse<StreamChatGenerics>>(this.baseURL + '/query_banned_users', {
      payload: {
        filter_conditions: filterConditions,
        sort: normalizeQuerySort(sort),
        ...options,
      },
    });
  }

  /**
   * queryMessageFlags - Query message flags
   *
   * @param {MessageFlagsFilters} filterConditions MongoDB style filter conditions
   * @param {MessageFlagsPaginationOptions} options Option object, {limit: 10, offset:0}
   *
   * @return {Promise<MessageFlagsResponse<StreamChatGenerics>>} Message Flags Response
   */
  async queryMessageFlags(filterConditions: MessageFlagsFilters = {}, options: MessageFlagsPaginationOptions = {}) {
    // Return a list of message flags
    return await this.get<MessageFlagsResponse<StreamChatGenerics>>(this.baseURL + '/moderation/flags/message', {
      payload: { filter_conditions: filterConditions, ...options },
    });
  }

  /**
   * queryChannels - Query channels
   *
   * @param {ChannelFilters<StreamChatGenerics>} filterConditions object MongoDB style filters
   * @param {ChannelSort<StreamChatGenerics>} [sort] Sort options, for instance {created_at: -1}.
   * When using multiple fields, make sure you use array of objects to guarantee field order, for instance [{last_updated: -1}, {created_at: 1}]
   * @param {ChannelOptions} [options] Options object
   * @param {ChannelStateOptions} [stateOptions] State options object. These options will only be used for state management and won't be sent in the request.
   * - stateOptions.skipInitialization - Skips the initialization of the state for the channels matching the ids in the list.
   *
   * @return {Promise<{ channels: Array<ChannelAPIResponse<AStreamChatGenerics>>}> } search channels response
   */
  async queryChannels(
    filterConditions: ChannelFilters<StreamChatGenerics>,
    sort: ChannelSort<StreamChatGenerics> = [],
    options: ChannelOptions = {},
    stateOptions: ChannelStateOptions = {},
  ) {
    const { skipInitialization } = stateOptions;
    const defaultOptions: ChannelOptions = { state: true, watch: true, presence: false };

    // Make sure we wait for the connect promise if there is a pending one
    await this.setUserPromise;

    if (!this._hasConnectionID()) {
      defaultOptions.watch = false;
    }

    // Return a list of channels
    const payload = {
      filter_conditions: filterConditions,
      sort: normalizeQuerySort(sort),
      ...defaultOptions,
      ...options,
    };

    const data = await this.post<{ channels: ChannelAPIResponse<StreamChatGenerics>[] }>(
      this.baseURL + '/channels',
      payload,
    );

    const channels: Channel<StreamChatGenerics>[] = [];

    // update our cache of the configs
    for (const channelState of data.channels) {
      this._addChannelConfig(channelState);
    }

    for (const channelState of data.channels) {
      const c = this.channel(channelState.channel.type, channelState.channel.id);
      c.data = channelState.channel;
      c.initialized = true;

      if (skipInitialization === undefined) {
        c._initializeState(channelState, 'latest');
      } else if (!skipInitialization.includes(channelState.channel.id)) {
        c.state.clearMessages();
        c._initializeState(channelState, 'latest');
      }

      channels.push(c);
    }
    return channels;
  }

  /**
   * search - Query messages
   *
   * @param {ChannelFilters<StreamChatGenerics>} filterConditions MongoDB style filter conditions
   * @param {MessageFilters<StreamChatGenerics> | string} query search query or object MongoDB style filters
   * @param {SearchOptions<StreamChatGenerics>} [options] Option object, {user_id: 'tommaso'}
   *
   * @return {Promise<SearchAPIResponse<StreamChatGenerics>>} search messages response
   */
  async search(
    filterConditions: ChannelFilters<StreamChatGenerics>,
    query: string | MessageFilters<StreamChatGenerics>,
    options: SearchOptions<StreamChatGenerics> = {},
  ) {
    if (options.offset && (options.sort || options.next)) {
      throw Error(`Cannot specify offset with sort or next parameters`);
    }
    const payload: SearchPayload<StreamChatGenerics> = {
      filter_conditions: filterConditions,
      ...options,
      sort: options.sort ? normalizeQuerySort<SearchMessageSortBase<StreamChatGenerics>>(options.sort) : undefined,
    };
    if (typeof query === 'string') {
      payload.query = query;
    } else if (typeof query === 'object') {
      payload.message_filter_conditions = query;
    } else {
      throw Error(`Invalid type ${typeof query} for query parameter`);
    }

    // Make sure we wait for the connect promise if there is a pending one
    await this.setUserPromise;

    return await this.get<SearchAPIResponse<StreamChatGenerics>>(this.baseURL + '/search', { payload });
  }

  /**
   * setLocalDevice - Set the device info for the current client(device) that will be sent via WS connection automatically
   *
   * @param {BaseDeviceFields} device the device object
   * @param {string} device.id device id
   * @param {string} device.push_provider the push provider
   *
   */
  setLocalDevice(device: BaseDeviceFields) {
    if (this.wsConnection || this.wsFallback) {
      throw new Error('you can only set device before opening a websocket connection');
    }

    this.options.device = device;
  }

  /**
   * addDevice - Adds a push device for a user.
   *
   * @param {string} id the device id
   * @param {PushProvider} push_provider the push provider
   * @param {string} [userID] the user id (defaults to current user)
   * @param {string} [push_provider_name] user provided push provider name for multi bundle support
   *
   */
  async addDevice(id: string, push_provider: PushProvider, userID?: string, push_provider_name?: string) {
    return await this.post<APIResponse>(this.baseURL + '/devices', {
      id,
      push_provider,
      ...(userID != null ? { user_id: userID } : {}),
      ...(push_provider_name != null ? { push_provider_name } : {}),
    });
  }

  /**
   * getDevices - Returns the devices associated with a current user
   *
   * @param {string} [userID] User ID. Only works on serverside
   *
   * @return {Device<StreamChatGenerics>[]} Array of devices
   */
  async getDevices(userID?: string) {
    return await this.get<APIResponse & { devices?: Device<StreamChatGenerics>[] }>(
      this.baseURL + '/devices',
      userID ? { user_id: userID } : {},
    );
  }

  /**
   * removeDevice - Removes the device with the given id. Clientside users can only delete their own devices
   *
   * @param {string} id The device id
   * @param {string} [userID] The user id. Only specify this for serverside requests
   *
   */
  async removeDevice(id: string, userID?: string) {
    return await this.delete<APIResponse>(this.baseURL + '/devices', {
      id,
      ...(userID ? { user_id: userID } : {}),
    });
  }

  /**
   * getRateLimits - Returns the rate limits quota and usage for the current app, possibly filter for a specific platform and/or endpoints.
   * Only available server-side.
   *
   * @param {object} [params] The params for the call. If none of the params are set, all limits for all platforms are returned.
   * @returns {Promise<GetRateLimitsResponse>}
   */
  async getRateLimits(params?: {
    android?: boolean;
    endpoints?: EndpointName[];
    ios?: boolean;
    serverSide?: boolean;
    web?: boolean;
  }) {
    const { serverSide, web, android, ios, endpoints } = params || {};
    return this.get<GetRateLimitsResponse>(this.baseURL + '/rate_limits', {
      server_side: serverSide,
      web,
      android,
      ios,
      endpoints: endpoints ? endpoints.join(',') : undefined,
    });
  }

  _addChannelConfig(channelState: ChannelAPIResponse<StreamChatGenerics>) {
    this.configs[channelState.channel.type] = channelState.channel.config;
  }

  /**
   * channel - Returns a new channel with the given type, id and custom data
   *
   * If you want to create a unique conversation between 2 or more users; you can leave out the ID parameter and provide the list of members.
   * Make sure to await channel.create() or channel.watch() before accessing channel functions:
   * ie. channel = client.channel("messaging", {members: ["tommaso", "thierry"]})
   * await channel.create() to assign an ID to channel
   *
   * @param {string} channelType The channel type
   * @param {string | ChannelData<StreamChatGenerics> | null} [channelIDOrCustom]   The channel ID, you can leave this out if you want to create a conversation channel
   * @param {object} [custom]    Custom data to attach to the channel
   *
   * @return {channel} The channel object, initialize it using channel.watch()
   */
  channel(
    channelType: string,
    channelID?: string | null,
    custom?: ChannelData<StreamChatGenerics>,
  ): Channel<StreamChatGenerics>;
  channel(channelType: string, custom?: ChannelData<StreamChatGenerics>): Channel<StreamChatGenerics>;
  channel(
    channelType: string,
    channelIDOrCustom?: string | ChannelData<StreamChatGenerics> | null,
    custom: ChannelData<StreamChatGenerics> = {} as ChannelData<StreamChatGenerics>,
  ) {
    if (!this.userID && !this._isUsingServerAuth()) {
      throw Error('Call connectUser or connectAnonymousUser before creating a channel');
    }

    if (~channelType.indexOf(':')) {
      throw Error(`Invalid channel group ${channelType}, can't contain the : character`);
    }

    // support channel("messaging", null, {options})
    // support channel("messaging", undefined, {options})
    // support channel("messaging", "", {options})
    if (channelIDOrCustom == null || channelIDOrCustom === '') {
      return new Channel<StreamChatGenerics>(this, channelType, undefined, custom);
    }

    // support channel("messaging", {options})
    if (typeof channelIDOrCustom === 'object') {
      return this.getChannelByMembers(channelType, channelIDOrCustom);
    }

    return this.getChannelById(channelType, channelIDOrCustom, custom);
  }

  /**
   * It's a helper method for `client.channel()` method, used to create unique conversation or
   * channel based on member list instead of id.
   *
   * If the channel already exists in `activeChannels` list, then we simply return it, since that
   * means the same channel was already requested or created.
   *
   * Otherwise we create a new instance of Channel class and return it.
   *
   * @private
   *
   * @param {string} channelType The channel type
   * @param {object} [custom]    Custom data to attach to the channel
   *
   * @return {channel} The channel object, initialize it using channel.watch()
   */
  getChannelByMembers = (channelType: string, custom: ChannelData<StreamChatGenerics>) => {
    // Check if the channel already exists.
    // Only allow 1 channel object per cid
    const membersStr = [...(custom.members || [])].sort().join(',');
    const tempCid = `${channelType}:!members-${membersStr}`;

    if (!membersStr) {
      throw Error('Please specify atleast one member when creating unique conversation');
    }

    // channel could exist in `activeChannels` list with either one of the following two keys:
    // 1. cid - Which gets set on channel only after calling channel.query or channel.watch or channel.create
    // 2. Sorted membersStr - E.g., "messaging:amin,vishal" OR "messaging:amin,jaap,tom"
    //                        This is set when you create a channel, but haven't queried yet. After query,
    //                        we will replace it with `cid`
    for (const key in this.activeChannels) {
      const channel = this.activeChannels[key];
      if (channel.disconnected) {
        continue;
      }

      if (key === tempCid) {
        return channel;
      }

      if (key.indexOf(`${channelType}:!members-`) === 0) {
        const membersStrInExistingChannel = Object.keys(channel.state.members).sort().join(',');
        if (membersStrInExistingChannel === membersStr) {
          return channel;
        }
      }
    }

    const channel = new Channel<StreamChatGenerics>(this, channelType, undefined, custom);

    // For the time being set the key as membersStr, since we don't know the cid yet.
    // In channel.query, we will replace it with 'cid'.
    this.activeChannels[tempCid] = channel;
    return channel;
  };

  /**
   * Its a helper method for `client.channel()` method, used to channel given the id of channel.
   *
   * If the channel already exists in `activeChannels` list, then we simply return it, since that
   * means the same channel was already requested or created.
   *
   * Otherwise we create a new instance of Channel class and return it.
   *
   * @private
   *
   * @param {string} channelType The channel type
   * @param {string} [channelID] The channel ID
   * @param {object} [custom]    Custom data to attach to the channel
   *
   * @return {channel} The channel object, initialize it using channel.watch()
   */
  getChannelById = (channelType: string, channelID: string, custom: ChannelData<StreamChatGenerics>) => {
    if (typeof channelID === 'string' && ~channelID.indexOf(':')) {
      throw Error(`Invalid channel id ${channelID}, can't contain the : character`);
    }

    // only allow 1 channel object per cid
    const cid = `${channelType}:${channelID}`;
    if (cid in this.activeChannels && !this.activeChannels[cid].disconnected) {
      const channel = this.activeChannels[cid];
      if (Object.keys(custom).length > 0) {
        channel.data = custom;
        channel._data = custom;
      }
      return channel;
    }
    const channel = new Channel<StreamChatGenerics>(this, channelType, channelID, custom);
    this.activeChannels[channel.cid] = channel;

    return channel;
  };

  /**
   * partialUpdateUser - Update the given user object
   *
   * @param {PartialUserUpdate<StreamChatGenerics>} partialUserObject which should contain id and any of "set" or "unset" params;
   * example: {id: "user1", set:{field: value}, unset:["field2"]}
   *
   * @return {Promise<{ users: { [key: string]: UserResponse<StreamChatGenerics> } }>} list of updated users
   */
  async partialUpdateUser(partialUserObject: PartialUserUpdate<StreamChatGenerics>) {
    return await this.partialUpdateUsers([partialUserObject]);
  }

  /**
   * upsertUsers - Batch upsert the list of users
   *
   * @param {UserResponse<StreamChatGenerics>[]} users list of users
   *
   * @return {Promise<{ users: { [key: string]: UserResponse<StreamChatGenerics> } }>}
   */
  async upsertUsers(users: UserResponse<StreamChatGenerics>[]) {
    const userMap: { [key: string]: UserResponse<StreamChatGenerics> } = {};
    for (const userObject of users) {
      if (!userObject.id) {
        throw Error('User ID is required when updating a user');
      }
      userMap[userObject.id] = userObject;
    }

    return await this.post<APIResponse & { users: { [key: string]: UserResponse<StreamChatGenerics> } }>(
      this.baseURL + '/users',
      { users: userMap },
    );
  }

  /**
   * @deprecated Please use upsertUsers() function instead.
   *
   * updateUsers - Batch update the list of users
   *
   * @param {UserResponse<StreamChatGenerics>[]} users list of users
   * @return {Promise<{ users: { [key: string]: UserResponse<StreamChatGenerics> } }>}
   */
  updateUsers = this.upsertUsers;

  /**
   * upsertUser - Update or Create the given user object
   *
   * @param {UserResponse<StreamChatGenerics>} userObject user object, the only required field is the user id. IE {id: "myuser"} is valid
   *
   * @return {Promise<{ users: { [key: string]: UserResponse<StreamChatGenerics> } }>}
   */
  upsertUser(userObject: UserResponse<StreamChatGenerics>) {
    return this.upsertUsers([userObject]);
  }

  /**
   * @deprecated Please use upsertUser() function instead.
   *
   * updateUser - Update or Create the given user object
   *
   * @param {UserResponse<StreamChatGenerics>} userObject user object, the only required field is the user id. IE {id: "myuser"} is valid
   * @return {Promise<{ users: { [key: string]: UserResponse<StreamChatGenerics> } }>}
   */
  updateUser = this.upsertUser;

  /**
   * partialUpdateUsers - Batch partial update of users
   *
   * @param {PartialUserUpdate<StreamChatGenerics>[]} users list of partial update requests
   *
   * @return {Promise<{ users: { [key: string]: UserResponse<StreamChatGenerics> } }>}
   */
  async partialUpdateUsers(users: PartialUserUpdate<StreamChatGenerics>[]) {
    for (const userObject of users) {
      if (!userObject.id) {
        throw Error('User ID is required when updating a user');
      }
    }

    return await this.patch<APIResponse & { users: { [key: string]: UserResponse<StreamChatGenerics> } }>(
      this.baseURL + '/users',
      { users },
    );
  }

  async deleteUser(
    userID: string,
    params?: {
      delete_conversation_channels?: boolean;
      hard_delete?: boolean;
      mark_messages_deleted?: boolean;
    },
  ) {
    return await this.delete<APIResponse & { user: UserResponse<StreamChatGenerics> } & { task_id?: string }>(
      this.baseURL + `/users/${userID}`,
      params,
    );
  }

  async reactivateUser(
    userID: string,
    options?: { created_by_id?: string; name?: string; restore_messages?: boolean },
  ) {
    return await this.post<APIResponse & { user: UserResponse<StreamChatGenerics> }>(
      this.baseURL + `/users/${userID}/reactivate`,
      { ...options },
    );
  }

  async deactivateUser(userID: string, options?: { created_by_id?: string; mark_messages_deleted?: boolean }) {
    return await this.post<APIResponse & { user: UserResponse<StreamChatGenerics> }>(
      this.baseURL + `/users/${userID}/deactivate`,
      { ...options },
    );
  }

  async exportUser(userID: string, options?: Record<string, string>) {
    return await this.get<
      APIResponse & {
        messages: MessageResponse<StreamChatGenerics>[];
        reactions: ReactionResponse<StreamChatGenerics>[];
        user: UserResponse<StreamChatGenerics>;
      }
    >(this.baseURL + `/users/${userID}/export`, { ...options });
  }

  /** banUser - bans a user from all channels
   *
   * @param {string} targetUserID
   * @param {BanUserOptions<StreamChatGenerics>} [options]
   * @returns {Promise<APIResponse>}
   */
  async banUser(targetUserID: string, options?: BanUserOptions<StreamChatGenerics>) {
    return await this.post<APIResponse>(this.baseURL + '/moderation/ban', {
      target_user_id: targetUserID,
      ...options,
    });
  }

  /** unbanUser - revoke global ban for a user
   *
   * @param {string} targetUserID
   * @param {UnBanUserOptions} [options]
   * @returns {Promise<APIResponse>}
   */
  async unbanUser(targetUserID: string, options?: UnBanUserOptions) {
    return await this.delete<APIResponse>(this.baseURL + '/moderation/ban', {
      target_user_id: targetUserID,
      ...options,
    });
  }

  /** shadowBan - shadow bans a user from all channels
   *
   * @param {string} targetUserID
   * @param {BanUserOptions<StreamChatGenerics>} [options]
   * @returns {Promise<APIResponse>}
   */
  async shadowBan(targetUserID: string, options?: BanUserOptions<StreamChatGenerics>) {
    return await this.banUser(targetUserID, {
      shadow: true,
      ...options,
    });
  }

  /** removeShadowBan - revoke global shadow ban for a user
   *
   * @param {string} targetUserID
   * @param {UnBanUserOptions} [options]
   * @returns {Promise<APIResponse>}
   */
  async removeShadowBan(targetUserID: string, options?: UnBanUserOptions) {
    return await this.unbanUser(targetUserID, {
      shadow: true,
      ...options,
    });
  }

  /** muteUser - mutes a user
   *
   * @param {string} targetID
   * @param {string} [userID] Only used with serverside auth
   * @param {MuteUserOptions<StreamChatGenerics>} [options]
   * @returns {Promise<MuteUserResponse<StreamChatGenerics>>}
   */
  async muteUser(targetID: string, userID?: string, options: MuteUserOptions<StreamChatGenerics> = {}) {
    return await this.post<MuteUserResponse<StreamChatGenerics>>(this.baseURL + '/moderation/mute', {
      target_id: targetID,
      ...(userID ? { user_id: userID } : {}),
      ...options,
    });
  }

  /** unmuteUser - unmutes a user
   *
   * @param {string} targetID
   * @param {string} [currentUserID] Only used with serverside auth
   * @returns {Promise<APIResponse>}
   */
  async unmuteUser(targetID: string, currentUserID?: string) {
    return await this.post<APIResponse>(this.baseURL + '/moderation/unmute', {
      target_id: targetID,
      ...(currentUserID ? { user_id: currentUserID } : {}),
    });
  }

  /** userMuteStatus - check if a user is muted or not, can be used after connectUser() is called
   *
   * @param {string} targetID
   * @returns {boolean}
   */
  userMuteStatus(targetID: string) {
    if (!this.user || !this.wsPromise) {
      throw new Error('Make sure to await connectUser() first.');
    }

    for (let i = 0; i < this.mutedUsers.length; i += 1) {
      if (this.mutedUsers[i].target.id === targetID) return true;
    }
    return false;
  }

  /**
   * flagMessage - flag a message
   * @param {string} targetMessageID
   * @param {string} [options.user_id] currentUserID, only used with serverside auth
   * @returns {Promise<APIResponse>}
   */
  async flagMessage(targetMessageID: string, options: { user_id?: string } = {}) {
    return await this.post<FlagMessageResponse<StreamChatGenerics>>(this.baseURL + '/moderation/flag', {
      target_message_id: targetMessageID,
      ...options,
    });
  }

  /**
   * flagUser - flag a user
   * @param {string} targetID
   * @param {string} [options.user_id] currentUserID, only used with serverside auth
   * @returns {Promise<APIResponse>}
   */
  async flagUser(targetID: string, options: { user_id?: string } = {}) {
    return await this.post<FlagUserResponse<StreamChatGenerics>>(this.baseURL + '/moderation/flag', {
      target_user_id: targetID,
      ...options,
    });
  }

  /**
   * unflagMessage - unflag a message
   * @param {string} targetMessageID
   * @param {string} [options.user_id] currentUserID, only used with serverside auth
   * @returns {Promise<APIResponse>}
   */
  async unflagMessage(targetMessageID: string, options: { user_id?: string } = {}) {
    return await this.post<FlagMessageResponse<StreamChatGenerics>>(this.baseURL + '/moderation/unflag', {
      target_message_id: targetMessageID,
      ...options,
    });
  }

  /**
   * unflagUser - unflag a user
   * @param {string} targetID
   * @param {string} [options.user_id] currentUserID, only used with serverside auth
   * @returns {Promise<APIResponse>}
   */
  async unflagUser(targetID: string, options: { user_id?: string } = {}) {
    return await this.post<FlagUserResponse<StreamChatGenerics>>(this.baseURL + '/moderation/unflag', {
      target_user_id: targetID,
      ...options,
    });
  }

  /**
   * getCallToken - retrieves the auth token needed to join a call
   *
   * @param {string} callID
   * @param {object} options
   * @returns {Promise<GetCallTokenResponse>}
   */
  async getCallToken(callID: string, options: { user_id?: string } = {}) {
    return await this.post<GetCallTokenResponse>(this.baseURL + `/calls/${callID}`, { ...options });
  }

  /**
   * _queryFlags - Query flags.
   *
   * Note: Do not use this.
   * It is present for internal usage only.
   * This function can, and will, break and/or be removed at any point in time.
   *
   * @private
   * @param {FlagsFilters} filterConditions MongoDB style filter conditions
   * @param {FlagsPaginationOptions} options Option object, {limit: 10, offset:0}
   *
   * @return {Promise<FlagsResponse<StreamChatGenerics>>} Flags Response
   */
  async _queryFlags(filterConditions: FlagsFilters = {}, options: FlagsPaginationOptions = {}) {
    // Return a list of flags
    return await this.post<FlagsResponse<StreamChatGenerics>>(this.baseURL + '/moderation/flags', {
      filter_conditions: filterConditions,
      ...options,
    });
  }

  /**
   * _queryFlagReports - Query flag reports.
   *
   * Note: Do not use this.
   * It is present for internal usage only.
   * This function can, and will, break and/or be removed at any point in time.
   *
   * @private
   * @param {FlagReportsFilters} filterConditions MongoDB style filter conditions
   * @param {FlagReportsPaginationOptions} options Option object, {limit: 10, offset:0}
   *
   * @return {Promise<FlagReportsResponse<StreamChatGenerics>>} Flag Reports Response
   */
  async _queryFlagReports(filterConditions: FlagReportsFilters = {}, options: FlagReportsPaginationOptions = {}) {
    // Return a list of message flags
    return await this.post<FlagReportsResponse<StreamChatGenerics>>(this.baseURL + '/moderation/reports', {
      filter_conditions: filterConditions,
      ...options,
    });
  }

  /**
   * _reviewFlagReport - review flag report
   *
   * Note: Do not use this.
   * It is present for internal usage only.
   * This function can, and will, break and/or be removed at any point in time.
   *
   * @private
   * @param {string} [id] flag report to review
   * @param {string} [reviewResult] flag report review result
   * @param {string} [options.user_id] currentUserID, only used with serverside auth
   * @param {string} [options.review_details] custom information about review result
   * @returns {Promise<ReviewFlagReportResponse>>}
   */
  async _reviewFlagReport(id: string, reviewResult: string, options: ReviewFlagReportOptions = {}) {
    return await this.patch<ReviewFlagReportResponse<StreamChatGenerics>>(this.baseURL + `/moderation/reports/${id}`, {
      review_result: reviewResult,
      ...options,
    });
  }

  /**
   * _unblockMessage - unblocks message blocked by automod
   *
   * Note: Do not use this.
   * It is present for internal usage only.
   * This function can, and will, break and/or be removed at any point in time.
   *
   * @private
   * @param {string} targetMessageID
   * @param {string} [options.user_id] currentUserID, only used with serverside auth
   * @returns {Promise<APIResponse>}
   */
  async _unblockMessage(targetMessageID: string, options: { user_id?: string } = {}) {
    return await this.post<APIResponse>(this.baseURL + '/moderation/unblock_message', {
      target_message_id: targetMessageID,
      ...options,
    });
  }

  /**
   * @deprecated use markChannelsRead instead
   *
   * markAllRead - marks all channels for this user as read
   * @param {MarkAllReadOptions<StreamChatGenerics>} [data]
   *
   * @return {Promise<APIResponse>}
   */
  markAllRead = this.markChannelsRead;

  /**
   * markChannelsRead - marks channels read -
   * it accepts a map of cid:messageid pairs, if messageid is empty, the whole channel will be marked as read
   *
   * @param {MarkChannelsReadOptions <StreamChatGenerics>} [data]
   *
   * @return {Promise<APIResponse>}
   */
  async markChannelsRead(data: MarkChannelsReadOptions<StreamChatGenerics> = {}) {
    await this.post<APIResponse>(this.baseURL + '/channels/read', { ...data });
  }

  createCommand(data: CreateCommandOptions<StreamChatGenerics>) {
    return this.post<CreateCommandResponse<StreamChatGenerics>>(this.baseURL + '/commands', data);
  }

  getCommand(name: string) {
    return this.get<GetCommandResponse<StreamChatGenerics>>(this.baseURL + `/commands/${name}`);
  }

  updateCommand(name: string, data: UpdateCommandOptions<StreamChatGenerics>) {
    return this.put<UpdateCommandResponse<StreamChatGenerics>>(this.baseURL + `/commands/${name}`, data);
  }

  deleteCommand(name: string) {
    return this.delete<DeleteCommandResponse<StreamChatGenerics>>(this.baseURL + `/commands/${name}`);
  }

  listCommands() {
    return this.get<ListCommandsResponse<StreamChatGenerics>>(this.baseURL + `/commands`);
  }

  createChannelType(data: CreateChannelOptions<StreamChatGenerics>) {
    const channelData = Object.assign({}, { commands: ['all'] }, data);
    return this.post<CreateChannelResponse<StreamChatGenerics>>(this.baseURL + '/channeltypes', channelData);
  }

  getChannelType(channelType: string) {
    return this.get<GetChannelTypeResponse<StreamChatGenerics>>(this.baseURL + `/channeltypes/${channelType}`);
  }

  updateChannelType(channelType: string, data: UpdateChannelOptions<StreamChatGenerics>) {
    return this.put<UpdateChannelResponse<StreamChatGenerics>>(this.baseURL + `/channeltypes/${channelType}`, data);
  }

  deleteChannelType(channelType: string) {
    return this.delete<APIResponse>(this.baseURL + `/channeltypes/${channelType}`);
  }

  listChannelTypes() {
    return this.get<ListChannelResponse<StreamChatGenerics>>(this.baseURL + `/channeltypes`);
  }

  /**
   * translateMessage - adds the translation to the message
   *
   * @param {string} messageId
   * @param {string} language
   *
   * @return {MessageResponse<StreamChatGenerics>} Response that includes the message
   */
  async translateMessage(messageId: string, language: string) {
    return await this.post<APIResponse & MessageResponse<StreamChatGenerics>>(
      this.baseURL + `/messages/${messageId}/translate`,
      { language },
    );
  }

  /**
   * _normalizeExpiration - transforms expiration value into ISO string
   * @param {undefined|null|number|string|Date} timeoutOrExpirationDate expiration date or timeout. Use number type to set timeout in seconds, string or Date to set exact expiration date
   */
  _normalizeExpiration(timeoutOrExpirationDate?: null | number | string | Date) {
    let pinExpires: null | string = null;
    if (typeof timeoutOrExpirationDate === 'number') {
      const now = new Date();
      now.setSeconds(now.getSeconds() + timeoutOrExpirationDate);
      pinExpires = now.toISOString();
    } else if (isString(timeoutOrExpirationDate)) {
      pinExpires = timeoutOrExpirationDate;
    } else if (timeoutOrExpirationDate instanceof Date) {
      pinExpires = timeoutOrExpirationDate.toISOString();
    }
    return pinExpires;
  }

  /**
   * _messageId - extracts string message id from either message object or message id
   * @param {string | { id: string }} messageOrMessageId message object or message id
   * @param {string} errorText error message to report in case of message id absence
   */
  _validateAndGetMessageId(messageOrMessageId: string | { id: string }, errorText: string) {
    let messageId: string;
    if (typeof messageOrMessageId === 'string') {
      messageId = messageOrMessageId;
    } else {
      if (!messageOrMessageId.id) {
        throw Error(errorText);
      }
      messageId = messageOrMessageId.id;
    }
    return messageId;
  }

  /**
   * pinMessage - pins the message
   * @param {string | { id: string }} messageOrMessageId message object or message id
   * @param {undefined|null|number|string|Date} timeoutOrExpirationDate expiration date or timeout. Use number type to set timeout in seconds, string or Date to set exact expiration date
   * @param {undefined|string | { id: string }} [pinnedBy] who will appear as a user who pinned a message. Only for server-side use. Provide `undefined` when pinning message client-side
   * @param {undefined|number|string|Date} pinnedAt date when message should be pinned. It affects the order of pinned messages. Use negative number to set relative time in the past, string or Date to set exact date of pin
   */
  pinMessage(
    messageOrMessageId: string | { id: string },
    timeoutOrExpirationDate?: null | number | string | Date,
    pinnedBy?: string | { id: string },
    pinnedAt?: number | string | Date,
  ) {
    const messageId = this._validateAndGetMessageId(
      messageOrMessageId,
      'Please specify the message id when calling unpinMessage',
    );
    return this.partialUpdateMessage(
      messageId,
      ({
        set: {
          pinned: true,
          pin_expires: this._normalizeExpiration(timeoutOrExpirationDate),
          pinned_at: this._normalizeExpiration(pinnedAt),
        },
      } as unknown) as PartialMessageUpdate<StreamChatGenerics>,
      pinnedBy,
    );
  }

  /**
   * unpinMessage - unpins the message that was previously pinned
   * @param {string | { id: string }} messageOrMessageId message object or message id
   * @param {string | { id: string }} [userId]
   */
  unpinMessage(messageOrMessageId: string | { id: string }, userId?: string | { id: string }) {
    const messageId = this._validateAndGetMessageId(
      messageOrMessageId,
      'Please specify the message id when calling unpinMessage',
    );
    return this.partialUpdateMessage(
      messageId,
      ({ set: { pinned: false } } as unknown) as PartialMessageUpdate<StreamChatGenerics>,
      userId,
    );
  }

  /**
   * updateMessage - Update the given message
   *
   * @param {Omit<MessageResponse<StreamChatGenerics>, 'mentioned_users'> & { mentioned_users?: string[] }} message object, id needs to be specified
   * @param {string | { id: string }} [userId]
   * @param {boolean} [options.skip_enrich_url] Do not try to enrich the URLs within message
   *
   * @return {{ message: MessageResponse<StreamChatGenerics> }} Response that includes the message
   */
  async updateMessage(
    message: UpdatedMessage<StreamChatGenerics>,
    userId?: string | { id: string },
    options?: { skip_enrich_url?: boolean },
  ) {
    if (!message.id) {
      throw Error('Please specify the message id when calling updateMessage');
    }

    const clonedMessage: Message = Object.assign({}, message);
    delete clonedMessage.id;

    const reservedMessageFields: Array<ReservedMessageFields> = [
      'command',
      'created_at',
      'html',
      'latest_reactions',
      'own_reactions',
      'quoted_message',
      'reaction_counts',
      'reply_count',
      'type',
      'updated_at',
      'user',
      '__html',
    ];

    reservedMessageFields.forEach(function (item) {
      if (clonedMessage[item] != null) {
        delete clonedMessage[item];
      }
    });

    if (userId != null) {
      if (isString(userId)) {
        clonedMessage.user_id = userId;
      } else {
        clonedMessage.user = { id: userId.id } as UserResponse<StreamChatGenerics>;
      }
    }

    /**
     * Server always expects mentioned_users to be array of string. We are adding extra check, just in case
     * SDK missed this conversion.
     */
    if (Array.isArray(clonedMessage.mentioned_users) && !isString(clonedMessage.mentioned_users[0])) {
      clonedMessage.mentioned_users = clonedMessage.mentioned_users.map((mu) => ((mu as unknown) as UserResponse).id);
    }

    return await this.post<UpdateMessageAPIResponse<StreamChatGenerics>>(this.baseURL + `/messages/${message.id}`, {
      message: clonedMessage,
      ...options,
    });
  }

  /**
   * partialUpdateMessage - Update the given message id while retaining additional properties
   *
   * @param {string} id the message id
   *
   * @param {PartialUpdateMessage<StreamChatGenerics>}  partialMessageObject which should contain id and any of "set" or "unset" params;
   *         example: {id: "user1", set:{text: "hi"}, unset:["color"]}
   * @param {string | { id: string }} [userId]
   *
   * @param {boolean} [options.skip_enrich_url] Do not try to enrich the URLs within message
   *
   * @return {{ message: MessageResponse<StreamChatGenerics> }} Response that includes the updated message
   */
  async partialUpdateMessage(
    id: string,
    partialMessageObject: PartialMessageUpdate<StreamChatGenerics>,
    userId?: string | { id: string },
    options?: { skip_enrich_url?: boolean },
  ) {
    if (!id) {
      throw Error('Please specify the message id when calling partialUpdateMessage');
    }
    let user = userId;
    if (userId != null && isString(userId)) {
      user = { id: userId };
    }
    return await this.put<UpdateMessageAPIResponse<StreamChatGenerics>>(this.baseURL + `/messages/${id}`, {
      ...partialMessageObject,
      ...options,
      user,
    });
  }

  async deleteMessage(messageID: string, hardDelete?: boolean) {
    let params = {};
    if (hardDelete) {
      params = { hard: true };
    }
    return await this.delete<APIResponse & { message: MessageResponse<StreamChatGenerics> }>(
      this.baseURL + `/messages/${messageID}`,
      params,
    );
  }

  async getMessage(messageID: string) {
    return await this.get<APIResponse & { message: MessageResponse<StreamChatGenerics> }>(
      this.baseURL + `/messages/${messageID}`,
    );
  }

  getUserAgent() {
    return (
      this.userAgent || `stream-chat-javascript-client-${this.node ? 'node' : 'browser'}-${process.env.PKG_VERSION}`
    );
  }

  setUserAgent(userAgent: string) {
    this.userAgent = userAgent;
  }

  /**
   * _isUsingServerAuth - Returns true if we're using server side auth
   */
  _isUsingServerAuth = () => !!this.secret;

  _enrichAxiosOptions(
    options: AxiosRequestConfig & { config?: AxiosRequestConfig } = {
      params: {},
      headers: {},
      config: {},
    },
  ): AxiosRequestConfig {
    const token = this._getToken();
    const authorization = token ? { Authorization: token } : undefined;

    if (!options.headers?.['x-client-request-id']) {
      options.headers = {
        ...options.headers,
        'x-client-request-id': randomId(),
      };
    }

    return {
      params: {
        user_id: this.userID,
        connection_id: this._getConnectionID(),
        api_key: this.key,
        ...options.params,
      },
      headers: {
        ...authorization,
        'stream-auth-type': this.getAuthType(),
        'X-Stream-Client': this.getUserAgent(),
        ...options.headers,
      },
      ...options.config,
    };
  }

  _getToken() {
    if (!this.tokenManager || this.anonymous) return null;

    return this.tokenManager.getToken();
  }

  _startCleaning() {
    const that = this;
    if (this.cleaningIntervalRef != null) {
      return;
    }
    this.cleaningIntervalRef = setInterval(() => {
      // call clean on the channel, used for calling the stop.typing event etc.
      for (const channel of Object.values(that.activeChannels)) {
        channel.clean();
      }
    }, 500);
  }

  /**
   * encode ws url payload
   * @private
   * @returns json string
   */
  _buildWSPayload = (client_request_id?: string) => {
    return JSON.stringify({
      user_id: this.userID,
      user_details: this._user,
      device: this.options.device,
      client_request_id,
    });
  };

  verifyWebhook(requestBody: string, xSignature: string) {
    return !!this.secret && CheckSignature(requestBody, this.secret, xSignature);
  }

  /** getPermission - gets the definition for a permission
   *
   * @param {string} name
   * @returns {Promise<PermissionAPIResponse>}
   */
  getPermission(name: string) {
    return this.get<PermissionAPIResponse>(`${this.baseURL}/permissions/${name}`);
  }

  /** createPermission - creates a custom permission
   *
   * @param {CustomPermissionOptions} permissionData the permission data
   * @returns {Promise<APIResponse>}
   */
  createPermission(permissionData: CustomPermissionOptions) {
    return this.post<APIResponse>(`${this.baseURL}/permissions`, { ...permissionData });
  }

  /** updatePermission - updates an existing custom permission
   *
   * @param {string} id
   * @param {Omit<CustomPermissionOptions, 'id'>} permissionData the permission data
   * @returns {Promise<APIResponse>}
   */
  updatePermission(id: string, permissionData: Omit<CustomPermissionOptions, 'id'>) {
    return this.put<APIResponse>(`${this.baseURL}/permissions/${id}`, { ...permissionData });
  }

  /** deletePermission - deletes a custom permission
   *
   * @param {string} name
   * @returns {Promise<APIResponse>}
   */
  deletePermission(name: string) {
    return this.delete<APIResponse>(`${this.baseURL}/permissions/${name}`);
  }

  /** listPermissions - returns the list of all permissions for this application
   *
   * @returns {Promise<APIResponse>}
   */
  listPermissions() {
    return this.get<PermissionsAPIResponse>(`${this.baseURL}/permissions`);
  }

  /** createRole - creates a custom role
   *
   * @param {string} name the new role name
   * @returns {Promise<APIResponse>}
   */
  createRole(name: string) {
    return this.post<APIResponse>(`${this.baseURL}/roles`, { name });
  }

  /** listRoles - returns the list of all roles for this application
   *
   * @returns {Promise<APIResponse>}
   */
  listRoles() {
    return this.get<APIResponse>(`${this.baseURL}/roles`);
  }

  /** deleteRole - deletes a custom role
   *
   * @param {string} name the role name
   * @returns {Promise<APIResponse>}
   */
  deleteRole(name: string) {
    return this.delete<APIResponse>(`${this.baseURL}/roles/${name}`);
  }

  /** sync - returns all events that happened for a list of channels since last sync
   * @param {string[]} channel_cids list of channel CIDs
   * @param {string} last_sync_at last time the user was online and in sync. RFC3339 ie. "2020-05-06T15:05:01.207Z"
   */
  sync(channel_cids: string[], last_sync_at: string) {
    return this.post<APIResponse & { events: Event<StreamChatGenerics>[] }>(`${this.baseURL}/sync`, {
      channel_cids,
      last_sync_at,
    });
  }

  /**
   * sendUserCustomEvent - Send a custom event to a user
   *
   * @param {string} targetUserID target user id
   * @param {UserCustomEvent} event for example {type: 'friendship-request'}
   *
   * @return {Promise<APIResponse>} The Server Response
   */
  async sendUserCustomEvent(targetUserID: string, event: UserCustomEvent) {
    return await this.post<APIResponse>(`${this.baseURL}/users/${targetUserID}/event`, {
      event,
    });
  }

  createBlockList(blockList: BlockList) {
    return this.post<APIResponse>(`${this.baseURL}/blocklists`, blockList);
  }

  listBlockLists() {
    return this.get<APIResponse & { blocklists: BlockListResponse[] }>(`${this.baseURL}/blocklists`);
  }

  getBlockList(name: string) {
    return this.get<APIResponse & { blocklist: BlockListResponse }>(`${this.baseURL}/blocklists/${name}`);
  }

  updateBlockList(name: string, data: { words: string[] }) {
    return this.put<APIResponse>(`${this.baseURL}/blocklists/${name}`, data);
  }

  deleteBlockList(name: string) {
    return this.delete<APIResponse>(`${this.baseURL}/blocklists/${name}`);
  }

  exportChannels(request: Array<ExportChannelRequest>, options: ExportChannelOptions = {}) {
    const payload = { channels: request, ...options };
    return this.post<APIResponse & ExportChannelResponse>(`${this.baseURL}/export_channels`, payload);
  }

  exportUsers(request: ExportUsersRequest) {
    return this.post<APIResponse & ExportUsersResponse>(`${this.baseURL}/export/users`, request);
  }

  exportChannel(request: ExportChannelRequest, options?: ExportChannelOptions) {
    return this.exportChannels([request], options);
  }

  getExportChannelStatus(id: string) {
    return this.get<APIResponse & ExportChannelStatusResponse>(`${this.baseURL}/export_channels/${id}`);
  }

  /**
   * createSegment - Creates a Campaign Segment
   *
   * @param {SegmentData} params Segment data
   *
   * @return {Segment} The Created Segment
   */
  async createSegment(params: SegmentData) {
    const { segment } = await this.post<{ segment: Segment }>(this.baseURL + `/segments`, { segment: params });
    return segment;
  }

  /**
   * getSegment - Get a Campaign Segment
   *
   * @param {string} id Segment ID
   *
   * @return {Segment} A Segment
   */
  async getSegment(id: string) {
    const { segment } = await this.get<{ segment: Segment }>(this.baseURL + `/segments/${id}`);
    return segment;
  }

  /**
   * listSegments - List Campaign Segments
   *
   *
   * @return {Segment[]} Segments
   */
  async listSegments(options: { limit?: number; offset?: number }) {
    const { segments } = await this.get<{ segments: Segment[] }>(this.baseURL + `/segments`, options);
    return segments;
  }

  /**
   * updateSegment - Update a Campaign Segment
   *
   * @param {string} id Segment ID
   * @param {Partial<SegmentData>} params Segment data
   *
   * @return {Segment} Updated Segment
   */
  async updateSegment(id: string, params: Partial<SegmentData>) {
    const { segment } = await this.put<{ segment: Segment }>(this.baseURL + `/segments/${id}`, { segment: params });
    return segment;
  }

  /**
   * deleteSegment - Delete a Campaign Segment
   *
   * @param {string} id Segment ID
   *
   * @return {Promise<APIResponse>} The Server Response
   */
  async deleteSegment(id: string) {
    return this.delete<APIResponse>(this.baseURL + `/segments/${id}`);
  }

  /**
   * createCampaign - Creates a Campaign
   *
   * @param {CampaignData} params Campaign data
   *
   * @return {Campaign} The Created Campaign
   */
  async createCampaign(params: CampaignData) {
    const { campaign } = await this.post<{ campaign: Campaign }>(this.baseURL + `/campaigns`, { campaign: params });
    return campaign;
  }

  /**
   * getCampaign - Get a Campaign
   *
   * @param {string} id Campaign ID
   *
   * @return {Campaign} A Campaign
   */
  async getCampaign(id: string) {
    const { campaign } = await this.get<{ campaign: Campaign }>(this.baseURL + `/campaigns/${id}`);
    return campaign;
  }

  /**
   * listCampaigns - List Campaigns
   *
   *
   * @return {Campaign[]} Campaigns
   */
  async listCampaigns(options: { limit?: number; offset?: number }) {
    const { campaigns } = await this.get<{ campaigns: Campaign[] }>(this.baseURL + `/campaigns`, options);
    return campaigns;
  }

  /**
   * updateCampaign - Update a Campaign
   *
   * @param {string} id Campaign ID
   * @param {Partial<CampaignData>} params Campaign data
   *
   * @return {Campaign} Updated Campaign
   */
  async updateCampaign(id: string, params: Partial<CampaignData>) {
    const { campaign } = await this.put<{ campaign: Campaign }>(this.baseURL + `/campaigns/${id}`, {
      campaign: params,
    });
    return campaign;
  }

  /**
   * deleteCampaign - Delete a Campaign
   *
   * @param {string} id Campaign ID
   *
   * @return {Promise<APIResponse>} The Server Response
   */
  async deleteCampaign(id: string) {
    return this.delete<APIResponse>(this.baseURL + `/campaigns/${id}`);
  }

  /**
   * scheduleCampaign - Schedule a Campaign
   *
   * @param {string} id Campaign ID
   * @param {{scheduledFor: number}} params Schedule params
   *
   * @return {Campaign} Scheduled Campaign
   */
  async scheduleCampaign(id: string, params: { scheduledFor: number }) {
    const { scheduledFor } = params;
    const { campaign } = await this.patch<{ campaign: Campaign }>(this.baseURL + `/campaigns/${id}/schedule`, {
      scheduled_for: scheduledFor,
    });
    return campaign;
  }

  /**
   * stopCampaign - Stop a Campaign
   *
   * @param {string} id Campaign ID
   *
   * @return {Campaign} Stopped Campaign
   */
  async stopCampaign(id: string) {
    const { campaign } = await this.patch<{ campaign: Campaign }>(this.baseURL + `/campaigns/${id}/stop`);
    return campaign;
  }

  /**
   * resumeCampaign - Resume a Campaign
   *
   * @param {string} id Campaign ID
   *
   * @return {Campaign} Resumed Campaign
   */
  async resumeCampaign(id: string) {
    const { campaign } = await this.patch<{ campaign: Campaign }>(this.baseURL + `/campaigns/${id}/resume`);
    return campaign;
  }

  /**
   * testCampaign - Test a Campaign
   *
   * @param {string} id Campaign ID
   * @param {{users: string[]}} params Test params
   *
   * @return {TestCampaignResponse} Test campaign response
   */
  async testCampaign(id: string, params: { users: string[] }) {
    const { users } = params;
    return await this.post<APIResponse & TestCampaignResponse>(this.baseURL + `/campaigns/${id}/test`, { users });
  }

  /**
   * enrichURL - Get OpenGraph data of the given link
   *
   * @param {string} url link
   * @return {OGAttachment} OG Attachment
   */
  async enrichURL(url: string) {
    return this.get<APIResponse & OGAttachment>(this.baseURL + `/og`, { url });
  }

  /**
   * getTask - Gets status of a long running task
   *
   * @param {string} id Task ID
   *
   * @return {TaskStatus} The task status
   */
  async getTask(id: string) {
    return this.get<APIResponse & TaskStatus>(`${this.baseURL}/tasks/${id}`);
  }

  /**
   * deleteChannels - Deletes a list of channel
   *
   * @param {string[]} cids Channel CIDs
   * @param {boolean} [options.hard_delete] Defines if the channel is hard deleted or not
   *
   * @return {DeleteChannelsResponse} Result of the soft deletion, if server-side, it holds the task ID as well
   */
  async deleteChannels(cids: string[], options: { hard_delete?: boolean } = {}) {
    return await this.post<APIResponse & DeleteChannelsResponse>(this.baseURL + `/channels/delete`, {
      cids,
      ...options,
    });
  }

  /**
   * deleteUsers - Batch Delete Users
   *
   * @param {string[]} user_ids which users to delete
   * @param {DeleteUserOptions} options Configuration how to delete users
   *
   * @return {APIResponse} A task ID
   */
  async deleteUsers(user_ids: string[], options: DeleteUserOptions) {
    if (options?.user !== 'soft' && options?.user !== 'hard') {
      throw new Error('Invalid delete user options. user must be one of [soft hard]');
    }
    if (options.messages !== undefined && options.messages !== 'soft' && options.messages !== 'hard') {
      throw new Error('Invalid delete user options. messages must be one of [soft hard]');
    }
    if (options.conversations !== undefined && options.conversations !== 'soft' && options.conversations !== 'hard') {
      throw new Error('Invalid delete user options. conversations must be one of [soft hard]');
    }
    return await this.post<APIResponse & TaskResponse>(this.baseURL + `/users/delete`, {
      user_ids,
      ...options,
    });
  }

  /**
   * _createImportURL - Create an Import upload url.
   *
   * Note: Do not use this.
   * It is present for internal usage only.
   * This function can, and will, break and/or be removed at any point in time.
   *
   * @private
   * @param {string} filename filename of uploaded data
   * @return {APIResponse & CreateImportResponse} An ImportTask
   */
  async _createImportURL(filename: string) {
    return await this.post<APIResponse & CreateImportURLResponse>(this.baseURL + `/import_urls`, {
      filename,
    });
  }

  /**
   * _createImport - Create an Import Task.
   *
   * Note: Do not use this.
   * It is present for internal usage only.
   * This function can, and will, break and/or be removed at any point in time.
   *
   * @private
   * @param {string} path path of uploaded data
   * @param {CreateImportOptions} options import options
   * @return {APIResponse & CreateImportResponse} An ImportTask
   */
  async _createImport(path: string, options: CreateImportOptions = { mode: 'upsert' }) {
    return await this.post<APIResponse & CreateImportResponse>(this.baseURL + `/imports`, {
      path,
      ...options,
    });
  }

  /**
   * _getImport - Get an Import Task.
   *
   * Note: Do not use this.
   * It is present for internal usage only.
   * This function can, and will, break and/or be removed at any point in time.
   *
   * @private
   * @param {string} id id of Import Task
   *
   * @return {APIResponse & GetImportResponse} An ImportTask
   */
  async _getImport(id: string) {
    return await this.get<APIResponse & GetImportResponse>(this.baseURL + `/imports/${id}`);
  }

  /**
   * _listImports - Lists Import Tasks.
   *
   * Note: Do not use this.
   * It is present for internal usage only.
   * This function can, and will, break and/or be removed at any point in time.
   *
   * @private
   * @param {ListImportsPaginationOptions} options pagination options
   *
   * @return {APIResponse & ListImportsResponse} An ImportTask
   */
  async _listImports(options: ListImportsPaginationOptions) {
    return await this.get<APIResponse & ListImportsResponse>(this.baseURL + `/imports`, options);
  }

  /**
   * upsertPushProvider - Create or Update a push provider
   *
   * Note: Works only for v2 push version is enabled on app settings.
   *
   * @param {PushProviderConfig} configuration of the provider you want to create or update
   *
   * @return {APIResponse & PushProviderUpsertResponse} A push provider
   */
  async upsertPushProvider(pushProvider: PushProviderConfig) {
    return await this.post<APIResponse & PushProviderUpsertResponse>(this.baseURL + `/push_providers`, {
      push_provider: pushProvider,
    });
  }

  /**
   * deletePushProvider - Delete a push provider
   *
   * Note: Works only for v2 push version is enabled on app settings.
   *
   * @param {PushProviderID} type and foreign id of the push provider to be deleted
   *
   * @return {APIResponse} An API response
   */
  async deletePushProvider({ type, name }: PushProviderID) {
    return await this.delete<APIResponse>(this.baseURL + `/push_providers/${type}/${name}`);
  }

  /**
   * listPushProviders - Get all push providers in the app
   *
   * Note: Works only for v2 push version is enabled on app settings.
   *
   * @return {APIResponse & PushProviderListResponse} A push provider
   */
  async listPushProviders() {
    return await this.get<APIResponse & PushProviderListResponse>(this.baseURL + `/push_providers`);
  }
}<|MERGE_RESOLUTION|>--- conflicted
+++ resolved
@@ -141,12 +141,9 @@
   FlagsPaginationOptions,
   FlagsResponse,
   TestCampaignResponse,
-<<<<<<< HEAD
   GetCallTokenResponse,
-=======
   APIErrorResponse,
   ErrorFromResponse,
->>>>>>> 7906ed33
 } from './types';
 import { InsightMetrics, postInsights } from './insights';
 
