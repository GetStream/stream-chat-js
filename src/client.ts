/* eslint no-unused-vars: "off" */
/* global process */

import type { AxiosError, AxiosInstance, AxiosRequestConfig, AxiosResponse } from 'axios';
import axios from 'axios';
import https from 'https';
import type WebSocket from 'isomorphic-ws';

import { Channel } from './channel';
import { ClientState } from './client_state';
import { StableWSConnection } from './connection';
import { CheckSignature, DevToken, JWTUserToken } from './signing';
import { TokenManager } from './token_manager';
import { WSConnectionFallback } from './connection_fallback';
import { Campaign } from './campaign';
import { Segment } from './segment';
import { isErrorResponse, isWSFailure } from './errors';
import {
  addFileToFormData,
  axiosParamsSerializer,
  chatCodes,
  generateChannelTempCid,
  isFunction,
  isOnline,
  isOwnUserBaseProperty,
  messageSetPagination,
  normalizeQuerySort,
  randomId,
  retryInterval,
  sleep,
} from './utils';

import type {
  APIErrorResponse,
  APIResponse,
  AppSettings,
  AppSettingsAPIResponse,
  BannedUsersFilters,
  BannedUsersPaginationOptions,
  BannedUsersResponse,
  BannedUsersSort,
  BanUserOptions,
  BaseDeviceFields,
  BlockList,
  BlockListResponse,
  BlockUserAPIResponse,
  CampaignData,
  CampaignFilters,
  CampaignQueryOptions,
  CampaignResponse,
  CampaignSort,
  CastVoteAPIResponse,
  ChannelAPIResponse,
  ChannelData,
  ChannelFilters,
  ChannelMute,
  ChannelOptions,
  ChannelResponse,
  ChannelSort,
  ChannelStateOptions,
  CheckPushResponse,
  CheckSNSResponse,
  CheckSQSResponse,
  Configs,
  ConnectAPIResponse,
  CreateChannelOptions,
  CreateChannelResponse,
  CreateCommandOptions,
  CreateCommandResponse,
  CreateImportOptions,
  CreateImportResponse,
  CreateImportURLResponse,
  CreatePollAPIResponse,
  CreatePollData,
  CreatePollOptionAPIResponse,
  CustomPermissionOptions,
  DeactivateUsersOptions,
  DeleteChannelsResponse,
  DeleteCommandResponse,
  DeleteUserOptions,
  Device,
  DeviceIdentifier,
  DraftFilters,
  DraftSort,
  EndpointName,
  Event,
  EventHandler,
  ExportChannelOptions,
  ExportChannelRequest,
  ExportChannelResponse,
  ExportChannelStatusResponse,
  ExportUsersRequest,
  ExportUsersResponse,
  FlagMessageResponse,
  FlagReportsFilters,
  FlagReportsPaginationOptions,
  FlagReportsResponse,
  FlagsFilters,
  FlagsPaginationOptions,
  FlagsResponse,
  FlagUserResponse,
  GetBlockedUsersAPIResponse,
  GetCallTokenResponse,
  GetCampaignOptions,
  GetChannelTypeResponse,
  GetCommandResponse,
  GetImportResponse,
  GetMessageAPIResponse,
  GetMessageOptions,
  GetPollAPIResponse,
  GetPollOptionAPIResponse,
  GetRateLimitsResponse,
  GetThreadAPIResponse,
  GetThreadOptions,
  GetUnreadCountAPIResponse,
  GetUnreadCountBatchAPIResponse,
  ListChannelResponse,
  ListCommandsResponse,
  ListImportsPaginationOptions,
  ListImportsResponse,
  Logger,
  MarkChannelsReadOptions,
  MessageFilters,
  MessageFlagsFilters,
  MessageFlagsPaginationOptions,
  MessageFlagsResponse,
  MessageResponse,
  Mute,
  MuteUserOptions,
  MuteUserResponse,
  NewMemberPayload,
  OGAttachment,
  OwnUserResponse,
  Pager,
  PartialMessageUpdate,
  PartialPollUpdate,
  PartialThreadUpdate,
  PartialUserUpdate,
  PermissionAPIResponse,
  PermissionsAPIResponse,
  PollAnswersAPIResponse,
  PollData,
  PollOptionData,
  PollSort,
  PollVote,
  PollVoteData,
  PollVotesAPIResponse,
  PushPreference,
  PushProvider,
  PushProviderConfig,
  PushProviderID,
  PushProviderListResponse,
  PushProviderUpsertResponse,
  QueryChannelsAPIResponse,
  QueryDraftsResponse,
  QueryMessageHistoryFilters,
  QueryMessageHistoryOptions,
  QueryMessageHistoryResponse,
  QueryMessageHistorySort,
  QueryPollsFilters,
  QueryPollsOptions,
  QueryPollsResponse,
  QueryReactionsAPIResponse,
  QueryReactionsOptions,
  QuerySegmentsOptions,
  QuerySegmentTargetsFilter,
  QueryThreadsAPIResponse,
  QueryThreadsOptions,
  QueryVotesFilters,
  QueryVotesOptions,
  ReactionFilters,
  ReactionResponse,
  ReactionSort,
  ReactivateUserOptions,
  ReactivateUsersOptions,
  ReservedMessageFields,
  ReviewFlagReportOptions,
  ReviewFlagReportResponse,
  SdkIdentifier,
  SearchAPIResponse,
  SearchMessageSortBase,
  SearchOptions,
  SearchPayload,
  SegmentData,
  SegmentResponse,
  SegmentTargetsResponse,
  SegmentType,
  SendFileAPIResponse,
  SortParam,
  StreamChatOptions,
  SyncOptions,
  SyncResponse,
  TaskResponse,
  TaskStatus,
  TestPushDataInput,
  TestSNSDataInput,
  TestSQSDataInput,
  TokenOrProvider,
  TranslateResponse,
  UnBanUserOptions,
  UpdateChannelTypeRequest,
  UpdateChannelTypeResponse,
  UpdateCommandOptions,
  UpdateCommandResponse,
  UpdatedMessage,
  UpdateMessageAPIResponse,
  UpdateMessageOptions,
  UpdatePollAPIResponse,
  UpdatePollOptionAPIResponse,
  UpdateSegmentData,
  UpsertPushPreferencesResponse,
  UserCustomEvent,
  UserFilters,
  UserOptions,
  UserResponse,
  UserSort,
  VoteSort,
} from './types';
import { ErrorFromResponse } from './types';
import { InsightMetrics, postInsights } from './insights';
import { Thread } from './thread';
import { Moderation } from './moderation';
import { ThreadManager } from './thread_manager';
import { DEFAULT_QUERY_CHANNELS_MESSAGE_LIST_PAGE_SIZE } from './constants';
import { PollManager } from './poll_manager';
import type {
  ChannelManagerEventHandlerOverrides,
  ChannelManagerOptions,
} from './channel_manager';
import { ChannelManager } from './channel_manager';

function isString(x: unknown): x is string {
  return typeof x === 'string' || x instanceof String;
}

export class StreamChat {
  private static _instance?: unknown | StreamChat; // type is undefined|StreamChat, unknown is due to TS limitations with statics

  _user?: OwnUserResponse | UserResponse;
  activeChannels: {
    [key: string]: Channel;
  };
  threads: ThreadManager;
  polls: PollManager;
  anonymous: boolean;
  persistUserOnConnectionFailure?: boolean;
  axiosInstance: AxiosInstance;
  baseURL?: string;
  browser: boolean;
  cleaningIntervalRef?: NodeJS.Timeout;
  clientID?: string;
  configs: Configs;
  key: string;
  listeners: Record<string, Array<(event: Event) => void>>;
  logger: Logger;
  /**
   * When network is recovered, we re-query the active channels on client. But in single query, you can recover
   * only 30 channels. So its not guaranteed that all the channels in activeChannels object have updated state.
   * Thus in UI sdks, state recovery is managed by components themselves, they don't rely on js client for this.
   *
   * `recoverStateOnReconnect` parameter can be used in such cases, to disable state recovery within js client.
   * When false, user/consumer of this client will need to make sure all the channels present on UI by
   * manually calling queryChannels endpoint.
   */
  recoverStateOnReconnect?: boolean;
  moderation: Moderation;
  mutedChannels: ChannelMute[];
  mutedUsers: Mute[];
  node: boolean;
  options: StreamChatOptions;
  secret?: string;
  setUserPromise: ConnectAPIResponse | null;
  state: ClientState;
  tokenManager: TokenManager;
  user?: OwnUserResponse | UserResponse;
  userAgent?: string;
  userID?: string;
  wsBaseURL?: string;
  wsConnection: StableWSConnection | null;
  wsFallback?: WSConnectionFallback;
  wsPromise: ConnectAPIResponse | null;
  consecutiveFailures: number;
  insightMetrics: InsightMetrics;
  defaultWSTimeoutWithFallback: number;
  defaultWSTimeout: number;
  sdkIdentifier?: SdkIdentifier;
  deviceIdentifier?: DeviceIdentifier;
  private nextRequestAbortController: AbortController | null = null;

  /**
   * Initialize a client
   *
   * **Only use constructor for advanced usages. It is strongly advised to use `StreamChat.getInstance()` instead of `new StreamChat()` to reduce integration issues due to multiple WebSocket connections**
   * @param {string} key - the api key
   * @param {string} [secret] - the api secret
   * @param {StreamChatOptions} [options] - additional options, here you can pass custom options to axios instance
   * @param {boolean} [options.browser] - enforce the client to be in browser mode
   * @param {boolean} [options.warmUp] - default to false, if true, client will open a connection as soon as possible to speed up following requests
   * @param {Logger} [options.Logger] - custom logger
   * @param {number} [options.timeout] - default to 3000
   * @param {httpsAgent} [options.httpsAgent] - custom httpsAgent, in node it's default to https.agent()
   * @example <caption>initialize the client in user mode</caption>
   * new StreamChat('api_key')
   * @example <caption>initialize the client in user mode with options</caption>
   * new StreamChat('api_key', { warmUp:true, timeout:5000 })
   * @example <caption>secret is optional and only used in server side mode</caption>
   * new StreamChat('api_key', "secret", { httpsAgent: customAgent })
   */
  constructor(key: string, options?: StreamChatOptions);
  constructor(key: string, secret?: string, options?: StreamChatOptions);
  constructor(
    key: string,
    secretOrOptions?: StreamChatOptions | string,
    options?: StreamChatOptions,
  ) {
    // set the key
    this.key = key;
    this.listeners = {};
    this.state = new ClientState({ client: this });
    // a list of channels to hide ws events from
    this.mutedChannels = [];
    this.mutedUsers = [];

    this.moderation = new Moderation(this);

    // set the secret
    if (secretOrOptions && isString(secretOrOptions)) {
      this.secret = secretOrOptions;
    }

    // set the options... and figure out defaults...
    const inputOptions = options
      ? options
      : secretOrOptions && !isString(secretOrOptions)
        ? secretOrOptions
        : {};

    this.browser =
      typeof inputOptions.browser !== 'undefined'
        ? inputOptions.browser
        : typeof window !== 'undefined';
    this.node = !this.browser;

    this.options = {
      timeout: 3000,
      withCredentials: false, // making sure cookies are not sent
      warmUp: false,
      recoverStateOnReconnect: true,
      disableCache: false,
      wsUrlParams: new URLSearchParams({}),
      ...inputOptions,
    };

    if (this.node && !this.options.httpsAgent) {
      this.options.httpsAgent = new https.Agent({
        keepAlive: true,
        keepAliveMsecs: 3000,
      });
    }

    this.axiosInstance = axios.create(this.options);

    this.setBaseURL(this.options.baseURL || 'https://chat.stream-io-api.com');

    if (
      typeof process !== 'undefined' &&
      'env' in process &&
      process.env.STREAM_LOCAL_TEST_RUN
    ) {
      this.setBaseURL('http://localhost:3030');
    }

    if (
      typeof process !== 'undefined' &&
      'env' in process &&
      process.env.STREAM_LOCAL_TEST_HOST
    ) {
      this.setBaseURL('http://' + process.env.STREAM_LOCAL_TEST_HOST);
    }

    // WS connection is initialized when setUser is called
    this.wsConnection = null;
    this.wsPromise = null;
    this.setUserPromise = null;
    // keeps a reference to all the channels that are in use
    this.activeChannels = {};

    // mapping between channel groups and configs
    this.configs = {};
    this.anonymous = false;
    this.persistUserOnConnectionFailure = this.options?.persistUserOnConnectionFailure;

    // If its a server-side client, then lets initialize the tokenManager, since token will be
    // generated from secret.
    this.tokenManager = new TokenManager(this.secret);
    this.consecutiveFailures = 0;
    this.insightMetrics = new InsightMetrics();

    this.defaultWSTimeoutWithFallback = 6 * 1000;
    this.defaultWSTimeout = 15 * 1000;

    this.axiosInstance.defaults.paramsSerializer = axiosParamsSerializer;

    /**
     * logger function should accept 3 parameters:
     * @param logLevel string
     * @param message   string
     * @param extraData object
     *
     * e.g.,
     * const client = new StreamChat('api_key', {}, {
     * 		logger = (logLevel, message, extraData) => {
     * 			console.log(message);
     * 		}
     * })
     *
     * extraData contains tags array attached to log message. Tags can have one/many of following values:
     * 1. api
     * 2. api_request
     * 3. api_response
     * 4. client
     * 5. channel
     * 6. connection
     * 7. event
     *
     * It may also contains some extra data, some examples have been mentioned below:
     * 1. {
     * 		tags: ['api', 'api_request', 'client'],
     * 		url: string,
     * 		payload: object,
     * 		config: object
     * }
     * 2. {
     * 		tags: ['api', 'api_response', 'client'],
     * 		url: string,
     * 		response: object
     * }
     * 3. {
     * 		tags: ['api', 'api_response', 'client'],
     * 		url: string,
     * 		error: object
     * }
     * 4. {
     * 		tags: ['event', 'client'],
     * 		event: object
     * }
     * 5. {
     * 		tags: ['channel'],
     * 		channel: object
     * }
     */
    this.logger = isFunction(inputOptions.logger) ? inputOptions.logger : () => null;
    this.recoverStateOnReconnect = this.options.recoverStateOnReconnect;
    this.threads = new ThreadManager({ client: this });
    this.polls = new PollManager({ client: this });
  }

  /**
   * Get a client instance
   *
   * This function always returns the same Client instance to avoid issues raised by multiple Client and WS connections
   *
   * **After the first call, the client configuration will not change if the key or options parameters change**
   *
   * @param {string} key - the api key
   * @param {string} [secret] - the api secret
   * @param {StreamChatOptions} [options] - additional options, here you can pass custom options to axios instance
   * @param {boolean} [options.browser] - enforce the client to be in browser mode
   * @param {boolean} [options.warmUp] - default to false, if true, client will open a connection as soon as possible to speed up following requests
   * @param {Logger} [options.Logger] - custom logger
   * @param {number} [options.timeout] - default to 3000
   * @param {httpsAgent} [options.httpsAgent] - custom httpsAgent, in node it's default to https.agent()
   * @example <caption>initialize the client in user mode</caption>
   * StreamChat.getInstance('api_key')
   * @example <caption>initialize the client in user mode with options</caption>
   * StreamChat.getInstance('api_key', { timeout:5000 })
   * @example <caption>secret is optional and only used in server side mode</caption>
   * StreamChat.getInstance('api_key', "secret", { httpsAgent: customAgent })
   */
  public static getInstance(key: string, options?: StreamChatOptions): StreamChat;
  public static getInstance(
    key: string,
    secret?: string,
    options?: StreamChatOptions,
  ): StreamChat;
  public static getInstance(
    key: string,
    secretOrOptions?: StreamChatOptions | string,
    options?: StreamChatOptions,
  ): StreamChat {
    if (!StreamChat._instance) {
      if (typeof secretOrOptions === 'string') {
        StreamChat._instance = new StreamChat(key, secretOrOptions, options);
      } else {
        StreamChat._instance = new StreamChat(key, secretOrOptions);
      }
    }

    return StreamChat._instance as StreamChat;
  }

  devToken(userID: string) {
    return DevToken(userID);
  }

  getAuthType() {
    return this.anonymous ? 'anonymous' : 'jwt';
  }

  setBaseURL(baseURL: string) {
    this.baseURL = baseURL;
    this.wsBaseURL = this.baseURL.replace('http', 'ws').replace(':3030', ':8800');
  }

  _getConnectionID = () =>
    this.wsConnection?.connectionID || this.wsFallback?.connectionID;

  _hasConnectionID = () => Boolean(this._getConnectionID());

  /**
   * connectUser - Set the current user and open a WebSocket connection
   *
   * @param {OwnUserResponse | UserResponse} user Data about this user. IE {name: "john"}
   * @param {TokenOrProvider} userTokenOrProvider Token or provider
   *
   * @return {ConnectAPIResponse} Returns a promise that resolves when the connection is setup
   */
  connectUser = async (
    user: OwnUserResponse | UserResponse,
    userTokenOrProvider: TokenOrProvider,
  ) => {
    if (!user.id) {
      throw new Error('The "id" field on the user is missing');
    }

    /**
     * Calling connectUser multiple times is potentially the result of a  bad integration, however,
     * If the user id remains the same we don't throw error
     */
    if (this.userID === user.id && this.setUserPromise) {
      console.warn(
        'Consecutive calls to connectUser is detected, ideally you should only call this function once in your app.',
      );
      return this.setUserPromise;
    }

    if (this.userID) {
      throw new Error(
        'Use client.disconnect() before trying to connect as a different user. connectUser was called twice.',
      );
    }

    if (
      (this._isUsingServerAuth() || this.node) &&
      !this.options.allowServerSideConnect
    ) {
      console.warn(
        'Please do not use connectUser server side. connectUser impacts MAU and concurrent connection usage and thus your bill. If you have a valid use-case, add "allowServerSideConnect: true" to the client options to disable this warning.',
      );
    }

    // we generate the client id client side
    this.userID = user.id;
    this.anonymous = false;

    const setTokenPromise = this._setToken(user, userTokenOrProvider);
    this._setUser(user);

    const wsPromise = this.openConnection();

    this.setUserPromise = Promise.all([setTokenPromise, wsPromise]).then(
      (result) => result[1], // We only return connection promise;
    );

    try {
      return await this.setUserPromise;
    } catch (err) {
      if (this.persistUserOnConnectionFailure) {
        // cleanup client to allow the user to retry connectUser again
        this.closeConnection();
      } else {
        this.disconnectUser();
      }
      throw err;
    }
  };

  /**
   * @deprecated Please use connectUser() function instead. Its naming is more consistent with its functionality.
   *
   * setUser - Set the current user and open a WebSocket connection
   *
   * @param {OwnUserResponse | UserResponse} user Data about this user. IE {name: "john"}
   * @param {TokenOrProvider} userTokenOrProvider Token or provider
   *
   * @return {ConnectAPIResponse} Returns a promise that resolves when the connection is setup
   */
  setUser = this.connectUser;

  _setToken = (user: UserResponse, userTokenOrProvider: TokenOrProvider) =>
    this.tokenManager.setTokenOrProvider(userTokenOrProvider, user);

  _setUser(user: OwnUserResponse | UserResponse) {
    /**
     * This one is used by the frontend. This is a copy of the current user object stored on backend.
     * It contains reserved properties and own user properties which are not present in `this._user`.
     */
    this.user = user;
    this.userID = user.id;
    // this one is actually used for requests. This is a copy of current user provided to `connectUser` function.
    this._user = { ...user };
  }

  /**
   * Disconnects the websocket connection, without removing the user set on client.
   * client.closeConnection will not trigger default auto-retry mechanism for reconnection. You need
   * to call client.openConnection to reconnect to websocket.
   *
   * This is mainly useful on mobile side. You can only receive push notifications
   * if you don't have active websocket connection.
   * So when your app goes to background, you can call `client.closeConnection`.
   * And when app comes back to foreground, call `client.openConnection`.
   *
   * @param timeout Max number of ms, to wait for close event of websocket, before forcefully assuming succesful disconnection.
   *                https://developer.mozilla.org/en-US/docs/Web/API/CloseEvent
   */
  closeConnection = async (timeout?: number) => {
    if (this.cleaningIntervalRef != null) {
      clearInterval(this.cleaningIntervalRef);
      this.cleaningIntervalRef = undefined;
    }

    await Promise.all([
      this.wsConnection?.disconnect(timeout),
      this.wsFallback?.disconnect(timeout),
    ]);
    return Promise.resolve();
  };

  /**
   * Creates an instance of ChannelManager.
   *
   * @internal
   *
   * @param eventHandlerOverrides - the overrides for event handlers to be used
   * @param options - the options used for the channel manager
   */
  createChannelManager = ({
    eventHandlerOverrides = {},
    options = {},
  }: {
    eventHandlerOverrides?: ChannelManagerEventHandlerOverrides;
    options?: ChannelManagerOptions;
  }) => new ChannelManager({ client: this, eventHandlerOverrides, options });

  /**
   * Creates a new WebSocket connection with the current user. Returns empty promise, if there is an active connection
   */
  openConnection = () => {
    if (!this.userID) {
      throw Error(
        'User is not set on client, use client.connectUser or client.connectAnonymousUser instead',
      );
    }

    if (this.wsConnection?.isConnecting && this.wsPromise) {
      this.logger('info', 'client:openConnection() - connection already in progress', {
        tags: ['connection', 'client'],
      });
      return this.wsPromise;
    }

    if (
      (this.wsConnection?.isHealthy || this.wsFallback?.isHealthy()) &&
      this._hasConnectionID()
    ) {
      this.logger(
        'info',
        'client:openConnection() - openConnection called twice, healthy connection already exists',
        {
          tags: ['connection', 'client'],
        },
      );

      return;
    }

    this.clientID = `${this.userID}--${randomId()}`;
    this.wsPromise = this.connect();
    this._startCleaning();
    return this.wsPromise;
  };

  /**
   * @deprecated Please use client.openConnction instead.
   * @private
   *
   * Creates a new websocket connection with current user.
   */
  _setupConnection = this.openConnection;

  /**
   * updateAppSettings - updates application settings
   *
   * @param {AppSettings} options App settings.
   * IE: {
      'apn_config': {
        'auth_type': 'token',
        'auth_key": fs.readFileSync(
          './apn-push-auth-key.p8',
          'utf-8',
        ),
        'key_id': 'keyid',
        'team_id': 'teamid',
        'notification_template": 'notification handlebars template',
        'bundle_id': 'com.apple.your.app',
        'development': true
      },
      'firebase_config': {
        'server_key': 'server key from fcm',
        'notification_template': 'notification handlebars template',
        'data_template': 'data handlebars template',
        'apn_template': 'apn notification handlebars template under v2'
      },
      'webhook_url': 'https://acme.com/my/awesome/webhook/'
    }
   */
  async updateAppSettings(options: AppSettings) {
    const apn_config = options.apn_config;
    if (apn_config?.p12_cert) {
      options = {
        ...options,
        apn_config: {
          ...apn_config,
          p12_cert: Buffer.from(apn_config.p12_cert).toString('base64'),
        },
      };
    }
    return await this.patch<APIResponse>(this.baseURL + '/app', options);
  }

  _normalizeDate = (before: Date | string | null): string | null => {
    if (before instanceof Date) {
      before = before.toISOString();
    }

    if (before === '') {
      throw new Error(
        "Don't pass blank string for since, use null instead if resetting the token revoke",
      );
    }

    return before;
  };

  /**
   * Revokes all tokens on application level issued before given time
   */
  async revokeTokens(before: Date | string | null) {
    return await this.updateAppSettings({
      revoke_tokens_issued_before: this._normalizeDate(before),
    });
  }

  /**
   * Revokes token for a user issued before given time
   */
  async revokeUserToken(userID: string, before?: Date | string | null) {
    return await this.revokeUsersToken([userID], before);
  }

  /**
   * Revokes tokens for a list of users issued before given time
   */
  async revokeUsersToken(userIDs: string[], before?: Date | string | null) {
    if (before === undefined) {
      before = new Date().toISOString();
    } else {
      before = this._normalizeDate(before);
    }

    const users: PartialUserUpdate[] = [];
    for (const userID of userIDs) {
      users.push({
        id: userID,
        set: <Partial<UserResponse>>{
          revoke_tokens_issued_before: before,
        },
      });
    }

    return await this.partialUpdateUsers(users);
  }

  /**
   * getAppSettings - retrieves application settings
   */
  async getAppSettings() {
    return await this.get<AppSettingsAPIResponse>(this.baseURL + '/app');
  }

  /**
   * testPushSettings - Tests the push settings for a user with a random chat message and the configured push templates
   *
   * @param {string} userID User ID. If user has no devices, it will error
   * @param {TestPushDataInput} [data] Overrides for push templates/message used
   *  IE: {
        messageID: 'id-of-message', // will error if message does not exist
        apnTemplate: '{}', // if app doesn't have apn configured it will error
        firebaseTemplate: '{}', // if app doesn't have firebase configured it will error
        firebaseDataTemplate: '{}', // if app doesn't have firebase configured it will error
        skipDevices: true, // skip config/device checks and sending to real devices
        pushProviderName: 'staging' // one of your configured push providers
        pushProviderType: 'apn' // one of supported provider types
      }
  */
  async testPushSettings(userID: string, data: TestPushDataInput = {}) {
    return await this.post<CheckPushResponse>(this.baseURL + '/check_push', {
      user_id: userID,
      ...(data.messageID ? { message_id: data.messageID } : {}),
      ...(data.apnTemplate ? { apn_template: data.apnTemplate } : {}),
      ...(data.firebaseTemplate ? { firebase_template: data.firebaseTemplate } : {}),
      ...(data.firebaseDataTemplate
        ? { firebase_data_template: data.firebaseDataTemplate }
        : {}),
      ...(data.skipDevices ? { skip_devices: true } : {}),
      ...(data.pushProviderName ? { push_provider_name: data.pushProviderName } : {}),
      ...(data.pushProviderType ? { push_provider_type: data.pushProviderType } : {}),
    });
  }

  /**
   * testSQSSettings - Tests that the given or configured SQS configuration is valid
   *
   * @param {TestSQSDataInput} [data] Overrides SQS settings for testing if needed
   *  IE: {
        sqs_key: 'auth_key',
        sqs_secret: 'auth_secret',
        sqs_url: 'url_to_queue',
      }
   */
  async testSQSSettings(data: TestSQSDataInput = {}) {
    return await this.post<CheckSQSResponse>(this.baseURL + '/check_sqs', data);
  }

  /**
   * testSNSSettings - Tests that the given or configured SNS configuration is valid
   *
   * @param {TestSNSDataInput} [data] Overrides SNS settings for testing if needed
   *  IE: {
        sns_key: 'auth_key',
        sns_secret: 'auth_secret',
        sns_topic_arn: 'topic_to_publish_to',
      }
   */
  async testSNSSettings(data: TestSNSDataInput = {}) {
    return await this.post<CheckSNSResponse>(this.baseURL + '/check_sns', data);
  }

  /**
   * Disconnects the websocket and removes the user from client.
   *
   * @param timeout Max number of ms, to wait for close event of websocket, before forcefully assuming successful disconnection.
   *                https://developer.mozilla.org/en-US/docs/Web/API/CloseEvent
   */
  disconnectUser = (timeout?: number) => {
    this.logger('info', 'client:disconnect() - Disconnecting the client', {
      tags: ['connection', 'client'],
    });

    // remove the user specific fields
    delete this.user;
    delete this._user;
    delete this.userID;

    this.anonymous = false;

    const closePromise = this.closeConnection(timeout);

    for (const channel of Object.values(this.activeChannels)) {
      channel._disconnect();
    }
    // ensure we no longer return inactive channels
    this.activeChannels = {};
    // reset client state
    this.state = new ClientState({ client: this });
    // reset thread manager
    this.threads.resetState();
    // reset token manager
    setTimeout(this.tokenManager.reset); // delay reseting to use token for disconnect calls

    // close the WS connection
    return closePromise;
  };

  /**
   *
   * @deprecated Please use client.disconnectUser instead.
   *
   * Disconnects the websocket and removes the user from client.
   */
  disconnect = this.disconnectUser;

  /**
   * connectAnonymousUser - Set an anonymous user and open a WebSocket connection
   */
  connectAnonymousUser = () => {
    if (
      (this._isUsingServerAuth() || this.node) &&
      !this.options.allowServerSideConnect
    ) {
      console.warn(
        'Please do not use connectUser server side. connectUser impacts MAU and concurrent connection usage and thus your bill. If you have a valid use-case, add "allowServerSideConnect: true" to the client options to disable this warning.',
      );
    }

    this.anonymous = true;
    this.userID = randomId();
    const anonymousUser = {
      id: this.userID,
      anon: true,
    } as UserResponse;

    this._setToken(anonymousUser, '');
    this._setUser(anonymousUser);

    return this._setupConnection();
  };

  /**
   * @deprecated Please use connectAnonymousUser. Its naming is more consistent with its functionality.
   */
  setAnonymousUser = this.connectAnonymousUser;

  /**
   * setGuestUser - Setup a temporary guest user
   *
   * @param {UserResponse} user Data about this user. IE {name: "john"}
   *
   * @return {ConnectAPIResponse} Returns a promise that resolves when the connection is setup
   */
  async setGuestUser(user: UserResponse) {
    let response: { access_token: string; user: UserResponse } | undefined;
    this.anonymous = true;
    try {
      response = await this.post<
        APIResponse & {
          access_token: string;
          user: UserResponse;
        }
      >(this.baseURL + '/guest', { user });
    } catch (e) {
      this.anonymous = false;
      throw e;
    }
    this.anonymous = false;
    // eslint-disable-next-line @typescript-eslint/no-unused-vars
    const { created_at, updated_at, last_active, online, ...guestUser } = response.user;
    return await this.connectUser(guestUser as UserResponse, response.access_token);
  }

  /**
   * createToken - Creates a token to authenticate this user. This function is used server side.
   * The resulting token should be passed to the client side when the users registers or logs in.
   *
   * @param {string} userID The User ID
   * @param {number} [exp] The expiration time for the token expressed in the number of seconds since the epoch
   *
   * @return {string} Returns a token
   */
  createToken(userID: string, exp?: number, iat?: number) {
    if (this.secret == null) {
      throw Error(`tokens can only be created server-side using the API Secret`);
    }
    const extra: { exp?: number; iat?: number } = {};

    if (exp) {
      extra.exp = exp;
    }

    if (iat) {
      extra.iat = iat;
    }

    return JWTUserToken(this.secret, userID, extra, {});
  }

  /**
   * on - Listen to events on all channels and users your watching
   *
   * client.on('message.new', event => {console.log("my new message", event, channel.state.messages)})
   * or
   * client.on(event => {console.log(event.type)})
   *
   * @param {EventHandler | string} callbackOrString  The event type to listen for (optional)
   * @param {EventHandler} [callbackOrNothing] The callback to call
   *
   * @return {{ unsubscribe: () => void }} Description
   */
  on(callback: EventHandler): { unsubscribe: () => void };
  on(eventType: string, callback: EventHandler): { unsubscribe: () => void };
  on(
    callbackOrString: EventHandler | string,
    callbackOrNothing?: EventHandler,
  ): { unsubscribe: () => void } {
    const key = callbackOrNothing ? (callbackOrString as string) : 'all';
    const callback = callbackOrNothing
      ? callbackOrNothing
      : (callbackOrString as EventHandler);
    if (!(key in this.listeners)) {
      this.listeners[key] = [];
    }
    this.logger('info', `Attaching listener for ${key} event`, {
      tags: ['event', 'client'],
    });
    this.listeners[key].push(callback);
    return {
      unsubscribe: () => {
        this.logger('info', `Removing listener for ${key} event`, {
          tags: ['event', 'client'],
        });
        this.listeners[key] = this.listeners[key].filter((el) => el !== callback);
      },
    };
  }

  /**
   * off - Remove the event handler
   *
   */
  off(callback: EventHandler): void;
  off(eventType: string, callback: EventHandler): void;
  off(callbackOrString: EventHandler | string, callbackOrNothing?: EventHandler) {
    const key = callbackOrNothing ? (callbackOrString as string) : 'all';
    const callback = callbackOrNothing
      ? callbackOrNothing
      : (callbackOrString as EventHandler);
    if (!(key in this.listeners)) {
      this.listeners[key] = [];
    }

    this.logger('info', `Removing listener for ${key} event`, {
      tags: ['event', 'client'],
    });
    this.listeners[key] = this.listeners[key].filter((value) => value !== callback);
  }

  _logApiRequest(
    type: string,
    url: string,
    data: unknown,
    config: AxiosRequestConfig & {
      config?: AxiosRequestConfig & { maxBodyLength?: number };
    },
  ) {
    this.logger('info', `client: ${type} - Request - ${url}`, {
      tags: ['api', 'api_request', 'client'],
      url,
      payload: data,
      config,
    });
  }

  _logApiResponse<T>(type: string, url: string, response: AxiosResponse<T>) {
    this.logger(
      'info',
      `client:${type} - Response - url: ${url} > status ${response.status}`,
      {
        tags: ['api', 'api_response', 'client'],
        url,
        response,
      },
    );
  }

  _logApiError(type: string, url: string, error: unknown) {
    this.logger('error', `client:${type} - Error - url: ${url}`, {
      tags: ['api', 'api_response', 'client'],
      url,
      error,
    });
  }

  doAxiosRequest = async <T>(
    type: string,
    url: string,
    data?: unknown,
    options: AxiosRequestConfig & {
      config?: AxiosRequestConfig & { maxBodyLength?: number };
    } = {},
  ): Promise<T> => {
    await this.tokenManager.tokenReady();
    const requestConfig = this._enrichAxiosOptions(options);
    try {
      let response: AxiosResponse<T>;
      this._logApiRequest(type, url, data, requestConfig);
      switch (type) {
        case 'get':
          response = await this.axiosInstance.get(url, requestConfig);
          break;
        case 'delete':
          response = await this.axiosInstance.delete(url, requestConfig);
          break;
        case 'post':
          response = await this.axiosInstance.post(url, data, requestConfig);
          break;
        case 'postForm':
          response = await this.axiosInstance.postForm(url, data, requestConfig);
          break;
        case 'put':
          response = await this.axiosInstance.put(url, data, requestConfig);
          break;
        case 'patch':
          response = await this.axiosInstance.patch(url, data, requestConfig);
          break;
        case 'options':
          response = await this.axiosInstance.options(url, requestConfig);
          break;
        default:
          throw new Error('Invalid request type');
      }
      this._logApiResponse<T>(type, url, response);
      this.consecutiveFailures = 0;
      return this.handleResponse(response);
      // eslint-disable-next-line @typescript-eslint/no-explicit-any
    } catch (e: any /**TODO: generalize error types  */) {
      e.client_request_id = requestConfig.headers?.['x-client-request-id'];
      this._logApiError(type, url, e);
      this.consecutiveFailures += 1;
      if (e.response) {
        /** connection_fallback depends on this token expiration logic */
        if (
          e.response.data.code === chatCodes.TOKEN_EXPIRED &&
          !this.tokenManager.isStatic()
        ) {
          if (this.consecutiveFailures > 1) {
            await sleep(retryInterval(this.consecutiveFailures));
          }
          this.tokenManager.loadToken();
          return await this.doAxiosRequest<T>(type, url, data, options);
        }
        return this.handleResponse(e.response);
      } else {
        throw e as AxiosError<APIErrorResponse>;
      }
    }
  };

  get<T>(url: string, params?: AxiosRequestConfig['params']) {
    return this.doAxiosRequest<T>('get', url, null, { params });
  }

  put<T>(url: string, data?: unknown) {
    return this.doAxiosRequest<T>('put', url, data);
  }

  post<T>(url: string, data?: unknown) {
    return this.doAxiosRequest<T>('post', url, data);
  }

  patch<T>(url: string, data?: unknown) {
    return this.doAxiosRequest<T>('patch', url, data);
  }

  delete<T>(url: string, params?: AxiosRequestConfig['params']) {
    return this.doAxiosRequest<T>('delete', url, null, { params });
  }

  sendFile(
    url: string,
    uri: string | NodeJS.ReadableStream | Buffer | File,
    name?: string,
    contentType?: string,
    user?: UserResponse,
  ) {
    const data = addFileToFormData(uri, name, contentType || 'multipart/form-data');
    if (user != null) data.append('user', JSON.stringify(user));

    return this.doAxiosRequest<SendFileAPIResponse>('postForm', url, data, {
      headers: data.getHeaders ? data.getHeaders() : {}, // node vs browser
      config: {
        timeout: 0,
        maxContentLength: Infinity,
        maxBodyLength: Infinity,
      },
    });
  }

  errorFromResponse(response: AxiosResponse<APIErrorResponse>) {
    const message =
      typeof response.data.code !== 'undefined'
        ? `StreamChat error code ${response.data.code}: ${response.data.message}`
        : `StreamChat error HTTP code: ${response.status}`;

    return new ErrorFromResponse<APIErrorResponse>(message, {
      code: response.data.code ?? null,
      response,
      status: response.status,
    });
  }

  handleResponse<T>(response: AxiosResponse<T>) {
    const data = response.data;
    if (isErrorResponse(response)) {
      throw this.errorFromResponse(response);
    }
    return data;
  }

  dispatchEvent = (event: Event) => {
    if (!event.received_at) event.received_at = new Date();

    // client event handlers
    const postListenerCallbacks = this._handleClientEvent(event);

    // channel event handlers
    const cid = event.cid;
    const channel = cid ? this.activeChannels[cid] : undefined;
    if (channel) {
      channel._handleChannelEvent(event);
    }

    this._callClientListeners(event);

    if (channel) {
      channel._callChannelListeners(event);
    }

    postListenerCallbacks.forEach((c) => c());
  };

  handleEvent = (messageEvent: WebSocket.MessageEvent) => {
    // dispatch the event to the channel listeners
    const jsonString = messageEvent.data as string;
    const event = JSON.parse(jsonString) as Event;
    this.dispatchEvent(event);
  };

  /**
   * Updates the members, watchers and read references of the currently active channels that contain this user
   *
   * @param {UserResponse} user
   */
  _updateMemberWatcherReferences = (user: UserResponse) => {
    const refMap = this.state.userChannelReferences[user.id] || {};
    for (const channelID in refMap) {
      const channel = this.activeChannels[channelID];
      if (channel?.state) {
        if (channel.state.members[user.id]) {
          channel.state.members[user.id].user = user;
        }
        if (channel.state.watchers[user.id]) {
          channel.state.watchers[user.id] = user;
        }
        if (channel.state.read[user.id]) {
          channel.state.read[user.id].user = user;
        }
      }
    }
  };

  /**
   * @deprecated Please _updateMemberWatcherReferences instead.
   * @private
   */
  _updateUserReferences = this._updateMemberWatcherReferences;

  /**
   * @private
   *
   * Updates the messages from the currently active channels that contain this user,
   * with updated user object.
   *
   * @param {UserResponse} user
   */
  _updateUserMessageReferences = (user: UserResponse) => {
    const refMap = this.state.userChannelReferences[user.id] || {};

    for (const channelID in refMap) {
      const channel = this.activeChannels[channelID];

      if (!channel) continue;

      const state = channel.state;

      /** update the messages from this user. */
      state?.updateUserMessages(user);
    }
  };

  /**
   * @private
   *
   * Deletes the messages from the currently active channels that contain this user
   *
   * If hardDelete is true, all the content of message will be stripped down.
   * Otherwise, only 'message.type' will be set as 'deleted'.
   *
   * @param {UserResponse} user
   * @param {boolean} hardDelete
   */
  _deleteUserMessageReference = (user: UserResponse, hardDelete = false) => {
    const refMap = this.state.userChannelReferences[user.id] || {};

    for (const channelID in refMap) {
      const channel = this.activeChannels[channelID];
      if (channel) {
        const state = channel.state;

        /** deleted the messages from this user. */
        state?.deleteUserMessages(user, hardDelete);
      }
    }
  };

  /**
   * @private
   *
   * Handle following user related events:
   * - user.presence.changed
   * - user.updated
   * - user.deleted
   *
   * @param {Event} event
   */
  _handleUserEvent = (event: Event) => {
    if (!event.user) {
      return;
    }

    /** update the client.state with any changes to users */
    if (event.type === 'user.presence.changed' || event.type === 'user.updated') {
      if (event.user.id === this.userID) {
        const user = { ...this.user } as NonNullable<StreamChat['user']>;
        const _user = { ...this._user } as NonNullable<StreamChat['_user']>;

        // Remove deleted properties from user objects.
        for (const key in this.user) {
          if (key in event.user || isOwnUserBaseProperty(key)) {
            continue;
          }

          const deleteKey = key as keyof typeof user;

          delete user[deleteKey];
          delete _user[deleteKey];
        }

        /** Updating only available properties in _user object. */
        for (const key in _user) {
          const updateKey = key as keyof typeof _user;

          if (updateKey in event.user) {
            // @ts-expect-error it has an issue with this, not sure why
            _user[updateKey] = event.user[updateKey];
          }
        }

        this._user = _user;
        this.user = { ...user, ...event.user };
      }

      this.state.updateUser(event.user);
      this._updateMemberWatcherReferences(event.user);
    }

    if (event.type === 'user.updated') {
      this._updateUserMessageReferences(event.user);
    }

    if (
      event.type === 'user.deleted' &&
      event.user.deleted_at &&
      (event.mark_messages_deleted || event.hard_delete)
    ) {
      this._deleteUserMessageReference(event.user, event.hard_delete);
    }
  };

  _handleClientEvent(event: Event) {
    // eslint-disable-next-line @typescript-eslint/no-this-alias
    const client = this;
    const postListenerCallbacks = [];
    this.logger(
      'info',
      `client:_handleClientEvent - Received event of type { ${event.type} }`,
      {
        tags: ['event', 'client'],
        event,
      },
    );

    if (
      event.type === 'user.presence.changed' ||
      event.type === 'user.updated' ||
      event.type === 'user.deleted'
    ) {
      this._handleUserEvent(event);
    }

    if (event.type === 'health.check' && event.me) {
      client.user = event.me;
      client.state.updateUser(event.me);
      client.mutedChannels = event.me.channel_mutes;
      client.mutedUsers = event.me.mutes;
    }

    if (event.channel && event.type === 'notification.message_new') {
      this._addChannelConfig(event.channel);
    }

    if (event.type === 'notification.channel_mutes_updated' && event.me?.channel_mutes) {
      this.mutedChannels = event.me.channel_mutes;
    }

    if (event.type === 'notification.mutes_updated' && event.me?.mutes) {
      this.mutedUsers = event.me.mutes;
    }

    if (event.type === 'notification.mark_read' && event.unread_channels === 0) {
      const activeChannelKeys = Object.keys(this.activeChannels);
      activeChannelKeys.forEach(
        (activeChannelKey) =>
          (this.activeChannels[activeChannelKey].state.unreadCount = 0),
      );
    }

    if (
      (event.type === 'channel.deleted' ||
        event.type === 'notification.channel_deleted') &&
      event.cid
    ) {
      client.state.deleteAllChannelReference(event.cid);
      this.activeChannels[event.cid]?._disconnect();

      postListenerCallbacks.push(() => {
        if (!event.cid) return;

        delete this.activeChannels[event.cid];
      });
    }

    return postListenerCallbacks;
  }

  _muteStatus(cid: string) {
    let muteStatus;
    for (let i = 0; i < this.mutedChannels.length; i++) {
      const mute = this.mutedChannels[i];
      if (mute.channel?.cid === cid) {
        muteStatus = {
          muted: mute.expires
            ? new Date(mute.expires).getTime() > new Date().getTime()
            : true,
          createdAt: mute.created_at ? new Date(mute.created_at) : new Date(),
          expiresAt: mute.expires ? new Date(mute.expires) : null,
        };
        break;
      }
    }

    if (muteStatus) {
      return muteStatus;
    }

    return {
      muted: false,
      createdAt: null,
      expiresAt: null,
    };
  }

  _callClientListeners = (event: Event) => {
    // eslint-disable-next-line @typescript-eslint/no-this-alias
    const client = this;
    // gather and call the listeners
    const listeners: Array<(event: Event) => void> = [];
    if (client.listeners.all) {
      listeners.push(...client.listeners.all);
    }
    if (client.listeners[event.type]) {
      listeners.push(...client.listeners[event.type]);
    }

    // call the event and send it to the listeners
    for (const listener of listeners) {
      listener(event);
    }
  };

  recoverState = async () => {
    this.logger(
      'info',
      `client:recoverState() - Start of recoverState with connectionID ${this._getConnectionID()}`,
      {
        tags: ['connection'],
      },
    );

    const cids = Object.keys(this.activeChannels);
    if (cids.length && this.recoverStateOnReconnect) {
      this.logger(
        'info',
        `client:recoverState() - Start the querying of ${cids.length} channels`,
        {
          tags: ['connection', 'client'],
        },
      );

      await this.queryChannels(
        { cid: { $in: cids } } as ChannelFilters,
        { last_message_at: -1 },
        { limit: 30 },
      );

      this.logger('info', 'client:recoverState() - Querying channels finished', {
        tags: ['connection', 'client'],
      });
      this.dispatchEvent({
        type: 'connection.recovered',
      } as Event);
    } else {
      this.dispatchEvent({
        type: 'connection.recovered',
      } as Event);
    }

    this.wsPromise = Promise.resolve();
    this.setUserPromise = Promise.resolve();
  };

  /**
   * @private
   */
  async connect() {
    if (!this.userID || !this._user) {
      throw Error(
        'Call connectUser or connectAnonymousUser before starting the connection',
      );
    }
    if (!this.wsBaseURL) {
      throw Error('Websocket base url not set');
    }
    if (!this.clientID) {
      throw Error('clientID is not set');
    }

    if (!this.wsConnection && (this.options.warmUp || this.options.enableInsights)) {
      this._sayHi();
    }
    // The StableWSConnection handles all the reconnection logic.
    if (this.options.wsConnection && this.node) {
      // Intentionally avoiding adding ts generics on wsConnection in options since its only useful for unit test purpose.
      (this.options.wsConnection as unknown as StableWSConnection).setClient(this);
      this.wsConnection = this.options.wsConnection as unknown as StableWSConnection;
    } else {
      this.wsConnection = new StableWSConnection({
        client: this,
      });
    }

    try {
      // if fallback is used before, continue using it instead of waiting for WS to fail
      if (this.wsFallback) {
        return await this.wsFallback.connect();
      }

      // if WSFallback is enabled, ws connect should timeout faster so fallback can try
      return await this.wsConnection.connect(
        this.options.enableWSFallback
          ? this.defaultWSTimeoutWithFallback
          : this.defaultWSTimeout,
      );
      // eslint-disable-next-line @typescript-eslint/no-explicit-any
    } catch (error: any) {
      // run fallback only if it's WS/Network error and not a normal API error
      // make sure browser is online before even trying the longpoll
      if (this.options.enableWSFallback && isWSFailure(error) && isOnline()) {
        this.logger('info', 'client:connect() - WS failed, fallback to longpoll', {
          tags: ['connection', 'client'],
        });
        this.dispatchEvent({ type: 'transport.changed', mode: 'longpoll' });

        this.wsConnection._destroyCurrentWSConnection();
        this.wsConnection.disconnect().then(); // close WS so no retry
        this.wsFallback = new WSConnectionFallback({
          client: this,
        });
        return await this.wsFallback.connect();
      }

      throw error;
    }
  }

  /**
   * Check the connectivity with server for warmup purpose.
   *
   * @private
   */
  _sayHi() {
    const client_request_id = randomId();
    const opts = { headers: { 'x-client-request-id': client_request_id } };
    this.doAxiosRequest('get', this.baseURL + '/hi', null, opts).catch((e) => {
      if (this.options.enableInsights) {
        postInsights('http_hi_failed', {
          api_key: this.key,
          err: e,
          client_request_id,
        });
      }
    });
  }

  /**
   * queryUsers - Query users and watch user presence
   *
   * @param {UserFilters} filterConditions MongoDB style filter conditions
   * @param {UserSort} sort Sort options, for instance [{last_active: -1}].
   * When using multiple fields, make sure you use array of objects to guarantee field order, for instance [{last_active: -1}, {created_at: 1}]
   * @param {UserOptions} options Option object, {presence: true}
   *
   * @return {Promise<{ users: Array<UserResponse> }>} User Query Response
   */
  async queryUsers(
    filterConditions: UserFilters,
    sort: UserSort = [],
    options: UserOptions = {},
  ) {
    const defaultOptions = {
      presence: false,
    };

    // Make sure we wait for the connect promise if there is a pending one
    await this.wsPromise;

    if (!this._hasConnectionID()) {
      defaultOptions.presence = false;
    }

    // Return a list of users
    const data = await this.get<APIResponse & { users: Array<UserResponse> }>(
      this.baseURL + '/users',
      {
        payload: {
          filter_conditions: filterConditions,
          sort: normalizeQuerySort(sort),
          ...defaultOptions,
          ...options,
        },
      },
    );

    this.state.updateUsers(data.users);

    return data;
  }

  /**
   * queryBannedUsers - Query user bans
   *
   * @param {BannedUsersFilters} filterConditions MongoDB style filter conditions
   * @param {BannedUsersSort} sort Sort options [{created_at: 1}].
   * @param {BannedUsersPaginationOptions} options Option object, {limit: 10, offset:0, exclude_expired_bans: true}
   *
   * @return {Promise<BannedUsersResponse>} Ban Query Response
   */
  async queryBannedUsers(
    filterConditions: BannedUsersFilters = {},
    sort: BannedUsersSort = [],
    options: BannedUsersPaginationOptions = {},
  ) {
    // Return a list of user bans
    return await this.get<BannedUsersResponse>(this.baseURL + '/query_banned_users', {
      payload: {
        filter_conditions: filterConditions,
        sort: normalizeQuerySort(sort),
        ...options,
      },
    });
  }

  /**
   * queryMessageFlags - Query message flags
   *
   * @param {MessageFlagsFilters} filterConditions MongoDB style filter conditions
   * @param {MessageFlagsPaginationOptions} options Option object, {limit: 10, offset:0}
   *
   * @return {Promise<MessageFlagsResponse>} Message Flags Response
   */
  async queryMessageFlags(
    filterConditions: MessageFlagsFilters = {},
    options: MessageFlagsPaginationOptions = {},
  ) {
    // Return a list of message flags
    return await this.get<MessageFlagsResponse>(
      this.baseURL + '/moderation/flags/message',
      {
        payload: { filter_conditions: filterConditions, ...options },
      },
    );
  }

  /**
   * queryChannels - Query channels
   *
   * @param {ChannelFilters} filterConditions object MongoDB style filters
   * @param {ChannelSort} [sort] Sort options, for instance {created_at: -1}.
   * When using multiple fields, make sure you use array of objects to guarantee field order, for instance [{last_updated: -1}, {created_at: 1}]
   * @param {ChannelOptions} [options] Options object
   * @param {ChannelStateOptions} [stateOptions] State options object. These options will only be used for state management and won't be sent in the request.
   * - stateOptions.skipInitialization - Skips the initialization of the state for the channels matching the ids in the list.
   *
   * @return {Promise<{ channels: Array<ChannelAPIResponse>}> } search channels response
   */
  async queryChannels(
    filterConditions: ChannelFilters,
    sort: ChannelSort = [],
    options: ChannelOptions = {},
    stateOptions: ChannelStateOptions = {},
  ) {
    const defaultOptions: ChannelOptions = {
      state: true,
      watch: true,
      presence: false,
    };

    // Make sure we wait for the connect promise if there is a pending one
    await this.wsPromise;
    if (!this._hasConnectionID()) {
      defaultOptions.watch = false;
    }

    // Return a list of channels
    const payload = {
      filter_conditions: filterConditions,
      sort: normalizeQuerySort(sort),
      ...defaultOptions,
      ...options,
    };

    const data = await this.post<QueryChannelsAPIResponse>(
      this.baseURL + '/channels',
      payload,
    );

    this.dispatchEvent({
      type: 'channels.queried',
      queriedChannels: {
        channels: data.channels,
        isLatestMessageSet: true,
      },
    });

    return this.hydrateActiveChannels(data.channels, stateOptions, options);
  }

  /**
   * queryReactions - Query reactions
   *
   * @param {ReactionFilters} filter object MongoDB style filters
   * @param {ReactionSort} [sort] Sort options, for instance {created_at: -1}.
   * @param {QueryReactionsOptions} [options] Pagination object
   *
   * @return {Promise<{ QueryReactionsAPIResponse } search channels response
   */
  async queryReactions(
    messageID: string,
    filter: ReactionFilters,
    sort: ReactionSort = [],
    options: QueryReactionsOptions = {},
  ) {
    // Make sure we wait for the connect promise if there is a pending one
    await this.wsPromise;

    // Return a list of channels
    const payload = {
      filter,
      sort: normalizeQuerySort(sort),
      ...options,
    };

    return await this.post<QueryReactionsAPIResponse>(
      this.baseURL + '/messages/' + encodeURIComponent(messageID) + '/reactions',
      payload,
    );
  }

  hydrateActiveChannels(
    channelsFromApi: ChannelAPIResponse[] = [],
    stateOptions: ChannelStateOptions = {},
    queryChannelsOptions?: ChannelOptions,
  ) {
    const { skipInitialization, offlineMode = false } = stateOptions;
    const channels: Channel[] = [];

    for (const channelState of channelsFromApi) {
      this._addChannelConfig(channelState.channel);
      const c = this.channel(channelState.channel.type, channelState.channel.id);
      c.data = channelState.channel;
      c.offlineMode = offlineMode;
      c.initialized = !offlineMode;
      c.push_preferences = channelState.push_preferences;

      let updatedMessagesSet;
      if (skipInitialization === undefined) {
        const { messageSet } = c._initializeState(channelState, 'latest');
        updatedMessagesSet = messageSet;
      } else if (!skipInitialization.includes(channelState.channel.id)) {
        c.state.clearMessages();
        const { messageSet } = c._initializeState(channelState, 'latest');
        updatedMessagesSet = messageSet;
      }

      if (updatedMessagesSet) {
        updatedMessagesSet.pagination = {
          ...updatedMessagesSet.pagination,
          ...messageSetPagination({
            parentSet: updatedMessagesSet,
            requestedPageSize:
              queryChannelsOptions?.message_limit ||
              DEFAULT_QUERY_CHANNELS_MESSAGE_LIST_PAGE_SIZE,
            returnedPage: channelState.messages,
            logger: this.logger,
          }),
        };
        this.polls.hydratePollCache(channelState.messages, true);
      }

      channels.push(c);
    }

    return channels;
  }

  /**
   * search - Query messages
   *
   * @param {ChannelFilters} filterConditions MongoDB style filter conditions
   * @param {MessageFilters | string} query search query or object MongoDB style filters
   * @param {SearchOptions} [options] Option object, {user_id: 'tommaso'}
   *
   * @return {Promise<SearchAPIResponse>} search messages response
   */
  async search(
    filterConditions: ChannelFilters,
    query: string | MessageFilters,
    options: SearchOptions = {},
  ) {
    if (options.offset && options.next) {
      throw Error(`Cannot specify offset with next`);
    }
    const payload: SearchPayload = {
      filter_conditions: filterConditions,
      ...options,
      sort: options.sort
        ? normalizeQuerySort<SearchMessageSortBase>(options.sort)
        : undefined,
    };
    if (typeof query === 'string') {
      payload.query = query;
    } else if (typeof query === 'object') {
      payload.message_filter_conditions = query;
    } else {
      throw Error(`Invalid type ${typeof query} for query parameter`);
    }

    // Make sure we wait for the connect promise if there is a pending one
    await this.wsPromise;

    return await this.get<SearchAPIResponse>(this.baseURL + '/search', { payload });
  }

  /**
   * setLocalDevice - Set the device info for the current client(device) that will be sent via WS connection automatically
   *
   * @param {BaseDeviceFields} device the device object
   * @param {string} device.id device id
   * @param {string} device.push_provider the push provider
   *
   */
  setLocalDevice(device: BaseDeviceFields) {
    if (
      (this.wsConnection?.isConnecting && this.wsPromise) ||
      ((this.wsConnection?.isHealthy || this.wsFallback?.isHealthy()) &&
        this._hasConnectionID())
    ) {
      throw new Error('you can only set device before opening a websocket connection');
    }

    this.options.device = device;
  }

  /**
   * addDevice - Adds a push device for a user.
   *
   * @param {string} id the device id
   * @param {PushProvider} push_provider the push provider
   * @param {string} [userID] the user id (defaults to current user)
   * @param {string} [push_provider_name] user provided push provider name for multi bundle support
   *
   */
  async addDevice(
    id: string,
    push_provider: PushProvider,
    userID?: string,
    push_provider_name?: string,
  ) {
    return await this.post<APIResponse>(this.baseURL + '/devices', {
      id,
      push_provider,
      ...(userID != null ? { user_id: userID } : {}),
      ...(push_provider_name != null ? { push_provider_name } : {}),
    });
  }

  /**
   * getDevices - Returns the devices associated with a current user
   *
   * @param {string} [userID] User ID. Only works on serverside
   *
   * @return {Device[]} Array of devices
   */
  async getDevices(userID?: string) {
    return await this.get<APIResponse & { devices?: Device[] }>(
      this.baseURL + '/devices',
      userID ? { user_id: userID } : {},
    );
  }

  /**
   * getUnreadCount - Returns unread counts for a single user
   *
   * @param {string} [userID] User ID.
   *
   * @return {<GetUnreadCountAPIResponse>}
   */
  async getUnreadCount(userID?: string) {
    return await this.get<GetUnreadCountAPIResponse>(
      this.baseURL + '/unread',
      userID ? { user_id: userID } : {},
    );
  }

  /**
   * getUnreadCountBatch - Returns unread counts for multiple users at once. Only works server side.
   *
   * @param {string[]} [userIDs] List of user IDs to fetch unread counts for.
   *
   * @return {<GetUnreadCountBatchAPIResponse>}
   */
  async getUnreadCountBatch(userIDs: string[]) {
    return await this.post<GetUnreadCountBatchAPIResponse>(
      this.baseURL + '/unread_batch',
      { user_ids: userIDs },
    );
  }

  /**
   * setPushPreferences - Applies the list of push preferences.
   *
   * @param {PushPreference[]} A list of push preferences.
   *
   * @return {<UpsertPushPreferencesResponse>}
   */
  async setPushPreferences(preferences: PushPreference[]) {
    return await this.post<UpsertPushPreferencesResponse>(
      this.baseURL + '/push_preferences',
      { preferences },
    );
  }

  /**
   * removeDevice - Removes the device with the given id. Clientside users can only delete their own devices
   *
   * @param {string} id The device id
   * @param {string} [userID] The user id. Only specify this for serverside requests
   *
   */
  async removeDevice(id: string, userID?: string) {
    return await this.delete<APIResponse>(this.baseURL + '/devices', {
      id,
      ...(userID ? { user_id: userID } : {}),
    });
  }

  /**
   * getRateLimits - Returns the rate limits quota and usage for the current app, possibly filter for a specific platform and/or endpoints.
   * Only available server-side.
   *
   * @param {object} [params] The params for the call. If none of the params are set, all limits for all platforms are returned.
   * @returns {Promise<GetRateLimitsResponse>}
   */
  getRateLimits(params?: {
    android?: boolean;
    endpoints?: EndpointName[];
    ios?: boolean;
    serverSide?: boolean;
    web?: boolean;
  }) {
    const { serverSide, web, android, ios, endpoints } = params || {};
    return this.get<GetRateLimitsResponse>(this.baseURL + '/rate_limits', {
      server_side: serverSide,
      web,
      android,
      ios,
      endpoints: endpoints ? endpoints.join(',') : undefined,
    });
  }

  _addChannelConfig({ cid, config }: ChannelResponse) {
    if (this._cacheEnabled()) {
      this.configs[cid] = config;
    }
  }

  /**
   * channel - Returns a new channel with the given type, id and custom data
   *
   * If you want to create a unique conversation between 2 or more users; you can leave out the ID parameter and provide the list of members.
   * Make sure to await channel.create() or channel.watch() before accessing channel functions:
   * ie. channel = client.channel("messaging", {members: ["tommaso", "thierry"]})
   * await channel.create() to assign an ID to channel
   *
   * @param {string} channelType The channel type
   * @param {string | ChannelData | null} [channelIDOrCustom]   The channel ID, you can leave this out if you want to create a conversation channel
   * @param {object} [custom]    Custom data to attach to the channel
   *
   * @return {channel} The channel object, initialize it using channel.watch()
   */
  channel(channelType: string, channelID?: string | null, custom?: ChannelData): Channel;
  channel(channelType: string, custom?: ChannelData): Channel;
  channel(
    channelType: string,
    channelIDOrCustom?: string | ChannelData | null,
    custom: ChannelData = {},
  ) {
    if (!this.userID && !this._isUsingServerAuth()) {
      throw Error('Call connectUser or connectAnonymousUser before creating a channel');
    }

    if (~channelType.indexOf(':')) {
      throw new Error(
        `Invalid channel group ${channelType}, can't contain the : character`,
      );
    }

    // support channel("messaging", {options})
    if (channelIDOrCustom && typeof channelIDOrCustom === 'object') {
      return this.getChannelByMembers(channelType, channelIDOrCustom);
    }

    // support channel("messaging", undefined, {options})
    if (!channelIDOrCustom && typeof custom === 'object' && custom.members?.length) {
      return this.getChannelByMembers(channelType, custom);
    }

    // support channel("messaging", null, {options})
    // support channel("messaging", undefined, {options})
    // support channel("messaging", "", {options})
    if (!channelIDOrCustom) {
      return new Channel(this, channelType, undefined, custom);
    }

    return this.getChannelById(channelType, channelIDOrCustom, custom);
  }

  /**
   * It's a helper method for `client.channel()` method, used to create unique conversation or
   * channel based on member list instead of id.
   *
   * If the channel already exists in `activeChannels` list, then we simply return it, since that
   * means the same channel was already requested or created.
   *
   * Otherwise we create a new instance of Channel class and return it.
   *
   * @private
   *
   * @param {string} channelType The channel type
   * @param {object} [custom]    Custom data to attach to the channel
   *
   * @return {channel} The channel object, initialize it using channel.watch()
   */
  getChannelByMembers = (channelType: string, custom: ChannelData) => {
    // Check if the channel already exists.
    // Only allow 1 channel object per cid
    const memberIds = (custom.members ?? []).map((member: string | NewMemberPayload) =>
      typeof member === 'string' ? member : (member.user_id ?? ''),
    );
    const membersStr = memberIds.sort().join(',');
    const tempCid = generateChannelTempCid(channelType, memberIds);

    if (!tempCid) {
      throw Error('Please specify atleast one member when creating unique conversation');
    }

    // channel could exist in `activeChannels` list with either one of the following two keys:
    // 1. cid - Which gets set on channel only after calling channel.query or channel.watch or channel.create
    // 2. Sorted membersStr - E.g., "messaging:amin,vishal" OR "messaging:amin,jaap,tom"
    //                        This is set when you create a channel, but haven't queried yet. After query,
    //                        we will replace it with `cid`
    for (const key in this.activeChannels) {
      const channel = this.activeChannels[key];
      if (channel.disconnected) {
        continue;
      }

      if (key === tempCid) {
        return channel;
      }

      if (key.indexOf(`${channelType}:!members-`) === 0) {
        const membersStrInExistingChannel = Object.keys(channel.state.members)
          .sort()
          .join(',');
        if (membersStrInExistingChannel === membersStr) {
          return channel;
        }
      }
    }

    const channel = new Channel(this, channelType, undefined, custom);

    // For the time being set the key as membersStr, since we don't know the cid yet.
    // In channel.query, we will replace it with 'cid'.
    if (this._cacheEnabled()) {
      this.activeChannels[tempCid] = channel;
    }

    return channel;
  };

  /**
   * Its a helper method for `client.channel()` method, used to channel given the id of channel.
   *
   * If the channel already exists in `activeChannels` list, then we simply return it, since that
   * means the same channel was already requested or created.
   *
   * Otherwise we create a new instance of Channel class and return it.
   *
   * @private
   *
   * @param {string} channelType The channel type
   * @param {string} [channelID] The channel ID
   * @param {object} [custom]    Custom data to attach to the channel
   *
   * @return {channel} The channel object, initialize it using channel.watch()
   */
  getChannelById = (channelType: string, channelID: string, custom: ChannelData) => {
    if (typeof channelID === 'string' && ~channelID.indexOf(':')) {
      throw Error(`Invalid channel id ${channelID}, can't contain the : character`);
    }

    // only allow 1 channel object per cid
    const cid = `${channelType}:${channelID}`;
    if (
      cid in this.activeChannels &&
      this.activeChannels[cid] &&
      !this.activeChannels[cid].disconnected
    ) {
      const channel = this.activeChannels[cid];
      if (Object.keys(custom).length > 0) {
        channel.data = { ...channel.data, ...custom };
        channel._data = { ...channel._data, ...custom };
      }
      return channel;
    }
    const channel = new Channel(this, channelType, channelID, custom);
    if (this._cacheEnabled()) {
      this.activeChannels[channel.cid] = channel;
    }

    return channel;
  };

  /**
   * partialUpdateUser - Update the given user object
   *
   * @param {PartialUserUpdate} partialUserObject which should contain id and any of "set" or "unset" params;
   * example: {id: "user1", set:{field: value}, unset:["field2"]}
   *
   * @return {Promise<{ users: { [key: string]: UserResponse } }>} list of updated users
   */
  async partialUpdateUser(partialUserObject: PartialUserUpdate) {
    return await this.partialUpdateUsers([partialUserObject]);
  }

  /**
   * upsertUsers - Batch upsert the list of users
   *
   * @param {UserResponse[]} users list of users
   *
   * @return {Promise<{ users: { [key: string]: UserResponse } }>}
   */
  async upsertUsers(users: UserResponse[]) {
    const userMap: { [key: string]: UserResponse } = {};
    for (const userObject of users) {
      if (!userObject.id) {
        throw Error('User ID is required when updating a user');
      }
      userMap[userObject.id] = userObject;
    }

    return await this.post<
      APIResponse & {
        users: { [key: string]: UserResponse };
      }
    >(this.baseURL + '/users', { users: userMap });
  }

  /**
   * @deprecated Please use upsertUsers() function instead.
   *
   * updateUsers - Batch update the list of users
   *
   * @param {UserResponse[]} users list of users
   * @return {Promise<{ users: { [key: string]: UserResponse } }>}
   */
  updateUsers = this.upsertUsers;

  /**
   * upsertUser - Update or Create the given user object
   *
   * @param {UserResponse} userObject user object, the only required field is the user id. IE {id: "myuser"} is valid
   *
   * @return {Promise<{ users: { [key: string]: UserResponse } }>}
   */
  upsertUser(userObject: UserResponse) {
    return this.upsertUsers([userObject]);
  }

  /**
   * @deprecated Please use upsertUser() function instead.
   *
   * updateUser - Update or Create the given user object
   *
   * @param {UserResponse} userObject user object, the only required field is the user id. IE {id: "myuser"} is valid
   * @return {Promise<{ users: { [key: string]: UserResponse } }>}
   */
  updateUser = this.upsertUser;

  /**
   * partialUpdateUsers - Batch partial update of users
   *
   * @param {PartialUserUpdate[]} users list of partial update requests
   *
   * @return {Promise<{ users: { [key: string]: UserResponse } }>}
   */
  async partialUpdateUsers(users: PartialUserUpdate[]) {
    for (const userObject of users) {
      if (!userObject.id) {
        throw Error('User ID is required when updating a user');
      }
    }

    return await this.patch<
      APIResponse & {
        users: { [key: string]: UserResponse };
      }
    >(this.baseURL + '/users', { users });
  }

  async deleteUser(
    userID: string,
    params?: {
      delete_conversation_channels?: boolean;
      hard_delete?: boolean;
      mark_messages_deleted?: boolean;
    },
  ) {
    return await this.delete<
      APIResponse & { user: UserResponse } & {
        task_id?: string;
      }
    >(this.baseURL + `/users/${encodeURIComponent(userID)}`, params);
  }

  /**
   * restoreUsers - Restore soft deleted users
   *
   * @param {string[]} user_ids which users to restore
   *
   * @return {APIResponse} An API response
   */
  async restoreUsers(user_ids: string[]) {
    return await this.post<APIResponse>(this.baseURL + `/users/restore`, {
      user_ids,
    });
  }

  /**
   * reactivateUser - Reactivate one user
   *
   * @param {string} userID which user to reactivate
   * @param {ReactivateUserOptions} [options]
   *
   * @return {UserResponse} Reactivated user
   */
  async reactivateUser(userID: string, options?: ReactivateUserOptions) {
    return await this.post<APIResponse & { user: UserResponse }>(
      this.baseURL + `/users/${encodeURIComponent(userID)}/reactivate`,
      { ...options },
    );
  }

  /**
   * reactivateUsers - Reactivate many users asynchronously
   *
   * @param {string[]} user_ids which users to reactivate
   * @param {ReactivateUsersOptions} [options]
   *
   * @return {TaskResponse} A task ID
   */
  async reactivateUsers(user_ids: string[], options?: ReactivateUsersOptions) {
    return await this.post<APIResponse & TaskResponse>(
      this.baseURL + `/users/reactivate`,
      { user_ids, ...options },
    );
  }

  /**
   * deactivateUser - Deactivate one user
   *
   * @param {string} userID which user to deactivate
   * @param {DeactivateUsersOptions} [options]
   *
   * @return {UserResponse} Deactivated user
   */
  async deactivateUser(userID: string, options?: DeactivateUsersOptions) {
    return await this.post<APIResponse & { user: UserResponse }>(
      this.baseURL + `/users/${encodeURIComponent(userID)}/deactivate`,
      { ...options },
    );
  }

  /**
   * deactivateUsers - Deactivate many users asynchronously
   *
   * @param {string[]} user_ids which users to deactivate
   * @param {DeactivateUsersOptions} [options]
   *
   * @return {TaskResponse} A task ID
   */
  async deactivateUsers(user_ids: string[], options?: DeactivateUsersOptions) {
    return await this.post<APIResponse & TaskResponse>(
      this.baseURL + `/users/deactivate`,
      { user_ids, ...options },
    );
  }

  async exportUser(userID: string, options?: Record<string, string>) {
    return await this.get<
      APIResponse & {
        messages: MessageResponse[];
        reactions: ReactionResponse[];
        user: UserResponse;
      }
    >(this.baseURL + `/users/${encodeURIComponent(userID)}/export`, { ...options });
  }

  /** banUser - bans a user from all channels
   *
   * @param {string} targetUserID
   * @param {BanUserOptions} [options]
   * @returns {Promise<APIResponse>}
   */
  async banUser(targetUserID: string, options?: BanUserOptions) {
    return await this.post<APIResponse>(this.baseURL + '/moderation/ban', {
      target_user_id: targetUserID,
      ...options,
    });
  }

  /** unbanUser - revoke global ban for a user
   *
   * @param {string} targetUserID
   * @param {UnBanUserOptions} [options]
   * @returns {Promise<APIResponse>}
   */
  async unbanUser(targetUserID: string, options?: UnBanUserOptions) {
    return await this.delete<APIResponse>(this.baseURL + '/moderation/ban', {
      target_user_id: targetUserID,
      ...options,
    });
  }

  /** shadowBan - shadow bans a user from all channels
   *
   * @param {string} targetUserID
   * @param {BanUserOptions} [options]
   * @returns {Promise<APIResponse>}
   */
  async shadowBan(targetUserID: string, options?: BanUserOptions) {
    return await this.banUser(targetUserID, {
      shadow: true,
      ...options,
    });
  }

  /** removeShadowBan - revoke global shadow ban for a user
   *
   * @param {string} targetUserID
   * @param {UnBanUserOptions} [options]
   * @returns {Promise<APIResponse>}
   */
  async removeShadowBan(targetUserID: string, options?: UnBanUserOptions) {
    return await this.unbanUser(targetUserID, {
      shadow: true,
      ...options,
    });
  }
  async blockUser(blockedUserID: string, user_id?: string) {
    return await this.post<BlockUserAPIResponse>(this.baseURL + '/users/block', {
      blocked_user_id: blockedUserID,
      ...(user_id ? { user_id } : {}),
    });
  }

  async getBlockedUsers(user_id?: string) {
    return await this.get<GetBlockedUsersAPIResponse>(this.baseURL + '/users/block', {
      ...(user_id ? { user_id } : {}),
    });
  }
  async unBlockUser(blockedUserID: string, userID?: string) {
    return await this.post<APIResponse>(this.baseURL + '/users/unblock', {
      blocked_user_id: blockedUserID,
      ...(userID ? { user_id: userID } : {}),
    });
  }
  /** muteUser - mutes a user
   *
   * @param {string} targetID
   * @param {string} [userID] Only used with serverside auth
   * @param {MuteUserOptions} [options]
   * @returns {Promise<MuteUserResponse>}
   */
  async muteUser(targetID: string, userID?: string, options: MuteUserOptions = {}) {
    return await this.post<MuteUserResponse>(this.baseURL + '/moderation/mute', {
      target_id: targetID,
      ...(userID ? { user_id: userID } : {}),
      ...options,
    });
  }

  /** unmuteUser - unmutes a user
   *
   * @param {string} targetID
   * @param {string} [currentUserID] Only used with serverside auth
   * @returns {Promise<APIResponse>}
   */
  async unmuteUser(targetID: string, currentUserID?: string) {
    return await this.post<APIResponse>(this.baseURL + '/moderation/unmute', {
      target_id: targetID,
      ...(currentUserID ? { user_id: currentUserID } : {}),
    });
  }

  /** userMuteStatus - check if a user is muted or not, can be used after connectUser() is called
   *
   * @param {string} targetID
   * @returns {boolean}
   */
  userMuteStatus(targetID: string) {
    if (!this.user || !this.wsPromise) {
      throw new Error('Make sure to await connectUser() first.');
    }

    for (let i = 0; i < this.mutedUsers.length; i += 1) {
      if (this.mutedUsers[i].target.id === targetID) return true;
    }
    return false;
  }

  /**
   * flagMessage - flag a message
   * @param {string} targetMessageID
   * @param {string} [options.user_id] currentUserID, only used with serverside auth
   * @returns {Promise<APIResponse>}
   */
  async flagMessage(
    targetMessageID: string,
    options: { reason?: string; user_id?: string } = {},
  ) {
    return await this.post<FlagMessageResponse>(this.baseURL + '/moderation/flag', {
      target_message_id: targetMessageID,
      ...options,
    });
  }

  /**
   * flagUser - flag a user
   * @param {string} targetID
   * @param {string} [options.user_id] currentUserID, only used with serverside auth
   * @returns {Promise<APIResponse>}
   */
  async flagUser(targetID: string, options: { reason?: string; user_id?: string } = {}) {
    return await this.post<FlagUserResponse>(this.baseURL + '/moderation/flag', {
      target_user_id: targetID,
      ...options,
    });
  }

  /**
   * unflagMessage - unflag a message
   * @param {string} targetMessageID
   * @param {string} [options.user_id] currentUserID, only used with serverside auth
   * @returns {Promise<APIResponse>}
   */
  async unflagMessage(targetMessageID: string, options: { user_id?: string } = {}) {
    return await this.post<FlagMessageResponse>(this.baseURL + '/moderation/unflag', {
      target_message_id: targetMessageID,
      ...options,
    });
  }

  /**
   * unflagUser - unflag a user
   * @param {string} targetID
   * @param {string} [options.user_id] currentUserID, only used with serverside auth
   * @returns {Promise<APIResponse>}
   */
  async unflagUser(targetID: string, options: { user_id?: string } = {}) {
    return await this.post<FlagUserResponse>(this.baseURL + '/moderation/unflag', {
      target_user_id: targetID,
      ...options,
    });
  }

  /**
   * getCallToken - retrieves the auth token needed to join a call
   *
   * @param {string} callID
   * @param {object} options
   * @returns {Promise<GetCallTokenResponse>}
   */
  async getCallToken(callID: string, options: { user_id?: string } = {}) {
    return await this.post<GetCallTokenResponse>(
      this.baseURL + `/calls/${encodeURIComponent(callID)}`,
      { ...options },
    );
  }

  /**
   * _queryFlags - Query flags.
   *
   * Note: Do not use this.
   * It is present for internal usage only.
   * This function can, and will, break and/or be removed at any point in time.
   *
   * @private
   * @param {FlagsFilters} filterConditions MongoDB style filter conditions
   * @param {FlagsPaginationOptions} options Option object, {limit: 10, offset:0}
   *
   * @return {Promise<FlagsResponse>} Flags Response
   */
  async _queryFlags(
    filterConditions: FlagsFilters = {},
    options: FlagsPaginationOptions = {},
  ) {
    // Return a list of flags
    return await this.post<FlagsResponse>(this.baseURL + '/moderation/flags', {
      filter_conditions: filterConditions,
      ...options,
    });
  }

  /**
   * _queryFlagReports - Query flag reports.
   *
   * Note: Do not use this.
   * It is present for internal usage only.
   * This function can, and will, break and/or be removed at any point in time.
   *
   * @private
   * @param {FlagReportsFilters} filterConditions MongoDB style filter conditions
   * @param {FlagReportsPaginationOptions} options Option object, {limit: 10, offset:0}
   *
   * @return {Promise<FlagReportsResponse>} Flag Reports Response
   */
  async _queryFlagReports(
    filterConditions: FlagReportsFilters = {},
    options: FlagReportsPaginationOptions = {},
  ) {
    // Return a list of message flags
    return await this.post<FlagReportsResponse>(this.baseURL + '/moderation/reports', {
      filter_conditions: filterConditions,
      ...options,
    });
  }

  /**
   * _reviewFlagReport - review flag report
   *
   * Note: Do not use this.
   * It is present for internal usage only.
   * This function can, and will, break and/or be removed at any point in time.
   *
   * @private
   * @param {string} [id] flag report to review
   * @param {string} [reviewResult] flag report review result
   * @param {string} [options.user_id] currentUserID, only used with serverside auth
   * @param {string} [options.review_details] custom information about review result
   * @returns {Promise<ReviewFlagReportResponse>>}
   */
  async _reviewFlagReport(
    id: string,
    reviewResult: string,
    options: ReviewFlagReportOptions = {},
  ) {
    return await this.patch<ReviewFlagReportResponse>(
      this.baseURL + `/moderation/reports/${encodeURIComponent(id)}`,
      {
        review_result: reviewResult,
        ...options,
      },
    );
  }

  /**
   * unblockMessage - unblocks message blocked by automod
   *
   *
   * @param {string} targetMessageID
   * @param {string} [options.user_id] currentUserID, only used with serverside auth
   * @returns {Promise<APIResponse>}
   */
  async unblockMessage(targetMessageID: string, options: { user_id?: string } = {}) {
    return await this.post<APIResponse>(this.baseURL + '/moderation/unblock_message', {
      target_message_id: targetMessageID,
      ...options,
    });
  }
  // alias for backwards compatibility
  _unblockMessage = this.unblockMessage;

  /**
   * @deprecated use markChannelsRead instead
   *
   * markAllRead - marks all channels for this user as read
   * @param {MarkAllReadOptions} [data]
   *
   * @return {Promise<APIResponse>}
   */
  markAllRead = this.markChannelsRead;

  /**
   * markChannelsRead - marks channels read -
   * it accepts a map of cid:messageid pairs, if messageid is empty, the whole channel will be marked as read
   *
   * @param {MarkChannelsReadOptions } [data]
   *
   * @return {Promise<APIResponse>}
   */
  async markChannelsRead(data: MarkChannelsReadOptions = {}) {
    await this.post<APIResponse>(this.baseURL + '/channels/read', { ...data });
  }

  createCommand(data: CreateCommandOptions) {
    return this.post<CreateCommandResponse>(this.baseURL + '/commands', data);
  }

  getCommand(name: string) {
    return this.get<GetCommandResponse>(
      this.baseURL + `/commands/${encodeURIComponent(name)}`,
    );
  }

  updateCommand(name: string, data: UpdateCommandOptions) {
    return this.put<UpdateCommandResponse>(
      this.baseURL + `/commands/${encodeURIComponent(name)}`,
      data,
    );
  }

  deleteCommand(name: string) {
    return this.delete<DeleteCommandResponse>(
      this.baseURL + `/commands/${encodeURIComponent(name)}`,
    );
  }

  listCommands() {
    return this.get<ListCommandsResponse>(this.baseURL + `/commands`);
  }

  createChannelType(data: CreateChannelOptions) {
    const channelData = Object.assign({}, { commands: ['all'] }, data);
    return this.post<CreateChannelResponse>(this.baseURL + '/channeltypes', channelData);
  }

  getChannelType(channelType: string) {
    return this.get<GetChannelTypeResponse>(
      this.baseURL + `/channeltypes/${encodeURIComponent(channelType)}`,
    );
  }

  updateChannelType(channelType: string, data: UpdateChannelTypeRequest) {
    return this.put<UpdateChannelTypeResponse>(
      this.baseURL + `/channeltypes/${encodeURIComponent(channelType)}`,
      data,
    );
  }

  deleteChannelType(channelType: string) {
    return this.delete<APIResponse>(
      this.baseURL + `/channeltypes/${encodeURIComponent(channelType)}`,
    );
  }

  listChannelTypes() {
    return this.get<ListChannelResponse>(this.baseURL + `/channeltypes`);
  }

  /**
   * translateMessage - adds the translation to the message
   *
   * @param {string} messageId
   * @param {string} language
   *
   * @return {MessageResponse} Response that includes the message
   */
  async translateMessage(messageId: string, language: string) {
    return await this.post<APIResponse & MessageResponse>(
      this.baseURL + `/messages/${encodeURIComponent(messageId)}/translate`,
      { language },
    );
  }

  /**
   * translate - translates the given text to provided language
   *
   * @param {string} text
   * @param {string} destination_language
   * @param {string} source_language
   *
   * @return {TranslateResponse} Response that includes the message
   */
  async translate(text: string, destination_language: string, source_language: string) {
    return await this.post<APIResponse & TranslateResponse>(this.baseURL + `/translate`, {
      text,
      source_language,
      destination_language,
    });
  }

  /**
   * _normalizeExpiration - transforms expiration value into ISO string
   * @param {undefined|null|number|string|Date} timeoutOrExpirationDate expiration date or timeout. Use number type to set timeout in seconds, string or Date to set exact expiration date
   */
  _normalizeExpiration(timeoutOrExpirationDate?: null | number | string | Date) {
    let pinExpires: null | string = null;
    if (typeof timeoutOrExpirationDate === 'number') {
      const now = new Date();
      now.setSeconds(now.getSeconds() + timeoutOrExpirationDate);
      pinExpires = now.toISOString();
    } else if (isString(timeoutOrExpirationDate)) {
      pinExpires = timeoutOrExpirationDate;
    } else if (timeoutOrExpirationDate instanceof Date) {
      pinExpires = timeoutOrExpirationDate.toISOString();
    }
    return pinExpires;
  }

  /**
   * _messageId - extracts string message id from either message object or message id
   * @param {string | { id: string }} messageOrMessageId message object or message id
   * @param {string} errorText error message to report in case of message id absence
   */
  _validateAndGetMessageId(
    messageOrMessageId: string | { id: string },
    errorText: string,
  ) {
    let messageId: string;
    if (typeof messageOrMessageId === 'string') {
      messageId = messageOrMessageId;
    } else {
      if (!messageOrMessageId.id) {
        throw Error(errorText);
      }
      messageId = messageOrMessageId.id;
    }
    return messageId;
  }

  /**
   * pinMessage - pins the message
   * @param {string | { id: string }} messageOrMessageId message object or message id
   * @param {undefined|null|number|string|Date} timeoutOrExpirationDate expiration date or timeout. Use number type to set timeout in seconds, string or Date to set exact expiration date
   * @param {undefined|string | { id: string }} [pinnedBy] who will appear as a user who pinned a message. Only for server-side use. Provide `undefined` when pinning message client-side
   * @param {undefined|number|string|Date} pinnedAt date when message should be pinned. It affects the order of pinned messages. Use negative number to set relative time in the past, string or Date to set exact date of pin
   */
  pinMessage(
    messageOrMessageId: string | { id: string },
    timeoutOrExpirationDate?: null | number | string | Date,
    pinnedBy?: string | { id: string },
    pinnedAt?: number | string | Date,
  ) {
    const messageId = this._validateAndGetMessageId(
      messageOrMessageId,
      'Please specify the message id when calling unpinMessage',
    );
    return this.partialUpdateMessage(
      messageId,
      {
        set: {
          pinned: true,
          pin_expires: this._normalizeExpiration(timeoutOrExpirationDate),
          pinned_at: this._normalizeExpiration(pinnedAt),
        },
      } as unknown as PartialMessageUpdate,
      pinnedBy,
    );
  }

  /**
   * unpinMessage - unpins the message that was previously pinned
   * @param {string | { id: string }} messageOrMessageId message object or message id
   * @param {string | { id: string }} [userId]
   */
  unpinMessage(
    messageOrMessageId: string | { id: string },
    userId?: string | { id: string },
  ) {
    const messageId = this._validateAndGetMessageId(
      messageOrMessageId,
      'Please specify the message id when calling unpinMessage',
    );
    return this.partialUpdateMessage(
      messageId,
      {
        set: { pinned: false },
      } as unknown as PartialMessageUpdate,
      userId,
    );
  }

  /**
   * updateMessage - Update the given message
   *
   * @param {Omit<MessageResponse, 'mentioned_users'> & { mentioned_users?: string[] }} message object, id needs to be specified
   * @param {string | { id: string }} [userId]
   * @param {boolean} [options.skip_enrich_url] Do not try to enrich the URLs within message
   *
   * @return {{ message: MessageResponse }} Response that includes the message
   */
  async updateMessage(
    message: UpdatedMessage,
    userId?: string | { id: string },
    options?: UpdateMessageOptions,
  ) {
    if (!message.id) {
      throw Error('Please specify the message id when calling updateMessage');
    }

    const clonedMessage: Partial<UpdatedMessage & { __html: unknown }> = { ...message };
    delete clonedMessage.id;

    const reservedMessageFields: Array<ReservedMessageFields> = [
      'command',
      'created_at',
      'html',
      'latest_reactions',
      'own_reactions',
      'quoted_message',
      'reaction_counts',
      'reply_count',
      'type',
      'updated_at',
      'user',
      'pinned_at',
      '__html',
    ];

    for (const field of reservedMessageFields) {
      if (typeof clonedMessage[field] !== 'undefined') {
        delete clonedMessage[field];
      }
    }

    if (userId != null) {
      if (isString(userId)) {
        clonedMessage.user_id = userId;
      } else {
        clonedMessage.user = {
          id: userId.id,
        } as UserResponse;
      }
    }

    /**
     * Server always expects mentioned_users to be array of string. We are adding extra check, just in case
     * SDK missed this conversion.
     */
    if (
      Array.isArray(clonedMessage.mentioned_users) &&
      !isString(clonedMessage.mentioned_users[0])
    ) {
      clonedMessage.mentioned_users = clonedMessage.mentioned_users.map(
        (mu) => (mu as unknown as UserResponse).id,
      );
    }

    return await this.post<UpdateMessageAPIResponse>(
      this.baseURL + `/messages/${encodeURIComponent(message.id as string)}`,
      {
        message: clonedMessage,
        ...options,
      },
    );
  }

  /**
   * partialUpdateMessage - Update the given message id while retaining additional properties
   *
   * @param {string} id the message id
   *
   * @param {PartialUpdateMessage}  partialMessageObject which should contain id and any of "set" or "unset" params;
   *         example: {id: "user1", set:{text: "hi"}, unset:["color"]}
   * @param {string | { id: string }} [userId]
   *
   * @param {boolean} [options.skip_enrich_url] Do not try to enrich the URLs within message
   *
   * @return {{ message: MessageResponse }} Response that includes the updated message
   */
  async partialUpdateMessage(
    id: string,
    partialMessageObject: PartialMessageUpdate,
    userId?: string | { id: string },
    options?: UpdateMessageOptions,
  ) {
    if (!id) {
      throw Error('Please specify the message id when calling partialUpdateMessage');
    }
    let user = userId;
    if (userId != null && isString(userId)) {
      user = { id: userId };
    }
    return await this.put<UpdateMessageAPIResponse>(
      this.baseURL + `/messages/${encodeURIComponent(id)}`,
      {
        ...partialMessageObject,
        ...options,
        user,
      },
    );
  }

  async deleteMessage(messageID: string, hardDelete?: boolean) {
    let params = {};
    if (hardDelete) {
      params = { hard: true };
    }
    return await this.delete<APIResponse & { message: MessageResponse }>(
      this.baseURL + `/messages/${encodeURIComponent(messageID)}`,
      params,
    );
  }

  /**
   * undeleteMessage - Undelete a message
   *
   * undeletes a message that was previous soft deleted. Hard deleted messages
   * cannot be undeleted. This is only allowed to be called from server-side
   * clients.
   *
   * @param {string} messageID The id of the message to undelete
   * @param {string} userID The id of the user who undeleted the message
   *
   * @return {{ message: MessageResponse }} Response that includes the message
   */
  async undeleteMessage(messageID: string, userID: string) {
    return await this.post<APIResponse & { message: MessageResponse }>(
      this.baseURL + `/messages/${encodeURIComponent(messageID)}/undelete`,
      { undeleted_by: userID },
    );
  }

  async getMessage(messageID: string, options?: GetMessageOptions) {
    return await this.get<GetMessageAPIResponse>(
      this.baseURL + `/messages/${encodeURIComponent(messageID)}`,
      {
        ...options,
      },
    );
  }

  /**
   * queryThreads - returns the list of threads of current user.
   *
   * @param {QueryThreadsOptions} options Options object for pagination and limiting the participants and replies.
   * @param {number}  options.limit Limits the number of threads to be returned.
   * @param {boolean} options.watch Subscribes the user to the channels of the threads.
   * @param {number}  options.participant_limit Limits the number of participants returned per threads.
   * @param {number}  options.reply_limit Limits the number of replies returned per threads.
   *
   * @returns {{ threads: Thread[], next: string }} Returns the list of threads and the next cursor.
   */
  async queryThreads(options: QueryThreadsOptions = {}) {
    const optionsWithDefaults = {
      limit: 10,
      participant_limit: 10,
      reply_limit: 3,
      watch: true,
      ...options,
    };

    const response = await this.post<QueryThreadsAPIResponse>(
      `${this.baseURL}/threads`,
      optionsWithDefaults,
    );

    return {
      threads: response.threads.map(
        (thread) => new Thread({ client: this, threadData: thread }),
      ),
      next: response.next,
    };
  }

  /**
   * getThread - returns the thread of a message by its id.
   *
   * @param {string}            messageId The message id
   * @param {GetThreadOptions}  options Options object for pagination and limiting the participants and replies.
   * @param {boolean}           options.watch Subscribes the user to the channel of the thread.
   * @param {number}            options.participant_limit Limits the number of participants returned per threads.
   * @param {number}            options.reply_limit Limits the number of replies returned per threads.
   *
   * @returns {Thread} Returns the thread.
   */
  async getThread(messageId: string, options: GetThreadOptions = {}) {
    if (!messageId) {
      throw Error('Please specify the messageId when calling getThread');
    }

    const optionsWithDefaults = {
      participant_limit: 100,
      reply_limit: 3,
      watch: true,
      ...options,
    };

    const response = await this.get<GetThreadAPIResponse>(
      `${this.baseURL}/threads/${encodeURIComponent(messageId)}`,
      optionsWithDefaults,
    );

    return new Thread({ client: this, threadData: response.thread });
  }

  /**
   * partialUpdateThread - updates the given thread
   *
   * @param {string}              messageId The id of the thread message which needs to be updated.
   * @param {PartialThreadUpdate} partialThreadObject should contain "set" or "unset" params for any of the thread's non-reserved fields.
   *
   * @returns {GetThreadAPIResponse} Returns the updated thread.
   */
  async partialUpdateThread(messageId: string, partialThreadObject: PartialThreadUpdate) {
    if (!messageId) {
      throw Error('Please specify the message id when calling partialUpdateThread');
    }

    // check for reserved fields from ThreadResponse type within partialThreadObject's set and unset.
    // Throw error if any of the reserved field is found.
    const reservedThreadFields = [
      'created_at',
      'id',
      'last_message_at',
      'type',
      'updated_at',
      'user',
      'reply_count',
      'participants',
      'channel',
      'custom',
    ];

    for (const key in { ...partialThreadObject.set, ...partialThreadObject.unset }) {
      if (reservedThreadFields.includes(key)) {
        throw Error(
          `You cannot set ${key} field on Thread object. ${key} is reserved for server-side use. Please omit ${key} from your set object.`,
        );
      }
    }

    return await this.patch<GetThreadAPIResponse>(
      `${this.baseURL}/threads/${encodeURIComponent(messageId)}`,
      partialThreadObject,
    );
  }

  getUserAgent() {
    if (this.userAgent) {
      return this.userAgent;
    }

    const version = process.env.PKG_VERSION;
    const clientBundle = process.env.CLIENT_BUNDLE;

    let userAgentString = '';
    if (this.sdkIdentifier) {
      userAgentString = `stream-chat-${this.sdkIdentifier.name}-v${this.sdkIdentifier.version}-llc-v${version}`;
    } else {
      userAgentString = `stream-chat-js-v${version}-${this.node ? 'node' : 'browser'}`;
    }

    const { os, model } = this.deviceIdentifier ?? {};

    return (
      [
        // reports the device OS, if provided
        ['os', os],
        // reports the device model, if provided
        ['device_model', model],
        // reports which bundle is being picked from the exports
        ['client_bundle', clientBundle],
      ] as const
    ).reduce(
      (withArguments, [key, value]) =>
        value && value.length > 0
          ? withArguments.concat(`|${key}=${value}`)
          : withArguments,
      userAgentString,
    );
  }

  /**
   * @deprecated use sdkIdentifier instead
   * @param userAgent
   */
  setUserAgent(userAgent: string) {
    this.userAgent = userAgent;
  }

  /**
   * _isUsingServerAuth - Returns true if we're using server side auth
   */
  _isUsingServerAuth = () => !!this.secret;

  _cacheEnabled = () => !this._isUsingServerAuth() || !this.options.disableCache;

  _enrichAxiosOptions(
    options: AxiosRequestConfig & { config?: AxiosRequestConfig } = {
      params: {},
      headers: {},
      config: {},
    },
  ): AxiosRequestConfig {
    const token = this._getToken();
    const authorization = token ? { Authorization: token } : undefined;
    let signal: AbortSignal | null = null;
    if (this.nextRequestAbortController !== null) {
      signal = this.nextRequestAbortController.signal;
      this.nextRequestAbortController = null;
    }

    if (!options.headers?.['x-client-request-id']) {
      options.headers = {
        ...options.headers,
        'x-client-request-id': randomId(),
      };
    }

    const {
      params: axiosRequestConfigParams,
      headers: axiosRequestConfigHeaders,
      ...axiosRequestConfigRest
    } = this.options.axiosRequestConfig || {};

    return {
      params: {
        user_id: this.userID,
        connection_id: this._getConnectionID(),
        api_key: this.key,
        ...options.params,
        ...(axiosRequestConfigParams || {}),
      },
      headers: {
        ...authorization,
        'stream-auth-type': this.getAuthType(),
        'X-Stream-Client': this.getUserAgent(),
        ...options.headers,
        ...(axiosRequestConfigHeaders || {}),
      },
      ...(signal ? { signal } : {}),
      ...options.config,
      ...(axiosRequestConfigRest || {}),
    };
  }

  _getToken() {
    if (!this.tokenManager || this.anonymous) return null;

    return this.tokenManager.getToken();
  }

  _startCleaning() {
    // eslint-disable-next-line @typescript-eslint/no-this-alias
    const that = this;
    if (this.cleaningIntervalRef != null) {
      return;
    }
    this.cleaningIntervalRef = setInterval(() => {
      // call clean on the channel, used for calling the stop.typing event etc.
      for (const channel of Object.values(that.activeChannels)) {
        channel.clean();
      }
    }, 500);
  }

  /**
   * encode ws url payload
   * @private
   * @returns json string
   */
  _buildWSPayload = (client_request_id?: string) =>
    JSON.stringify({
      user_id: this.userID,
      user_details: this._user,
      device: this.options.device,
      client_request_id,
    });

  /**
   * checks signature of a request
   * @param {string | Buffer} rawBody
   * @param {string} signature from HTTP header
   * @returns {boolean}
   */
  verifyWebhook(requestBody: string | Buffer, xSignature: string) {
    return !!this.secret && CheckSignature(requestBody, this.secret, xSignature);
  }

  /** getPermission - gets the definition for a permission
   *
   * @param {string} name
   * @returns {Promise<PermissionAPIResponse>}
   */
  getPermission(name: string) {
    return this.get<PermissionAPIResponse>(
      `${this.baseURL}/permissions/${encodeURIComponent(name)}`,
    );
  }

  /** createPermission - creates a custom permission
   *
   * @param {CustomPermissionOptions} permissionData the permission data
   * @returns {Promise<APIResponse>}
   */
  createPermission(permissionData: CustomPermissionOptions) {
    return this.post<APIResponse>(`${this.baseURL}/permissions`, {
      ...permissionData,
    });
  }

  /** updatePermission - updates an existing custom permission
   *
   * @param {string} id
   * @param {Omit<CustomPermissionOptions, 'id'>} permissionData the permission data
   * @returns {Promise<APIResponse>}
   */
  updatePermission(id: string, permissionData: Omit<CustomPermissionOptions, 'id'>) {
    return this.put<APIResponse>(
      `${this.baseURL}/permissions/${encodeURIComponent(id)}`,
      {
        ...permissionData,
      },
    );
  }

  /** deletePermission - deletes a custom permission
   *
   * @param {string} name
   * @returns {Promise<APIResponse>}
   */
  deletePermission(name: string) {
    return this.delete<APIResponse>(
      `${this.baseURL}/permissions/${encodeURIComponent(name)}`,
    );
  }

  /** listPermissions - returns the list of all permissions for this application
   *
   * @returns {Promise<APIResponse>}
   */
  listPermissions() {
    return this.get<PermissionsAPIResponse>(`${this.baseURL}/permissions`);
  }

  /** createRole - creates a custom role
   *
   * @param {string} name the new role name
   * @returns {Promise<APIResponse>}
   */
  createRole(name: string) {
    return this.post<APIResponse>(`${this.baseURL}/roles`, { name });
  }

  /** listRoles - returns the list of all roles for this application
   *
   * @returns {Promise<APIResponse>}
   */
  listRoles() {
    return this.get<APIResponse>(`${this.baseURL}/roles`);
  }

  /** deleteRole - deletes a custom role
   *
   * @param {string} name the role name
   * @returns {Promise<APIResponse>}
   */
  deleteRole(name: string) {
    return this.delete<APIResponse>(`${this.baseURL}/roles/${encodeURIComponent(name)}`);
  }

  /** sync - returns all events that happened for a list of channels since last sync
   * @param {string[]} channel_cids list of channel CIDs
   * @param {string} last_sync_at last time the user was online and in sync. RFC3339 ie. "2020-05-06T15:05:01.207Z"
   * @param {SyncOptions} options See JSDoc in the type fields for more info
   *
   * @returns {Promise<SyncResponse>}
   */
  sync(channel_cids: string[], last_sync_at: string, options: SyncOptions = {}) {
    return this.post<SyncResponse>(`${this.baseURL}/sync`, {
      channel_cids,
      last_sync_at,
      ...options,
    });
  }

  /**
   * sendUserCustomEvent - Send a custom event to a user
   *
   * @param {string} targetUserID target user id
   * @param {UserCustomEvent} event for example {type: 'friendship-request'}
   *
   * @return {Promise<APIResponse>} The Server Response
   */
  async sendUserCustomEvent(targetUserID: string, event: UserCustomEvent) {
    return await this.post<APIResponse>(
      `${this.baseURL}/users/${encodeURIComponent(targetUserID)}/event`,
      {
        event,
      },
    );
  }

  /**
   * Creates a new block list
   *
   * @param {BlockList} blockList - The block list to create
   * @param {string} blockList.name - The name of the block list
   * @param {string[]} blockList.words - List of words to block
   * @param {string} [blockList.team] - Team ID the block list belongs to
   *
   * @returns {Promise<APIResponse>} The server response
   */
  createBlockList(blockList: BlockList) {
    return this.post<APIResponse>(`${this.baseURL}/blocklists`, blockList);
  }

  /**
   * Lists all block lists
   *
   * @param {Object} [data] - Query parameters
   * @param {string} [data.team] - Team ID to filter block lists by
   *
   * @returns {Promise<APIResponse & {blocklists: BlockListResponse[]}>} Response containing array of block lists
   */
  listBlockLists(data?: { team?: string }) {
    return this.get<APIResponse & { blocklists: BlockListResponse[] }>(
      `${this.baseURL}/blocklists`,
      data,
    );
  }

  /**
   * Gets a specific block list
   *
   * @param {string} name - The name of the block list to retrieve
   * @param {Object} [data] - Query parameters
   * @param {string} [data.team] - Team ID that blocklist belongs to
   *
   * @returns {Promise<APIResponse & {blocklist: BlockListResponse}>} Response containing the block list
   */
  getBlockList(name: string, data?: { team?: string }) {
    return this.get<APIResponse & { blocklist: BlockListResponse }>(
      `${this.baseURL}/blocklists/${encodeURIComponent(name)}`,
      data,
    );
  }

  /**
   * Updates an existing block list
   *
   * @param {string} name - The name of the block list to update
   * @param {Object} data - The update data
   * @param {string[]} data.words - New list of words to block
   * @param {string} [data.team] - Team ID that blocklist belongs to
   *
   * @returns {Promise<APIResponse>} The server response
   */
  updateBlockList(name: string, data: { words: string[]; team?: string }) {
    return this.put<APIResponse>(
      `${this.baseURL}/blocklists/${encodeURIComponent(name)}`,
      data,
    );
  }

  /**
   * Deletes a block list
   *
   * @param {string} name - The name of the block list to delete
   * @param {Object} [data] - Query parameters
   * @param {string} [data.team] - Team ID that blocklist belongs to
   *
   * @returns {Promise<APIResponse>} The server response
   */
  deleteBlockList(name: string, data?: { team?: string }) {
    return this.delete<APIResponse>(
      `${this.baseURL}/blocklists/${encodeURIComponent(name)}`,
      data,
    );
  }

  exportChannels(
    request: Array<ExportChannelRequest>,
    options: ExportChannelOptions = {},
  ) {
    const payload = { channels: request, ...options };
    return this.post<APIResponse & ExportChannelResponse>(
      `${this.baseURL}/export_channels`,
      payload,
    );
  }

  exportUsers(request: ExportUsersRequest) {
    return this.post<APIResponse & ExportUsersResponse>(
      `${this.baseURL}/export/users`,
      request,
    );
  }

  exportChannel(request: ExportChannelRequest, options?: ExportChannelOptions) {
    return this.exportChannels([request], options);
  }

  getExportChannelStatus(id: string) {
    return this.get<APIResponse & ExportChannelStatusResponse>(
      `${this.baseURL}/export_channels/${encodeURIComponent(id)}`,
    );
  }

  campaign(idOrData: string | CampaignData, data?: CampaignData) {
    if (idOrData && typeof idOrData === 'object') {
      return new Campaign(this, null, idOrData);
    }

    return new Campaign(this, idOrData, data);
  }

  segment(type: SegmentType, idOrData: string | SegmentData, data?: SegmentData) {
    if (typeof idOrData === 'string') {
      return new Segment(this, type, idOrData, data);
    }

    return new Segment(this, type, null, idOrData);
  }

  validateServerSideAuth() {
    if (!this.secret) {
      throw new Error(
        'Campaigns is a server-side only feature. Please initialize the client with a secret to use this feature.',
      );
    }
  }

  /**
   * createSegment - Creates a segment
   *
   * @private
   * @param {SegmentType} type Segment type
   * @param {string} id Segment ID
   * @param {string} name Segment name
   * @param {SegmentData} params Segment data
   *
   * @return {{segment: SegmentResponse} & APIResponse} The created Segment
   */
  createSegment(type: SegmentType, id: string | null, data?: SegmentData) {
    this.validateServerSideAuth();
    const body = {
      id,
      type,
      ...data,
    };
    return this.post<{ segment: SegmentResponse }>(this.baseURL + `/segments`, body);
  }

  /**
   * createUserSegment - Creates a user segment
   *
   * @param {string} id Segment ID
   * @param {string} name Segment name
   * @param {SegmentData} data Segment data
   *
   * @return {Segment} The created Segment
   */
  createUserSegment(id: string | null, data?: SegmentData) {
    this.validateServerSideAuth();
    return this.createSegment('user', id, data);
  }

  /**
   * createChannelSegment - Creates a channel segment
   *
   * @param {string} id Segment ID
   * @param {string} name Segment name
   * @param {SegmentData} data Segment data
   *
   * @return {Segment} The created Segment
   */
  createChannelSegment(id: string | null, data?: SegmentData) {
    this.validateServerSideAuth();
    return this.createSegment('channel', id, data);
  }

  getSegment(id: string) {
    this.validateServerSideAuth();
    return this.get<{ segment: SegmentResponse } & APIResponse>(
      this.baseURL + `/segments/${encodeURIComponent(id)}`,
    );
  }

  /**
   * updateSegment - Update a segment
   *
   * @param {string} id Segment ID
   * @param {Partial<UpdateSegmentData>} data Data to update
   *
   * @return {Segment} Updated Segment
   */
  updateSegment(id: string, data: Partial<UpdateSegmentData>) {
    this.validateServerSideAuth();
    return this.put<{ segment: SegmentResponse }>(
      this.baseURL + `/segments/${encodeURIComponent(id)}`,
      data,
    );
  }

  /**
   * addSegmentTargets - Add targets to a segment
   *
   * @param {string} id Segment ID
   * @param {string[]} targets Targets to add to the segment
   *
   * @return {APIResponse} API response
   */
  addSegmentTargets(id: string, targets: string[]) {
    this.validateServerSideAuth();
    const body = { target_ids: targets };
    return this.post<APIResponse>(
      this.baseURL + `/segments/${encodeURIComponent(id)}/addtargets`,
      body,
    );
  }

  querySegmentTargets(
    id: string,
    filter: QuerySegmentTargetsFilter | null = {},
    sort: SortParam[] | null | [] = [],
    options = {},
  ) {
    this.validateServerSideAuth();
    return this.post<{ targets: SegmentTargetsResponse[]; next?: string } & APIResponse>(
      this.baseURL + `/segments/${encodeURIComponent(id)}/targets/query`,
      {
        filter: filter || {},
        sort: sort || [],
        ...options,
      },
    );
  }
  /**
   * removeSegmentTargets - Remove targets from a segment
   *
   * @param {string} id Segment ID
   * @param {string[]} targets Targets to add to the segment
   *
   * @return {APIResponse} API response
   */
  removeSegmentTargets(id: string, targets: string[]) {
    this.validateServerSideAuth();
    const body = { target_ids: targets };
    return this.post<APIResponse>(
      this.baseURL + `/segments/${encodeURIComponent(id)}/deletetargets`,
      body,
    );
  }

  /**
   * querySegments - Query Segments
   *
   * @param {filter} filter MongoDB style filter conditions
   * @param {QuerySegmentsOptions} options Options for sorting/paginating the results
   *
   * @return {Segment[]} Segments
   */
  querySegments(filter: {}, sort?: SortParam[], options: QuerySegmentsOptions = {}) {
    this.validateServerSideAuth();
    return this.post<
      {
        segments: SegmentResponse[];
        next?: string;
        prev?: string;
      } & APIResponse
    >(this.baseURL + `/segments/query`, {
      filter,
      sort,
      ...options,
    });
  }

  /**
   * deleteSegment - Delete a Campaign Segment
   *
   * @param {string} id Segment ID
   *
   * @return {Promise<APIResponse>} The Server Response
   */
  deleteSegment(id: string) {
    this.validateServerSideAuth();
    return this.delete<APIResponse>(this.baseURL + `/segments/${encodeURIComponent(id)}`);
  }

  /**
   * segmentTargetExists - Check if a target exists in a segment
   *
   * @param {string} segmentId Segment ID
   * @param {string} targetId Target ID
   *
   * @return {Promise<APIResponse>} The Server Response
   */
  segmentTargetExists(segmentId: string, targetId: string) {
    this.validateServerSideAuth();
    return this.get<APIResponse>(
      this.baseURL +
        `/segments/${encodeURIComponent(segmentId)}/target/${encodeURIComponent(targetId)}`,
    );
  }

  /**
   * createCampaign - Creates a Campaign
   *
   * @param {CampaignData} params Campaign data
   *
   * @return {Campaign} The Created Campaign
   */
  createCampaign(params: CampaignData) {
    this.validateServerSideAuth();
    return this.post<
      {
        campaign: CampaignResponse;
        users: {
          next?: string;
          prev?: string;
        };
      } & APIResponse
    >(this.baseURL + `/campaigns`, { ...params });
  }

  getCampaign(id: string, options?: GetCampaignOptions) {
    this.validateServerSideAuth();
    return this.get<
      {
        campaign: CampaignResponse;
        users: {
          next?: string;
          prev?: string;
        };
      } & APIResponse
    >(this.baseURL + `/campaigns/${encodeURIComponent(id)}`, { ...options?.users });
  }

  startCampaign(id: string, options?: { scheduledFor?: string; stopAt?: string }) {
    this.validateServerSideAuth();
    return this.post<
      {
        campaign: CampaignResponse;
        users: {
          next?: string;
          prev?: string;
        };
      } & APIResponse
    >(this.baseURL + `/campaigns/${encodeURIComponent(id)}/start`, {
      scheduled_for: options?.scheduledFor,
      stop_at: options?.stopAt,
    });
  }
  /**
   * queryCampaigns - Query Campaigns
   *
   *
   * @return {Campaign[]} Campaigns
   */
  async queryCampaigns(
    filter: CampaignFilters,
    sort?: CampaignSort,
    options?: CampaignQueryOptions,
  ) {
    this.validateServerSideAuth();
    return await this.post<
      {
        campaigns: CampaignResponse[];
        next?: string;
        prev?: string;
      } & APIResponse
    >(this.baseURL + `/campaigns/query`, {
      filter,
      sort,
      ...(options || {}),
    });
  }

  /**
   * updateCampaign - Update a Campaign
   *
   * @param {string} id Campaign ID
   * @param {Partial<CampaignData>} params Campaign data
   *
   * @return {Campaign} Updated Campaign
   */
  updateCampaign(id: string, params: Partial<CampaignData>) {
    this.validateServerSideAuth();
    return this.put<{
      campaign: CampaignResponse;
      users: {
        next?: string;
        prev?: string;
      };
    }>(this.baseURL + `/campaigns/${encodeURIComponent(id)}`, params);
  }

  /**
   * deleteCampaign - Delete a Campaign
   *
   * @param {string} id Campaign ID
   *
   * @return {Promise<APIResponse>} The Server Response
   */
  deleteCampaign(id: string) {
    this.validateServerSideAuth();
    return this.delete<APIResponse>(
      this.baseURL + `/campaigns/${encodeURIComponent(id)}`,
    );
  }

  /**
   * stopCampaign - Stop a Campaign
   *
   * @param {string} id Campaign ID
   *
   * @return {Campaign} Stopped Campaign
   */
  stopCampaign(id: string) {
    this.validateServerSideAuth();
    return this.post<{ campaign: CampaignResponse }>(
      this.baseURL + `/campaigns/${encodeURIComponent(id)}/stop`,
    );
  }

  /**
   * enrichURL - Get OpenGraph data of the given link
   *
   * @param {string} url link
   * @return {OGAttachment} OG Attachment
   */
  enrichURL(url: string) {
    return this.get<APIResponse & OGAttachment>(this.baseURL + `/og`, { url });
  }

  /**
   * getTask - Gets status of a long running task
   *
   * @param {string} id Task ID
   *
   * @return {TaskStatus} The task status
   */
  getTask(id: string) {
    return this.get<APIResponse & TaskStatus>(
      `${this.baseURL}/tasks/${encodeURIComponent(id)}`,
    );
  }

  /**
   * deleteChannels - Deletes a list of channel
   *
   * @param {string[]} cids Channel CIDs
   * @param {boolean} [options.hard_delete] Defines if the channel is hard deleted or not
   *
   * @return {DeleteChannelsResponse} Result of the soft deletion, if server-side, it holds the task ID as well
   */
  async deleteChannels(cids: string[], options: { hard_delete?: boolean } = {}) {
    return await this.post<APIResponse & DeleteChannelsResponse>(
      this.baseURL + `/channels/delete`,
      {
        cids,
        ...options,
      },
    );
  }

  /**
   * deleteUsers - Batch Delete Users
   *
   * @param {string[]} user_ids which users to delete
   * @param {DeleteUserOptions} options Configuration how to delete users
   *
   * @return {TaskResponse} A task ID
   */
  async deleteUsers(user_ids: string[], options: DeleteUserOptions = {}) {
    if (
      typeof options.user !== 'undefined' &&
      !['soft', 'hard', 'pruning'].includes(options.user)
    ) {
      throw new Error(
        'Invalid delete user options. user must be one of [soft hard pruning]',
      );
    }
    if (
      typeof options.conversations !== 'undefined' &&
      !['soft', 'hard'].includes(options.conversations)
    ) {
      throw new Error(
        'Invalid delete user options. conversations must be one of [soft hard]',
      );
    }
    if (
      typeof options.messages !== 'undefined' &&
      !['soft', 'hard', 'pruning'].includes(options.messages)
    ) {
      throw new Error(
        'Invalid delete user options. messages must be one of [soft hard pruning]',
      );
    }
    return await this.post<APIResponse & TaskResponse>(this.baseURL + `/users/delete`, {
      user_ids,
      ...options,
    });
  }

  /**
   * _createImportURL - Create an Import upload url.
   *
   * Note: Do not use this.
   * It is present for internal usage only.
   * This function can, and will, break and/or be removed at any point in time.
   *
   * @private
   * @param {string} filename filename of uploaded data
   * @return {APIResponse & CreateImportResponse} An ImportTask
   */
  async _createImportURL(filename: string) {
    return await this.post<APIResponse & CreateImportURLResponse>(
      this.baseURL + `/import_urls`,
      {
        filename,
      },
    );
  }

  /**
   * _createImport - Create an Import Task.
   *
   * Note: Do not use this.
   * It is present for internal usage only.
   * This function can, and will, break and/or be removed at any point in time.
   *
   * @private
   * @param {string} path path of uploaded data
   * @param {CreateImportOptions} options import options
   * @return {APIResponse & CreateImportResponse} An ImportTask
   */
  async _createImport(path: string, options: CreateImportOptions = { mode: 'upsert' }) {
    return await this.post<APIResponse & CreateImportResponse>(
      this.baseURL + `/imports`,
      {
        path,
        ...options,
      },
    );
  }

  /**
   * _getImport - Get an Import Task.
   *
   * Note: Do not use this.
   * It is present for internal usage only.
   * This function can, and will, break and/or be removed at any point in time.
   *
   * @private
   * @param {string} id id of Import Task
   *
   * @return {APIResponse & GetImportResponse} An ImportTask
   */
  async _getImport(id: string) {
    return await this.get<APIResponse & GetImportResponse>(
      this.baseURL + `/imports/${encodeURIComponent(id)}`,
    );
  }

  /**
   * _listImports - Lists Import Tasks.
   *
   * Note: Do not use this.
   * It is present for internal usage only.
   * This function can, and will, break and/or be removed at any point in time.
   *
   * @private
   * @param {ListImportsPaginationOptions} options pagination options
   *
   * @return {APIResponse & ListImportsResponse} An ImportTask
   */
  async _listImports(options: ListImportsPaginationOptions) {
    return await this.get<APIResponse & ListImportsResponse>(
      this.baseURL + `/imports`,
      options,
    );
  }

  /**
   * upsertPushProvider - Create or Update a push provider
   *
   * Note: Works only for v2 push version is enabled on app settings.
   *
   * @param {PushProviderConfig} configuration of the provider you want to create or update
   *
   * @return {APIResponse & PushProviderUpsertResponse} A push provider
   */
  async upsertPushProvider(pushProvider: PushProviderConfig) {
    return await this.post<APIResponse & PushProviderUpsertResponse>(
      this.baseURL + `/push_providers`,
      {
        push_provider: pushProvider,
      },
    );
  }

  /**
   * deletePushProvider - Delete a push provider
   *
   * Note: Works only for v2 push version is enabled on app settings.
   *
   * @param {PushProviderID} type and foreign id of the push provider to be deleted
   *
   * @return {APIResponse} An API response
   */
  async deletePushProvider({ type, name }: PushProviderID) {
    return await this.delete<APIResponse>(
      this.baseURL +
        `/push_providers/${encodeURIComponent(type)}/${encodeURIComponent(name)}`,
    );
  }

  /**
   * listPushProviders - Get all push providers in the app
   *
   * Note: Works only for v2 push version is enabled on app settings.
   *
   * @return {APIResponse & PushProviderListResponse} A push provider
   */
  async listPushProviders() {
    return await this.get<APIResponse & PushProviderListResponse>(
      this.baseURL + `/push_providers`,
    );
  }

  /**
   * creates an abort controller that will be used by the next HTTP Request.
   */
  createAbortControllerForNextRequest() {
    return (this.nextRequestAbortController = new AbortController());
  }

  /**
   * commits a pending message, making it visible in the channel and for other users
   * @param id the message id
   *
   * @return {APIResponse & MessageResponse} The message
   */
  async commitMessage(id: string) {
    return await this.post<APIResponse & MessageResponse>(
      this.baseURL + `/messages/${encodeURIComponent(id)}/commit`,
    );
  }

  /**
   * Creates a poll
   * @param poll PollData The poll that will be created
   * @param userId string The user id (only serverside)
   * @returns {APIResponse & CreatePollAPIResponse} The poll
   */
  async createPoll(poll: CreatePollData, userId?: string) {
    return await this.post<APIResponse & CreatePollAPIResponse>(this.baseURL + `/polls`, {
      ...poll,
      ...(userId ? { user_id: userId } : {}),
    });
  }

  /**
   * Retrieves a poll
   * @param id string The poll id
   *  @param userId string The user id (only serverside)
   * @returns {APIResponse & GetPollAPIResponse} The poll
   */
  async getPoll(id: string, userId?: string): Promise<APIResponse & GetPollAPIResponse> {
    return await this.get<APIResponse & GetPollAPIResponse>(
      this.baseURL + `/polls/${encodeURIComponent(id)}`,
      userId ? { user_id: userId } : {},
    );
  }

  /**
   * Updates a poll
   * @param poll PollData The poll that will be updated
   * @param userId string The user id (only serverside)
   * @returns {APIResponse & PollResponse} The poll
   */
  async updatePoll(poll: PollData, userId?: string) {
    return await this.put<APIResponse & UpdatePollAPIResponse>(this.baseURL + `/polls`, {
      ...poll,
      ...(userId ? { user_id: userId } : {}),
    });
  }

  /**
   * Partially updates a poll
   * @param id string The poll id
   * @param {PartialPollUpdate} partialPollObject which should contain id and any of "set" or "unset" params;
   * @param userId string The user id (only serverside)
   * example: {id: "44f26af5-f2be-4fa7-9dac-71cf893781de", set:{field: value}, unset:["field2"]}
   * @returns {APIResponse & UpdatePollAPIResponse} The poll
   */
  async partialUpdatePoll(
    id: string,
    partialPollObject: PartialPollUpdate,
    userId?: string,
  ): Promise<APIResponse & UpdatePollAPIResponse> {
    return await this.patch<APIResponse & UpdatePollAPIResponse>(
      this.baseURL + `/polls/${encodeURIComponent(id)}`,
      {
        ...partialPollObject,
        ...(userId ? { user_id: userId } : {}),
      },
    );
  }

  /**
   * Delete a poll
   * @param id string The poll id
   * @param userId string The user id (only serverside)
   * @returns
   */
  async deletePoll(id: string, userId?: string): Promise<APIResponse> {
    return await this.delete<APIResponse>(
      this.baseURL + `/polls/${encodeURIComponent(id)}`,
      {
        ...(userId ? { user_id: userId } : {}),
      },
    );
  }

  /**
   * Close a poll
   * @param id string The poll id
   * @param userId string The user id (only serverside)
   * @returns {APIResponse & UpdatePollAPIResponse} The poll
   */
  closePoll(id: string, userId?: string): Promise<APIResponse & UpdatePollAPIResponse> {
    return this.partialUpdatePoll(
      id,
      {
        set: {
          is_closed: true,
        } as PartialPollUpdate['set'],
      },
      userId,
    );
  }

  /**
   * Creates a poll option
   * @param pollId string The poll id
   * @param option PollOptionData The poll option that will be created
   * @param userId string The user id (only serverside)
   * @returns {APIResponse & PollOptionResponse} The poll option
   */
  async createPollOption(pollId: string, option: PollOptionData, userId?: string) {
    return await this.post<APIResponse & CreatePollOptionAPIResponse>(
      this.baseURL + `/polls/${encodeURIComponent(pollId)}/options`,
      {
        ...option,
        ...(userId ? { user_id: userId } : {}),
      },
    );
  }

  /**
   * Retrieves a poll option
   * @param pollId string The poll id
   * @param optionId string The poll option id
   * @param userId string The user id (only serverside)
   * @returns {APIResponse & PollOptionResponse} The poll option
   */
  async getPollOption(pollId: string, optionId: string, userId?: string) {
    return await this.get<APIResponse & GetPollOptionAPIResponse>(
      this.baseURL +
        `/polls/${encodeURIComponent(pollId)}/options/${encodeURIComponent(optionId)}`,
      userId ? { user_id: userId } : {},
    );
  }

  /**
   * Updates a poll option
   * @param pollId string The poll id
   * @param option PollOptionData The poll option that will be updated
   * @param userId string The user id (only serverside)
   * @returns
   */
  async updatePollOption(pollId: string, option: PollOptionData, userId?: string) {
    return await this.put<APIResponse & UpdatePollOptionAPIResponse>(
      this.baseURL + `/polls/${encodeURIComponent(pollId)}/options`,
      {
        ...option,
        ...(userId ? { user_id: userId } : {}),
      },
    );
  }

  /**
   * Delete a poll option
   * @param pollId string The poll id
   * @param optionId string The poll option id
   * @param userId string The user id (only serverside)
   * @returns {APIResponse} The poll option
   */
  async deletePollOption(pollId: string, optionId: string, userId?: string) {
    return await this.delete<APIResponse>(
      this.baseURL +
        `/polls/${encodeURIComponent(pollId)}/options/${encodeURIComponent(optionId)}`,
      userId ? { user_id: userId } : {},
    );
  }

  /**
   * Cast vote on a poll
   * @param messageId string The message id
   * @param pollId string The poll id
   * @param vote PollVoteData The vote that will be casted
   * @param userId string The user id (only serverside)
   * @returns {APIResponse & CastVoteAPIResponse} The poll vote
   */
  async castPollVote(
    messageId: string,
    pollId: string,
    vote: PollVoteData,
    userId?: string,
  ) {
    return await this.post<APIResponse & CastVoteAPIResponse>(
      this.baseURL +
        `/messages/${encodeURIComponent(messageId)}/polls/${encodeURIComponent(pollId)}/vote`,
      {
        vote,
        ...(userId ? { user_id: userId } : {}),
      },
    );
  }

  /**
   * Add a poll answer
   * @param messageId string The message id
   * @param pollId string The poll id
   * @param answerText string The answer text
   * @param userId string The user id (only serverside)
   */
  addPollAnswer(messageId: string, pollId: string, answerText: string, userId?: string) {
    return this.castPollVote(
      messageId,
      pollId,
      {
        answer_text: answerText,
      },
      userId,
    );
  }

  async removePollVote(
    messageId: string,
    pollId: string,
    voteId: string,
    userId?: string,
  ) {
    return await this.delete<APIResponse & { vote: PollVote }>(
      this.baseURL +
        `/messages/${encodeURIComponent(messageId)}/polls/${encodeURIComponent(pollId)}/vote/${encodeURIComponent(
          voteId,
        )}`,
      {
        ...(userId ? { user_id: userId } : {}),
      },
    );
  }

  /**
   * Queries polls
   * @param filter
   * @param sort
   * @param options Option object, {limit: 10, offset:0}
   * @param userId string The user id (only serverside)
   * @returns {APIResponse & QueryPollsResponse} The polls
   */
  async queryPolls(
    filter: QueryPollsFilters = {},
    sort: PollSort = [],
    options: QueryPollsOptions = {},
    userId?: string,
  ): Promise<APIResponse & QueryPollsResponse> {
    const q = userId ? `?user_id=${userId}` : '';
    return await this.post<APIResponse & QueryPollsResponse>(
      this.baseURL + `/polls/query${q}`,
      {
        filter,
        sort: normalizeQuerySort(sort),
        ...options,
      },
    );
  }

  /**
   * Queries poll votes
   * @param pollId
   * @param filter
   * @param sort
   * @param options Option object, {limit: 10, offset:0}
   * @param userId string The user id (only serverside)
   * @returns {APIResponse & PollVotesAPIResponse} The poll votes
   */
  async queryPollVotes(
    pollId: string,
    filter: QueryVotesFilters = {},
    sort: VoteSort = [],
    options: QueryVotesOptions = {},
    userId?: string,
  ): Promise<APIResponse & PollVotesAPIResponse> {
    const q = userId ? `?user_id=${userId}` : '';
    return await this.post<APIResponse & PollVotesAPIResponse>(
      this.baseURL + `/polls/${encodeURIComponent(pollId)}/votes${q}`,
      {
        filter,
        sort: normalizeQuerySort(sort),
        ...options,
      },
    );
  }

  /**
   * Queries poll answers
   * @param pollId
   * @param filter
   * @param sort
   * @param options Option object, {limit: 10, offset:0}
   * @param userId string The user id (only serverside)
   * @returns {APIResponse & PollAnswersAPIResponse} The poll votes
   */
  async queryPollAnswers(
    pollId: string,
    filter: QueryVotesFilters = {},
    sort: VoteSort = [],
    options: QueryVotesOptions = {},
    userId?: string,
  ): Promise<APIResponse & PollAnswersAPIResponse> {
    const q = userId ? `?user_id=${userId}` : '';
    return await this.post<APIResponse & PollAnswersAPIResponse>(
      this.baseURL + `/polls/${encodeURIComponent(pollId)}/votes${q}`,
      {
        filter: { ...filter, is_answer: true },
        sort: normalizeQuerySort(sort),
        ...options,
      },
    );
  }

  /**
   * Query message history
   * @param filter
   * @param sort
   * @param options Option object, {limit: 10}
   * @returns {APIResponse & QueryMessageHistoryResponse} The message histories
   */
  async queryMessageHistory(
    filter: QueryMessageHistoryFilters = {},
    sort: QueryMessageHistorySort = [],
    options: QueryMessageHistoryOptions = {},
  ): Promise<APIResponse & QueryMessageHistoryResponse> {
    return await this.post<APIResponse & QueryMessageHistoryResponse>(
      this.baseURL + '/messages/history',
      {
        filter,
        sort: normalizeQuerySort(sort),
        ...options,
      },
    );
  }

  /**
   * updateFlags - reviews/unflags flagged message
   *
   * @param {string[]} message_ids list of message IDs
   * @param {string} options Option object in case user ID is set to review all the flagged messages by the user
   * @param {string} reviewed_by user ID who reviewed the flagged message
   * @returns {APIResponse}
   */
  async updateFlags(
    message_ids: string[],
    reviewed_by: string,
    options: { user_id?: string } = {},
  ) {
    return await this.post<APIResponse>(
      this.baseURL + '/automod/v1/moderation/update_flags',
      {
        message_ids,
        reviewed_by,
        ...options,
      },
    );
  }

  /**
   * queryDrafts - Queries drafts for the current user
   *
   * @param {object} [options] Query options
   * @param {object} [options.filter] Filters for the query
   * @param {number} [options.sort] Sort parameters
   * @param {number} [options.limit] Limit the number of results
   * @param {string} [options.next] Pagination parameter
   * @param {string} [options.prev] Pagination parameter
   * @param {string} [options.user_id] Has to be provided when called server-side
   *
   * @return {Promise<APIResponse & { drafts: DraftResponse[]; next?: string }>} Response containing the drafts
   */
  async queryDrafts(
    options: Pager & {
      filter?: DraftFilters;
      sort?: DraftSort;
      user_id?: string;
    } = {},
  ) {
<<<<<<< HEAD
    return await this.post<QueryDraftsResponse>(this.baseURL + '/drafts/query', options);
=======
    const payload = {
      ...options,
      sort: options.sort ? normalizeQuerySort(options.sort) : undefined,
    };

    return await this.post<QueryDraftsResponse<StreamChatGenerics>>(this.baseURL + '/drafts/query', payload);
>>>>>>> 5344d2c6
  }
}<|MERGE_RESOLUTION|>--- conflicted
+++ resolved
@@ -4354,15 +4354,11 @@
       user_id?: string;
     } = {},
   ) {
-<<<<<<< HEAD
-    return await this.post<QueryDraftsResponse>(this.baseURL + '/drafts/query', options);
-=======
     const payload = {
       ...options,
       sort: options.sort ? normalizeQuerySort(options.sort) : undefined,
     };
 
-    return await this.post<QueryDraftsResponse<StreamChatGenerics>>(this.baseURL + '/drafts/query', payload);
->>>>>>> 5344d2c6
+    return await this.post<QueryDraftsResponse>(this.baseURL + '/drafts/query', payload);
   }
 }