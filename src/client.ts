/* eslint no-unused-vars: "off" */
/* global process */

import type { AxiosError, AxiosInstance, AxiosRequestConfig, AxiosResponse } from 'axios';
import axios from 'axios';
import https from 'https';
import type WebSocket from 'isomorphic-ws';

import { Channel } from './channel';
import { ClientState } from './client_state';
import { StableWSConnection } from './connection';
import { CheckSignature, DevToken, JWTUserToken } from './signing';
import { TokenManager } from './token_manager';
import { WSConnectionFallback } from './connection_fallback';
import { Campaign } from './campaign';
import { Segment } from './segment';
import { isErrorResponse, isWSFailure } from './errors';
import {
  addFileToFormData,
  axiosParamsSerializer,
  chatCodes,
  generateChannelTempCid,
  isFunction,
  isOnline,
  isOwnUserBaseProperty,
  messageSetPagination,
  normalizeQuerySort,
  randomId,
  retryInterval,
  sleep,
  toUpdatedMessagePayload,
} from './utils';

import type {
  APIErrorResponse,
  APIResponse,
  AppSettings,
  AppSettingsAPIResponse,
  BannedUsersFilters,
  BannedUsersPaginationOptions,
  BannedUsersResponse,
  BannedUsersSort,
  BanUserOptions,
  BaseDeviceFields,
  BlockList,
  BlockListResponse,
  BlockUserAPIResponse,
  CampaignData,
  CampaignFilters,
  CampaignQueryOptions,
  CampaignResponse,
  CampaignSort,
  CastVoteAPIResponse,
  ChannelAPIResponse,
  ChannelData,
  ChannelFilters,
  ChannelMute,
  ChannelOptions,
  ChannelResponse,
  ChannelSort,
  ChannelStateOptions,
  CheckPushResponse,
  CheckSNSResponse,
  CheckSQSResponse,
  Configs,
  ConnectAPIResponse,
  CreateChannelOptions,
  CreateChannelResponse,
  CreateCommandOptions,
  CreateCommandResponse,
  CreateImportOptions,
  CreateImportResponse,
  CreateImportURLResponse,
  CreatePollAPIResponse,
  CreatePollData,
  CreatePollOptionAPIResponse,
  CustomPermissionOptions,
  DeactivateUsersOptions,
  DeleteChannelsResponse,
  DeleteCommandResponse,
  DeleteUserOptions,
  Device,
  DeviceIdentifier,
  DraftFilters,
  DraftSort,
  EndpointName,
  Event,
  EventHandler,
  ExportChannelOptions,
  ExportChannelRequest,
  ExportChannelResponse,
  ExportChannelStatusResponse,
  ExportUsersRequest,
  ExportUsersResponse,
  FlagMessageResponse,
  FlagReportsFilters,
  FlagReportsPaginationOptions,
  FlagReportsResponse,
  FlagsFilters,
  FlagsPaginationOptions,
  FlagsResponse,
  FlagUserResponse,
  GetBlockedUsersAPIResponse,
  GetCampaignOptions,
  GetChannelTypeResponse,
  GetCommandResponse,
  GetImportResponse,
  GetMessageAPIResponse,
  GetMessageOptions,
  GetPollAPIResponse,
  GetPollOptionAPIResponse,
  GetRateLimitsResponse,
  GetThreadAPIResponse,
  GetThreadOptions,
  GetUnreadCountAPIResponse,
  GetUnreadCountBatchAPIResponse,
  ListChannelResponse,
  ListCommandsResponse,
  ListImportsPaginationOptions,
  ListImportsResponse,
  LocalMessage,
  Logger,
  MarkChannelsReadOptions,
  MessageFilters,
  MessageFlagsFilters,
  MessageFlagsPaginationOptions,
  MessageFlagsResponse,
  MessageResponse,
  Mute,
  MuteUserOptions,
  MuteUserResponse,
  NewMemberPayload,
  OGAttachment,
  OwnUserResponse,
  Pager,
  PartialMessageUpdate,
  PartialPollUpdate,
  PartialThreadUpdate,
  PartialUserUpdate,
  PermissionAPIResponse,
  PermissionsAPIResponse,
  PollAnswersAPIResponse,
  PollData,
  PollOptionData,
  PollSort,
  PollVote,
  PollVoteData,
  PollVotesAPIResponse,
  PushPreference,
  PushProvider,
  PushProviderConfig,
  PushProviderID,
  PushProviderListResponse,
  PushProviderUpsertResponse,
  QueryChannelsAPIResponse,
  QueryDraftsResponse,
  QueryMessageHistoryFilters,
  QueryMessageHistoryOptions,
  QueryMessageHistoryResponse,
  QueryMessageHistorySort,
  QueryPollsFilters,
  QueryPollsOptions,
  QueryPollsResponse,
  QueryReactionsAPIResponse,
  QueryReactionsOptions,
  QuerySegmentsOptions,
  QuerySegmentTargetsFilter,
  QueryThreadsAPIResponse,
  QueryThreadsOptions,
  QueryVotesFilters,
  QueryVotesOptions,
  ReactionFilters,
  ReactionResponse,
  ReactionSort,
  ReactivateUserOptions,
  ReactivateUsersOptions,
  ReviewFlagReportOptions,
  ReviewFlagReportResponse,
  SdkIdentifier,
  SearchAPIResponse,
  SearchMessageSortBase,
  SearchOptions,
  SearchPayload,
  SegmentData,
  SegmentResponse,
  SegmentTargetsResponse,
  SegmentType,
  SendFileAPIResponse,
  SortParam,
  StreamChatOptions,
  SyncOptions,
  SyncResponse,
  TaskResponse,
  TaskStatus,
  TestPushDataInput,
  TestSNSDataInput,
  TestSQSDataInput,
  TokenOrProvider,
  TranslateResponse,
  UnBanUserOptions,
  UpdateChannelTypeRequest,
  UpdateChannelTypeResponse,
  UpdateCommandOptions,
  UpdateCommandResponse,
  UpdateMessageAPIResponse,
  UpdateMessageOptions,
  UpdatePollAPIResponse,
  UpdatePollOptionAPIResponse,
  UpdateSegmentData,
  UpsertPushPreferencesResponse,
  UserCustomEvent,
  UserFilters,
  UserOptions,
  UserResponse,
  UserSort,
  VoteSort,
<<<<<<< HEAD
  QueryDraftsResponse,
  DraftFilters,
  DraftSort,
  Pager,
  CreateReminderOptions,
  UpdateReminderOptions,
  QueryRemindersOptions,
  ReminderResponse,
  QueryRemindersResponse,
=======
>>>>>>> 195f7d47
} from './types';
import { ErrorFromResponse } from './types';
import { InsightMetrics, postInsights } from './insights';
import { Thread } from './thread';
import { Moderation } from './moderation';
import { ThreadManager } from './thread_manager';
import { DEFAULT_QUERY_CHANNELS_MESSAGE_LIST_PAGE_SIZE } from './constants';
import { PollManager } from './poll_manager';
import type {
  ChannelManagerEventHandlerOverrides,
  ChannelManagerOptions,
} from './channel_manager';
import { ChannelManager } from './channel_manager';
import { NotificationManager } from './notifications';
import { StateStore } from './store';
import type { MessageComposer } from './messageComposer';

function isString(x: unknown): x is string {
  return typeof x === 'string' || x instanceof String;
}

type MessageComposerTearDownFunction = () => void;

type MessageComposerSetupFunction = ({
  composer,
}: {
  composer: MessageComposer;
}) => void | MessageComposerTearDownFunction;

export type MessageComposerSetupState = {
  /**
   * Each `MessageComposer` runs this function each time its signature changes or
   * whenever you run `MessageComposer.registerSubscriptions`. Function returned
   * from `applyModifications` will be used as a cleanup function - it will be stored
   * and ran before new modification is applied. Cleaning up only the
   * modified parts is the general way to go but if your setup gets a bit
   * complicated, feel free to restore the whole composer with `MessageComposer.restore`.
   */
  setupFunction: MessageComposerSetupFunction | null;
};

export class StreamChat {
  private static _instance?: unknown | StreamChat; // type is undefined|StreamChat, unknown is due to TS limitations with statics

  _user?: OwnUserResponse | UserResponse;
  appSettingsPromise?: Promise<AppSettingsAPIResponse>;
  activeChannels: {
    [key: string]: Channel;
  };
  threads: ThreadManager;
  polls: PollManager;
  notifications: NotificationManager;
  anonymous: boolean;
  persistUserOnConnectionFailure?: boolean;
  axiosInstance: AxiosInstance;
  baseURL?: string;
  browser: boolean;
  cleaningIntervalRef?: NodeJS.Timeout;
  clientID?: string;
  configs: Configs;
  key: string;
  listeners: Record<string, Array<(event: Event) => void>>;
  logger: Logger;
  /**
   * When network is recovered, we re-query the active channels on client. But in single query, you can recover
   * only 30 channels. So its not guaranteed that all the channels in activeChannels object have updated state.
   * Thus in UI sdks, state recovery is managed by components themselves, they don't rely on js client for this.
   *
   * `recoverStateOnReconnect` parameter can be used in such cases, to disable state recovery within js client.
   * When false, user/consumer of this client will need to make sure all the channels present on UI by
   * manually calling queryChannels endpoint.
   */
  recoverStateOnReconnect?: boolean;
  moderation: Moderation;
  mutedChannels: ChannelMute[];
  mutedUsers: Mute[];
  node: boolean;
  options: StreamChatOptions;
  secret?: string;
  setUserPromise: ConnectAPIResponse | null;
  state: ClientState;
  tokenManager: TokenManager;
  user?: OwnUserResponse | UserResponse;
  userAgent?: string;
  userID?: string;
  wsBaseURL?: string;
  wsConnection: StableWSConnection | null;
  wsFallback?: WSConnectionFallback;
  wsPromise: ConnectAPIResponse | null;
  consecutiveFailures: number;
  insightMetrics: InsightMetrics;
  defaultWSTimeoutWithFallback: number;
  defaultWSTimeout: number;
  sdkIdentifier?: SdkIdentifier;
  deviceIdentifier?: DeviceIdentifier;
  private nextRequestAbortController: AbortController | null = null;
  /**
   * @private
   */
  _messageComposerSetupState = new StateStore<MessageComposerSetupState>({
    setupFunction: null,
  });

  /**
   * Initialize a client
   *
   * **Only use constructor for advanced usages. It is strongly advised to use `StreamChat.getInstance()` instead of `new StreamChat()` to reduce integration issues due to multiple WebSocket connections**
   * @param {string} key - the api key
   * @param {string} [secret] - the api secret
   * @param {StreamChatOptions} [options] - additional options, here you can pass custom options to axios instance
   * @param {boolean} [options.browser] - enforce the client to be in browser mode
   * @param {boolean} [options.warmUp] - default to false, if true, client will open a connection as soon as possible to speed up following requests
   * @param {Logger} [options.Logger] - custom logger
   * @param {number} [options.timeout] - default to 3000
   * @param {httpsAgent} [options.httpsAgent] - custom httpsAgent, in node it's default to https.agent()
   * @example <caption>initialize the client in user mode</caption>
   * new StreamChat('api_key')
   * @example <caption>initialize the client in user mode with options</caption>
   * new StreamChat('api_key', { warmUp:true, timeout:5000 })
   * @example <caption>secret is optional and only used in server side mode</caption>
   * new StreamChat('api_key', "secret", { httpsAgent: customAgent })
   */
  constructor(key: string, options?: StreamChatOptions);
  constructor(key: string, secret?: string, options?: StreamChatOptions);
  constructor(
    key: string,
    secretOrOptions?: StreamChatOptions | string,
    options?: StreamChatOptions,
  ) {
    // set the key
    this.key = key;
    this.listeners = {};
    this.state = new ClientState({ client: this });
    // a list of channels to hide ws events from
    this.mutedChannels = [];
    this.mutedUsers = [];

    this.moderation = new Moderation(this);

    this.notifications = options?.notifications ?? new NotificationManager();

    // set the secret
    if (secretOrOptions && isString(secretOrOptions)) {
      this.secret = secretOrOptions;
    }

    // set the options... and figure out defaults...
    const inputOptions = options
      ? options
      : secretOrOptions && !isString(secretOrOptions)
        ? secretOrOptions
        : {};

    this.browser =
      typeof inputOptions.browser !== 'undefined'
        ? inputOptions.browser
        : typeof window !== 'undefined';
    this.node = !this.browser;

    this.options = {
      timeout: 3000,
      withCredentials: false, // making sure cookies are not sent
      warmUp: false,
      recoverStateOnReconnect: true,
      disableCache: false,
      wsUrlParams: new URLSearchParams({}),
      ...inputOptions,
    };

    if (this.node && !this.options.httpsAgent) {
      this.options.httpsAgent = new https.Agent({
        keepAlive: true,
        keepAliveMsecs: 3000,
      });
    }

    this.axiosInstance = axios.create(this.options);

    this.setBaseURL(this.options.baseURL || 'https://chat.stream-io-api.com');

    if (
      typeof process !== 'undefined' &&
      'env' in process &&
      process.env.STREAM_LOCAL_TEST_RUN
    ) {
      this.setBaseURL('http://localhost:3030');
    }

    if (
      typeof process !== 'undefined' &&
      'env' in process &&
      process.env.STREAM_LOCAL_TEST_HOST
    ) {
      this.setBaseURL('http://' + process.env.STREAM_LOCAL_TEST_HOST);
    }

    // WS connection is initialized when setUser is called
    this.wsConnection = null;
    this.wsPromise = null;
    this.setUserPromise = null;
    // keeps a reference to all the channels that are in use
    this.activeChannels = {};

    // mapping between channel groups and configs
    this.configs = {};
    this.anonymous = false;
    this.persistUserOnConnectionFailure = this.options?.persistUserOnConnectionFailure;

    // If its a server-side client, then lets initialize the tokenManager, since token will be
    // generated from secret.
    this.tokenManager = new TokenManager(this.secret);
    this.consecutiveFailures = 0;
    this.insightMetrics = new InsightMetrics();

    this.defaultWSTimeoutWithFallback = 6 * 1000;
    this.defaultWSTimeout = 15 * 1000;

    this.axiosInstance.defaults.paramsSerializer = axiosParamsSerializer;

    /**
     * logger function should accept 3 parameters:
     * @param logLevel string
     * @param message   string
     * @param extraData object
     *
     * e.g.,
     * const client = new StreamChat('api_key', {}, {
     * 		logger = (logLevel, message, extraData) => {
     * 			console.log(message);
     * 		}
     * })
     *
     * extraData contains tags array attached to log message. Tags can have one/many of following values:
     * 1. api
     * 2. api_request
     * 3. api_response
     * 4. client
     * 5. channel
     * 6. connection
     * 7. event
     *
     * It may also contains some extra data, some examples have been mentioned below:
     * 1. {
     * 		tags: ['api', 'api_request', 'client'],
     * 		url: string,
     * 		payload: object,
     * 		config: object
     * }
     * 2. {
     * 		tags: ['api', 'api_response', 'client'],
     * 		url: string,
     * 		response: object
     * }
     * 3. {
     * 		tags: ['api', 'api_response', 'client'],
     * 		url: string,
     * 		error: object
     * }
     * 4. {
     * 		tags: ['event', 'client'],
     * 		event: object
     * }
     * 5. {
     * 		tags: ['channel'],
     * 		channel: object
     * }
     */
    this.logger = isFunction(inputOptions.logger) ? inputOptions.logger : () => null;
    this.recoverStateOnReconnect = this.options.recoverStateOnReconnect;
    this.threads = new ThreadManager({ client: this });
    this.polls = new PollManager({ client: this });
  }

  /**
   * Get a client instance
   *
   * This function always returns the same Client instance to avoid issues raised by multiple Client and WS connections
   *
   * **After the first call, the client configuration will not change if the key or options parameters change**
   *
   * @param {string} key - the api key
   * @param {string} [secret] - the api secret
   * @param {StreamChatOptions} [options] - additional options, here you can pass custom options to axios instance
   * @param {boolean} [options.browser] - enforce the client to be in browser mode
   * @param {boolean} [options.warmUp] - default to false, if true, client will open a connection as soon as possible to speed up following requests
   * @param {Logger} [options.Logger] - custom logger
   * @param {number} [options.timeout] - default to 3000
   * @param {httpsAgent} [options.httpsAgent] - custom httpsAgent, in node it's default to https.agent()
   * @example <caption>initialize the client in user mode</caption>
   * StreamChat.getInstance('api_key')
   * @example <caption>initialize the client in user mode with options</caption>
   * StreamChat.getInstance('api_key', { timeout:5000 })
   * @example <caption>secret is optional and only used in server side mode</caption>
   * StreamChat.getInstance('api_key', "secret", { httpsAgent: customAgent })
   */
  public static getInstance(key: string, options?: StreamChatOptions): StreamChat;
  public static getInstance(
    key: string,
    secret?: string,
    options?: StreamChatOptions,
  ): StreamChat;
  public static getInstance(
    key: string,
    secretOrOptions?: StreamChatOptions | string,
    options?: StreamChatOptions,
  ): StreamChat {
    if (!StreamChat._instance) {
      if (typeof secretOrOptions === 'string') {
        StreamChat._instance = new StreamChat(key, secretOrOptions, options);
      } else {
        StreamChat._instance = new StreamChat(key, secretOrOptions);
      }
    }

    return StreamChat._instance as StreamChat;
  }

  devToken(userID: string) {
    return DevToken(userID);
  }

  getAuthType() {
    return this.anonymous ? 'anonymous' : 'jwt';
  }

  setBaseURL(baseURL: string) {
    this.baseURL = baseURL;
    this.wsBaseURL = this.baseURL.replace('http', 'ws').replace(':3030', ':8800');
  }

  _getConnectionID = () =>
    this.wsConnection?.connectionID || this.wsFallback?.connectionID;

  _hasConnectionID = () => Boolean(this._getConnectionID());

  /**
   * connectUser - Set the current user and open a WebSocket connection
   *
   * @param {OwnUserResponse | UserResponse} user Data about this user. IE {name: "john"}
   * @param {TokenOrProvider} userTokenOrProvider Token or provider
   *
   * @return {ConnectAPIResponse} Returns a promise that resolves when the connection is setup
   */
  connectUser = async (
    user: OwnUserResponse | UserResponse,
    userTokenOrProvider: TokenOrProvider,
  ) => {
    if (!user.id) {
      throw new Error('The "id" field on the user is missing');
    }

    /**
     * Calling connectUser multiple times is potentially the result of a  bad integration, however,
     * If the user id remains the same we don't throw error
     */
    if (this.userID === user.id && this.setUserPromise) {
      console.warn(
        'Consecutive calls to connectUser is detected, ideally you should only call this function once in your app.',
      );
      return this.setUserPromise;
    }

    if (this.userID) {
      throw new Error(
        'Use client.disconnect() before trying to connect as a different user. connectUser was called twice.',
      );
    }

    if (
      (this._isUsingServerAuth() || this.node) &&
      !this.options.allowServerSideConnect
    ) {
      console.warn(
        'Please do not use connectUser server side. connectUser impacts MAU and concurrent connection usage and thus your bill. If you have a valid use-case, add "allowServerSideConnect: true" to the client options to disable this warning.',
      );
    }

    // we generate the client id client side
    this.userID = user.id;
    this.anonymous = false;

    const setTokenPromise = this._setToken(user, userTokenOrProvider);
    this._setUser(user);

    const wsPromise = this.openConnection();

    this.setUserPromise = Promise.all([setTokenPromise, wsPromise]).then(
      (result) => result[1], // We only return connection promise;
    );

    try {
      return await this.setUserPromise;
    } catch (err) {
      if (this.persistUserOnConnectionFailure) {
        // cleanup client to allow the user to retry connectUser again
        this.closeConnection();
      } else {
        this.disconnectUser();
      }
      throw err;
    }
  };

  /**
   * @deprecated Please use connectUser() function instead. Its naming is more consistent with its functionality.
   *
   * setUser - Set the current user and open a WebSocket connection
   *
   * @param {OwnUserResponse | UserResponse} user Data about this user. IE {name: "john"}
   * @param {TokenOrProvider} userTokenOrProvider Token or provider
   *
   * @return {ConnectAPIResponse} Returns a promise that resolves when the connection is setup
   */
  setUser = this.connectUser;

  _setToken = (user: UserResponse, userTokenOrProvider: TokenOrProvider) =>
    this.tokenManager.setTokenOrProvider(userTokenOrProvider, user);

  _setUser(user: OwnUserResponse | UserResponse) {
    /**
     * This one is used by the frontend. This is a copy of the current user object stored on backend.
     * It contains reserved properties and own user properties which are not present in `this._user`.
     */
    this.user = user;
    this.userID = user.id;
    // this one is actually used for requests. This is a copy of current user provided to `connectUser` function.
    this._user = { ...user };
  }

  /**
   * Disconnects the websocket connection, without removing the user set on client.
   * client.closeConnection will not trigger default auto-retry mechanism for reconnection. You need
   * to call client.openConnection to reconnect to websocket.
   *
   * This is mainly useful on mobile side. You can only receive push notifications
   * if you don't have active websocket connection.
   * So when your app goes to background, you can call `client.closeConnection`.
   * And when app comes back to foreground, call `client.openConnection`.
   *
   * @param timeout Max number of ms, to wait for close event of websocket, before forcefully assuming succesful disconnection.
   *                https://developer.mozilla.org/en-US/docs/Web/API/CloseEvent
   */
  closeConnection = async (timeout?: number) => {
    if (this.cleaningIntervalRef != null) {
      clearInterval(this.cleaningIntervalRef);
      this.cleaningIntervalRef = undefined;
    }

    await Promise.all([
      this.wsConnection?.disconnect(timeout),
      this.wsFallback?.disconnect(timeout),
    ]);
    return Promise.resolve();
  };

  /**
   * Creates an instance of ChannelManager.
   *
   * @internal
   *
   * @param eventHandlerOverrides - the overrides for event handlers to be used
   * @param options - the options used for the channel manager
   */
  createChannelManager = ({
    eventHandlerOverrides = {},
    options = {},
  }: {
    eventHandlerOverrides?: ChannelManagerEventHandlerOverrides;
    options?: ChannelManagerOptions;
  }) => new ChannelManager({ client: this, eventHandlerOverrides, options });

  /**
   * Creates a new WebSocket connection with the current user. Returns empty promise, if there is an active connection
   */
  openConnection = () => {
    if (!this.userID) {
      throw Error(
        'User is not set on client, use client.connectUser or client.connectAnonymousUser instead',
      );
    }

    if (this.wsConnection?.isConnecting && this.wsPromise) {
      this.logger('info', 'client:openConnection() - connection already in progress', {
        tags: ['connection', 'client'],
      });
      return this.wsPromise;
    }

    if (
      (this.wsConnection?.isHealthy || this.wsFallback?.isHealthy()) &&
      this._hasConnectionID()
    ) {
      this.logger(
        'info',
        'client:openConnection() - openConnection called twice, healthy connection already exists',
        {
          tags: ['connection', 'client'],
        },
      );

      return;
    }

    this.clientID = `${this.userID}--${randomId()}`;
    this.wsPromise = this.connect();
    this._startCleaning();
    return this.wsPromise;
  };

  /**
   * @deprecated Please use client.openConnction instead.
   * @private
   *
   * Creates a new websocket connection with current user.
   */
  _setupConnection = this.openConnection;

  /**
   * updateAppSettings - updates application settings
   *
   * @param {AppSettings} options App settings.
   * IE: {
      'apn_config': {
        'auth_type': 'token',
        'auth_key": fs.readFileSync(
          './apn-push-auth-key.p8',
          'utf-8',
        ),
        'key_id': 'keyid',
        'team_id': 'teamid',
        'notification_template": 'notification handlebars template',
        'bundle_id': 'com.apple.your.app',
        'development': true
      },
      'firebase_config': {
        'server_key': 'server key from fcm',
        'notification_template': 'notification handlebars template',
        'data_template': 'data handlebars template',
        'apn_template': 'apn notification handlebars template under v2'
      },
      'webhook_url': 'https://acme.com/my/awesome/webhook/'
    }
   */
  async updateAppSettings(options: AppSettings) {
    const apn_config = options.apn_config;
    if (apn_config?.p12_cert) {
      options = {
        ...options,
        apn_config: {
          ...apn_config,
          p12_cert: Buffer.from(apn_config.p12_cert).toString('base64'),
        },
      };
    }
    return await this.patch<APIResponse>(this.baseURL + '/app', options);
  }

  _normalizeDate = (before: Date | string | null): string | null => {
    if (before instanceof Date) {
      before = before.toISOString();
    }

    if (before === '') {
      throw new Error(
        "Don't pass blank string for since, use null instead if resetting the token revoke",
      );
    }

    return before;
  };

  /**
   * Revokes all tokens on application level issued before given time
   */
  async revokeTokens(before: Date | string | null) {
    return await this.updateAppSettings({
      revoke_tokens_issued_before: this._normalizeDate(before),
    });
  }

  /**
   * Revokes token for a user issued before given time
   */
  async revokeUserToken(userID: string, before?: Date | string | null) {
    return await this.revokeUsersToken([userID], before);
  }

  /**
   * Revokes tokens for a list of users issued before given time
   */
  async revokeUsersToken(userIDs: string[], before?: Date | string | null) {
    if (before === undefined) {
      before = new Date().toISOString();
    } else {
      before = this._normalizeDate(before);
    }

    const users: PartialUserUpdate[] = [];
    for (const userID of userIDs) {
      users.push({
        id: userID,
        set: <Partial<UserResponse>>{
          revoke_tokens_issued_before: before,
        },
      });
    }

    return await this.partialUpdateUsers(users);
  }

  /**
   * getAppSettings - retrieves application settings
   */
  async getAppSettings() {
    this.appSettingsPromise = this.get<AppSettingsAPIResponse>(this.baseURL + '/app');
    return await this.appSettingsPromise;
  }

  /**
   * testPushSettings - Tests the push settings for a user with a random chat message and the configured push templates
   *
   * @param {string} userID User ID. If user has no devices, it will error
   * @param {TestPushDataInput} [data] Overrides for push templates/message used
   *  IE: {
        messageID: 'id-of-message', // will error if message does not exist
        apnTemplate: '{}', // if app doesn't have apn configured it will error
        firebaseTemplate: '{}', // if app doesn't have firebase configured it will error
        firebaseDataTemplate: '{}', // if app doesn't have firebase configured it will error
        skipDevices: true, // skip config/device checks and sending to real devices
        pushProviderName: 'staging' // one of your configured push providers
        pushProviderType: 'apn' // one of supported provider types
      }
  */
  async testPushSettings(userID: string, data: TestPushDataInput = {}) {
    return await this.post<CheckPushResponse>(this.baseURL + '/check_push', {
      user_id: userID,
      ...(data.messageID ? { message_id: data.messageID } : {}),
      ...(data.apnTemplate ? { apn_template: data.apnTemplate } : {}),
      ...(data.firebaseTemplate ? { firebase_template: data.firebaseTemplate } : {}),
      ...(data.firebaseDataTemplate
        ? { firebase_data_template: data.firebaseDataTemplate }
        : {}),
      ...(data.skipDevices ? { skip_devices: true } : {}),
      ...(data.pushProviderName ? { push_provider_name: data.pushProviderName } : {}),
      ...(data.pushProviderType ? { push_provider_type: data.pushProviderType } : {}),
    });
  }

  /**
   * testSQSSettings - Tests that the given or configured SQS configuration is valid
   *
   * @param {TestSQSDataInput} [data] Overrides SQS settings for testing if needed
   *  IE: {
        sqs_key: 'auth_key',
        sqs_secret: 'auth_secret',
        sqs_url: 'url_to_queue',
      }
   */
  async testSQSSettings(data: TestSQSDataInput = {}) {
    return await this.post<CheckSQSResponse>(this.baseURL + '/check_sqs', data);
  }

  /**
   * testSNSSettings - Tests that the given or configured SNS configuration is valid
   *
   * @param {TestSNSDataInput} [data] Overrides SNS settings for testing if needed
   *  IE: {
        sns_key: 'auth_key',
        sns_secret: 'auth_secret',
        sns_topic_arn: 'topic_to_publish_to',
      }
   */
  async testSNSSettings(data: TestSNSDataInput = {}) {
    return await this.post<CheckSNSResponse>(this.baseURL + '/check_sns', data);
  }

  /**
   * Disconnects the websocket and removes the user from client.
   *
   * @param timeout Max number of ms, to wait for close event of websocket, before forcefully assuming successful disconnection.
   *                https://developer.mozilla.org/en-US/docs/Web/API/CloseEvent
   */
  disconnectUser = (timeout?: number) => {
    this.logger('info', 'client:disconnect() - Disconnecting the client', {
      tags: ['connection', 'client'],
    });

    // remove the user specific fields
    delete this.user;
    delete this._user;
    delete this.userID;

    this.anonymous = false;

    const closePromise = this.closeConnection(timeout);

    for (const channel of Object.values(this.activeChannels)) {
      channel._disconnect();
    }
    // ensure we no longer return inactive channels
    this.activeChannels = {};
    // reset client state
    this.state = new ClientState({ client: this });
    // reset thread manager
    this.threads.resetState();
    // reset token manager
    setTimeout(this.tokenManager.reset); // delay reseting to use token for disconnect calls

    // close the WS connection
    return closePromise;
  };

  /**
   *
   * @deprecated Please use client.disconnectUser instead.
   *
   * Disconnects the websocket and removes the user from client.
   */
  disconnect = this.disconnectUser;

  /**
   * connectAnonymousUser - Set an anonymous user and open a WebSocket connection
   */
  connectAnonymousUser = () => {
    if (
      (this._isUsingServerAuth() || this.node) &&
      !this.options.allowServerSideConnect
    ) {
      console.warn(
        'Please do not use connectUser server side. connectUser impacts MAU and concurrent connection usage and thus your bill. If you have a valid use-case, add "allowServerSideConnect: true" to the client options to disable this warning.',
      );
    }

    this.anonymous = true;
    this.userID = randomId();
    const anonymousUser = {
      id: this.userID,
      anon: true,
    } as UserResponse;

    this._setToken(anonymousUser, '');
    this._setUser(anonymousUser);

    return this._setupConnection();
  };

  /**
   * @deprecated Please use connectAnonymousUser. Its naming is more consistent with its functionality.
   */
  setAnonymousUser = this.connectAnonymousUser;

  /**
   * setGuestUser - Setup a temporary guest user
   *
   * @param {UserResponse} user Data about this user. IE {name: "john"}
   *
   * @return {ConnectAPIResponse} Returns a promise that resolves when the connection is setup
   */
  async setGuestUser(user: UserResponse) {
    let response: { access_token: string; user: UserResponse } | undefined;
    this.anonymous = true;
    try {
      response = await this.post<
        APIResponse & {
          access_token: string;
          user: UserResponse;
        }
      >(this.baseURL + '/guest', { user });
    } catch (e) {
      this.anonymous = false;
      throw e;
    }
    this.anonymous = false;
    // eslint-disable-next-line @typescript-eslint/no-unused-vars
    const { created_at, updated_at, last_active, online, ...guestUser } = response.user;
    return await this.connectUser(guestUser as UserResponse, response.access_token);
  }

  /**
   * createToken - Creates a token to authenticate this user. This function is used server side.
   * The resulting token should be passed to the client side when the users registers or logs in.
   *
   * @param {string} userID The User ID
   * @param {number} [exp] The expiration time for the token expressed in the number of seconds since the epoch
   *
   * @return {string} Returns a token
   */
  createToken(userID: string, exp?: number, iat?: number) {
    if (this.secret == null) {
      throw Error(`tokens can only be created server-side using the API Secret`);
    }
    const extra: { exp?: number; iat?: number } = {};

    if (exp) {
      extra.exp = exp;
    }

    if (iat) {
      extra.iat = iat;
    }

    return JWTUserToken(this.secret, userID, extra, {});
  }

  /**
   * on - Listen to events on all channels and users your watching
   *
   * client.on('message.new', event => {console.log("my new message", event, channel.state.messages)})
   * or
   * client.on(event => {console.log(event.type)})
   *
   * @param {EventHandler | string} callbackOrString  The event type to listen for (optional)
   * @param {EventHandler} [callbackOrNothing] The callback to call
   *
   * @return {{ unsubscribe: () => void }} Description
   */
  on(callback: EventHandler): { unsubscribe: () => void };
  on(eventType: string, callback: EventHandler): { unsubscribe: () => void };
  on(
    callbackOrString: EventHandler | string,
    callbackOrNothing?: EventHandler,
  ): { unsubscribe: () => void } {
    const key = callbackOrNothing ? (callbackOrString as string) : 'all';
    const callback = callbackOrNothing
      ? callbackOrNothing
      : (callbackOrString as EventHandler);
    if (!(key in this.listeners)) {
      this.listeners[key] = [];
    }
    this.logger('info', `Attaching listener for ${key} event`, {
      tags: ['event', 'client'],
    });
    this.listeners[key].push(callback);
    return {
      unsubscribe: () => {
        this.logger('info', `Removing listener for ${key} event`, {
          tags: ['event', 'client'],
        });
        this.listeners[key] = this.listeners[key].filter((el) => el !== callback);
      },
    };
  }

  /**
   * off - Remove the event handler
   *
   */
  off(callback: EventHandler): void;
  off(eventType: string, callback: EventHandler): void;
  off(callbackOrString: EventHandler | string, callbackOrNothing?: EventHandler) {
    const key = callbackOrNothing ? (callbackOrString as string) : 'all';
    const callback = callbackOrNothing
      ? callbackOrNothing
      : (callbackOrString as EventHandler);
    if (!(key in this.listeners)) {
      this.listeners[key] = [];
    }

    this.logger('info', `Removing listener for ${key} event`, {
      tags: ['event', 'client'],
    });
    this.listeners[key] = this.listeners[key].filter((value) => value !== callback);
  }

  _logApiRequest(
    type: string,
    url: string,
    data: unknown,
    config: AxiosRequestConfig & {
      config?: AxiosRequestConfig & { maxBodyLength?: number };
    },
  ) {
    this.logger('info', `client: ${type} - Request - ${url}`, {
      tags: ['api', 'api_request', 'client'],
      url,
      payload: data,
      config,
    });
  }

  _logApiResponse<T>(type: string, url: string, response: AxiosResponse<T>) {
    this.logger(
      'info',
      `client:${type} - Response - url: ${url} > status ${response.status}`,
      {
        tags: ['api', 'api_response', 'client'],
        url,
        response,
      },
    );
  }

  _logApiError(type: string, url: string, error: unknown) {
    this.logger('error', `client:${type} - Error - url: ${url}`, {
      tags: ['api', 'api_response', 'client'],
      url,
      error,
    });
  }

  doAxiosRequest = async <T>(
    type: string,
    url: string,
    data?: unknown,
    options: AxiosRequestConfig & {
      config?: AxiosRequestConfig & { maxBodyLength?: number };
    } = {},
  ): Promise<T> => {
    await this.tokenManager.tokenReady();
    const requestConfig = this._enrichAxiosOptions(options);
    try {
      let response: AxiosResponse<T>;
      this._logApiRequest(type, url, data, requestConfig);
      switch (type) {
        case 'get':
          response = await this.axiosInstance.get(url, requestConfig);
          break;
        case 'delete':
          response = await this.axiosInstance.delete(url, requestConfig);
          break;
        case 'post':
          response = await this.axiosInstance.post(url, data, requestConfig);
          break;
        case 'postForm':
          response = await this.axiosInstance.postForm(url, data, requestConfig);
          break;
        case 'put':
          response = await this.axiosInstance.put(url, data, requestConfig);
          break;
        case 'patch':
          response = await this.axiosInstance.patch(url, data, requestConfig);
          break;
        case 'options':
          response = await this.axiosInstance.options(url, requestConfig);
          break;
        default:
          throw new Error('Invalid request type');
      }
      this._logApiResponse<T>(type, url, response);
      this.consecutiveFailures = 0;
      return this.handleResponse(response);
      // eslint-disable-next-line @typescript-eslint/no-explicit-any
    } catch (e: any /**TODO: generalize error types  */) {
      e.client_request_id = requestConfig.headers?.['x-client-request-id'];
      this._logApiError(type, url, e);
      this.consecutiveFailures += 1;
      if (e.response) {
        /** connection_fallback depends on this token expiration logic */
        if (
          e.response.data.code === chatCodes.TOKEN_EXPIRED &&
          !this.tokenManager.isStatic()
        ) {
          if (this.consecutiveFailures > 1) {
            await sleep(retryInterval(this.consecutiveFailures));
          }
          this.tokenManager.loadToken();
          return await this.doAxiosRequest<T>(type, url, data, options);
        }
        return this.handleResponse(e.response);
      } else {
        throw e as AxiosError<APIErrorResponse>;
      }
    }
  };

  get<T>(url: string, params?: AxiosRequestConfig['params']) {
    return this.doAxiosRequest<T>('get', url, null, { params });
  }

  put<T>(url: string, data?: unknown) {
    return this.doAxiosRequest<T>('put', url, data);
  }

  post<T>(url: string, data?: unknown) {
    return this.doAxiosRequest<T>('post', url, data);
  }

  patch<T>(url: string, data?: unknown) {
    return this.doAxiosRequest<T>('patch', url, data);
  }

  delete<T>(url: string, params?: AxiosRequestConfig['params']) {
    return this.doAxiosRequest<T>('delete', url, null, { params });
  }

  sendFile(
    url: string,
    uri: string | NodeJS.ReadableStream | Buffer | File,
    name?: string,
    contentType?: string,
    user?: UserResponse,
  ) {
    const data = addFileToFormData(uri, name, contentType || 'multipart/form-data');
    if (user != null) data.append('user', JSON.stringify(user));

    return this.doAxiosRequest<SendFileAPIResponse>('postForm', url, data, {
      headers: data.getHeaders ? data.getHeaders() : {}, // node vs browser
      config: {
        timeout: 0,
        maxContentLength: Infinity,
        maxBodyLength: Infinity,
      },
    });
  }

  errorFromResponse(response: AxiosResponse<APIErrorResponse>) {
    const message =
      typeof response.data.code !== 'undefined'
        ? `StreamChat error code ${response.data.code}: ${response.data.message}`
        : `StreamChat error HTTP code: ${response.status}`;

    return new ErrorFromResponse<APIErrorResponse>(message, {
      code: response.data.code ?? null,
      response,
      status: response.status,
    });
  }

  handleResponse<T>(response: AxiosResponse<T>) {
    const data = response.data;
    if (isErrorResponse(response)) {
      throw this.errorFromResponse(response);
    }
    return data;
  }

  dispatchEvent = (event: Event) => {
    if (!event.received_at) event.received_at = new Date();

    // client event handlers
    const postListenerCallbacks = this._handleClientEvent(event);

    // channel event handlers
    const cid = event.cid;
    const channel = cid ? this.activeChannels[cid] : undefined;
    if (channel) {
      channel._handleChannelEvent(event);
    }

    this._callClientListeners(event);

    if (channel) {
      channel._callChannelListeners(event);
    }

    postListenerCallbacks.forEach((c) => c());
  };

  handleEvent = (messageEvent: WebSocket.MessageEvent) => {
    // dispatch the event to the channel listeners
    const jsonString = messageEvent.data as string;
    const event = JSON.parse(jsonString) as Event;
    this.dispatchEvent(event);
  };

  /**
   * Updates the members, watchers and read references of the currently active channels that contain this user
   *
   * @param {UserResponse} user
   */
  _updateMemberWatcherReferences = (user: UserResponse) => {
    const refMap = this.state.userChannelReferences[user.id] || {};
    for (const channelID in refMap) {
      const channel = this.activeChannels[channelID];
      if (channel?.state) {
        if (channel.state.members[user.id]) {
          channel.state.members[user.id].user = user;
        }
        if (channel.state.watchers[user.id]) {
          channel.state.watchers[user.id] = user;
        }
        if (channel.state.read[user.id]) {
          channel.state.read[user.id].user = user;
        }
      }
    }
  };

  /**
   * @deprecated Please _updateMemberWatcherReferences instead.
   * @private
   */
  _updateUserReferences = this._updateMemberWatcherReferences;

  /**
   * @private
   *
   * Updates the messages from the currently active channels that contain this user,
   * with updated user object.
   *
   * @param {UserResponse} user
   */
  _updateUserMessageReferences = (user: UserResponse) => {
    const refMap = this.state.userChannelReferences[user.id] || {};

    for (const channelID in refMap) {
      const channel = this.activeChannels[channelID];

      if (!channel) continue;

      const state = channel.state;

      /** update the messages from this user. */
      state?.updateUserMessages(user);
    }
  };

  /**
   * @private
   *
   * Deletes the messages from the currently active channels that contain this user
   *
   * If hardDelete is true, all the content of message will be stripped down.
   * Otherwise, only 'message.type' will be set as 'deleted'.
   *
   * @param {UserResponse} user
   * @param {boolean} hardDelete
   */
  _deleteUserMessageReference = (user: UserResponse, hardDelete = false) => {
    const refMap = this.state.userChannelReferences[user.id] || {};

    for (const channelID in refMap) {
      const channel = this.activeChannels[channelID];
      if (channel) {
        const state = channel.state;

        /** deleted the messages from this user. */
        state?.deleteUserMessages(user, hardDelete);
      }
    }
  };

  /**
   * @private
   *
   * Handle following user related events:
   * - user.presence.changed
   * - user.updated
   * - user.deleted
   *
   * @param {Event} event
   */
  _handleUserEvent = (event: Event) => {
    if (!event.user) {
      return;
    }

    /** update the client.state with any changes to users */
    if (event.type === 'user.presence.changed' || event.type === 'user.updated') {
      if (event.user.id === this.userID) {
        const user = { ...this.user } as NonNullable<StreamChat['user']>;
        const _user = { ...this._user } as NonNullable<StreamChat['_user']>;

        // Remove deleted properties from user objects.
        for (const key in this.user) {
          if (key in event.user || isOwnUserBaseProperty(key)) {
            continue;
          }

          const deleteKey = key as keyof typeof user;

          delete user[deleteKey];
          delete _user[deleteKey];
        }

        /** Updating only available properties in _user object. */
        for (const key in _user) {
          const updateKey = key as keyof typeof _user;

          if (updateKey in event.user) {
            // @ts-expect-error it has an issue with this, not sure why
            _user[updateKey] = event.user[updateKey];
          }
        }

        this._user = _user;
        this.user = { ...user, ...event.user };
      }

      this.state.updateUser(event.user);
      this._updateMemberWatcherReferences(event.user);
    }

    if (event.type === 'user.updated') {
      this._updateUserMessageReferences(event.user);
    }

    if (
      event.type === 'user.deleted' &&
      event.user.deleted_at &&
      (event.mark_messages_deleted || event.hard_delete)
    ) {
      this._deleteUserMessageReference(event.user, event.hard_delete);
    }
  };

  _handleClientEvent(event: Event) {
    // eslint-disable-next-line @typescript-eslint/no-this-alias
    const client = this;
    const postListenerCallbacks = [];
    this.logger(
      'info',
      `client:_handleClientEvent - Received event of type { ${event.type} }`,
      {
        tags: ['event', 'client'],
        event,
      },
    );

    if (
      event.type === 'user.presence.changed' ||
      event.type === 'user.updated' ||
      event.type === 'user.deleted'
    ) {
      this._handleUserEvent(event);
    }

    if (event.type === 'health.check' && event.me) {
      client.user = event.me;
      client.state.updateUser(event.me);
      client.mutedChannels = event.me.channel_mutes;
      client.mutedUsers = event.me.mutes;
    }

    if (event.channel && event.type === 'notification.message_new') {
      this._addChannelConfig(event.channel);
    }

    if (event.type === 'notification.channel_mutes_updated' && event.me?.channel_mutes) {
      this.mutedChannels = event.me.channel_mutes;
    }

    if (event.type === 'notification.mutes_updated' && event.me?.mutes) {
      this.mutedUsers = event.me.mutes;
    }

    if (event.type === 'notification.mark_read' && event.unread_channels === 0) {
      const activeChannelKeys = Object.keys(this.activeChannels);
      activeChannelKeys.forEach(
        (activeChannelKey) =>
          (this.activeChannels[activeChannelKey].state.unreadCount = 0),
      );
    }

    if (
      (event.type === 'channel.deleted' ||
        event.type === 'notification.channel_deleted') &&
      event.cid
    ) {
      client.state.deleteAllChannelReference(event.cid);
      this.activeChannels[event.cid]?._disconnect();

      postListenerCallbacks.push(() => {
        if (!event.cid) return;

        delete this.activeChannels[event.cid];
      });
    }

    return postListenerCallbacks;
  }

  _muteStatus(cid: string) {
    let muteStatus;
    for (let i = 0; i < this.mutedChannels.length; i++) {
      const mute = this.mutedChannels[i];
      if (mute.channel?.cid === cid) {
        muteStatus = {
          muted: mute.expires
            ? new Date(mute.expires).getTime() > new Date().getTime()
            : true,
          createdAt: mute.created_at ? new Date(mute.created_at) : new Date(),
          expiresAt: mute.expires ? new Date(mute.expires) : null,
        };
        break;
      }
    }

    if (muteStatus) {
      return muteStatus;
    }

    return {
      muted: false,
      createdAt: null,
      expiresAt: null,
    };
  }

  _callClientListeners = (event: Event) => {
    // eslint-disable-next-line @typescript-eslint/no-this-alias
    const client = this;
    // gather and call the listeners
    const listeners: Array<(event: Event) => void> = [];
    if (client.listeners.all) {
      listeners.push(...client.listeners.all);
    }
    if (client.listeners[event.type]) {
      listeners.push(...client.listeners[event.type]);
    }

    // call the event and send it to the listeners
    for (const listener of listeners) {
      listener(event);
    }
  };

  recoverState = async () => {
    this.logger(
      'info',
      `client:recoverState() - Start of recoverState with connectionID ${this._getConnectionID()}`,
      {
        tags: ['connection'],
      },
    );

    const cids = Object.keys(this.activeChannels);
    if (cids.length && this.recoverStateOnReconnect) {
      this.logger(
        'info',
        `client:recoverState() - Start the querying of ${cids.length} channels`,
        {
          tags: ['connection', 'client'],
        },
      );

      await this.queryChannels(
        { cid: { $in: cids } } as ChannelFilters,
        { last_message_at: -1 },
        { limit: 30 },
      );

      this.logger('info', 'client:recoverState() - Querying channels finished', {
        tags: ['connection', 'client'],
      });
      this.dispatchEvent({
        type: 'connection.recovered',
      } as Event);
    } else {
      this.dispatchEvent({
        type: 'connection.recovered',
      } as Event);
    }

    this.wsPromise = Promise.resolve();
    this.setUserPromise = Promise.resolve();
  };

  /**
   * @private
   */
  async connect() {
    if (!this.userID || !this._user) {
      throw Error(
        'Call connectUser or connectAnonymousUser before starting the connection',
      );
    }
    if (!this.wsBaseURL) {
      throw Error('Websocket base url not set');
    }
    if (!this.clientID) {
      throw Error('clientID is not set');
    }

    if (!this.wsConnection && (this.options.warmUp || this.options.enableInsights)) {
      this._sayHi();
    }
    // The StableWSConnection handles all the reconnection logic.
    if (this.options.wsConnection && this.node) {
      // Intentionally avoiding adding ts generics on wsConnection in options since its only useful for unit test purpose.
      (this.options.wsConnection as unknown as StableWSConnection).setClient(this);
      this.wsConnection = this.options.wsConnection as unknown as StableWSConnection;
    } else {
      this.wsConnection = new StableWSConnection({
        client: this,
      });
    }

    try {
      // if fallback is used before, continue using it instead of waiting for WS to fail
      if (this.wsFallback) {
        return await this.wsFallback.connect();
      }

      // if WSFallback is enabled, ws connect should timeout faster so fallback can try
      return await this.wsConnection.connect(
        this.options.enableWSFallback
          ? this.defaultWSTimeoutWithFallback
          : this.defaultWSTimeout,
      );
      // eslint-disable-next-line @typescript-eslint/no-explicit-any
    } catch (error: any) {
      // run fallback only if it's WS/Network error and not a normal API error
      // make sure browser is online before even trying the longpoll
      if (this.options.enableWSFallback && isWSFailure(error) && isOnline()) {
        this.logger('info', 'client:connect() - WS failed, fallback to longpoll', {
          tags: ['connection', 'client'],
        });
        this.dispatchEvent({ type: 'transport.changed', mode: 'longpoll' });

        this.wsConnection._destroyCurrentWSConnection();
        this.wsConnection.disconnect().then(); // close WS so no retry
        this.wsFallback = new WSConnectionFallback({
          client: this,
        });
        return await this.wsFallback.connect();
      }

      throw error;
    }
  }

  /**
   * Check the connectivity with server for warmup purpose.
   *
   * @private
   */
  _sayHi() {
    const client_request_id = randomId();
    const opts = { headers: { 'x-client-request-id': client_request_id } };
    this.doAxiosRequest('get', this.baseURL + '/hi', null, opts).catch((e) => {
      if (this.options.enableInsights) {
        postInsights('http_hi_failed', {
          api_key: this.key,
          err: e,
          client_request_id,
        });
      }
    });
  }

  /**
   * queryUsers - Query users and watch user presence
   *
   * @param {UserFilters} filterConditions MongoDB style filter conditions
   * @param {UserSort} sort Sort options, for instance [{last_active: -1}].
   * When using multiple fields, make sure you use array of objects to guarantee field order, for instance [{last_active: -1}, {created_at: 1}]
   * @param {UserOptions} options Option object, {presence: true}
   *
   * @return {Promise<{ users: Array<UserResponse> }>} User Query Response
   */
  async queryUsers(
    filterConditions: UserFilters,
    sort: UserSort = [],
    options: UserOptions = {},
  ) {
    const defaultOptions = {
      presence: false,
    };

    // Make sure we wait for the connect promise if there is a pending one
    await this.wsPromise;

    if (!this._hasConnectionID()) {
      defaultOptions.presence = false;
    }

    // Return a list of users
    const data = await this.get<APIResponse & { users: Array<UserResponse> }>(
      this.baseURL + '/users',
      {
        payload: {
          filter_conditions: filterConditions,
          sort: normalizeQuerySort(sort),
          ...defaultOptions,
          ...options,
        },
      },
    );

    this.state.updateUsers(data.users);

    return data;
  }

  /**
   * queryBannedUsers - Query user bans
   *
   * @param {BannedUsersFilters} filterConditions MongoDB style filter conditions
   * @param {BannedUsersSort} sort Sort options [{created_at: 1}].
   * @param {BannedUsersPaginationOptions} options Option object, {limit: 10, offset:0, exclude_expired_bans: true}
   *
   * @return {Promise<BannedUsersResponse>} Ban Query Response
   */
  async queryBannedUsers(
    filterConditions: BannedUsersFilters = {},
    sort: BannedUsersSort = [],
    options: BannedUsersPaginationOptions = {},
  ) {
    // Return a list of user bans
    return await this.get<BannedUsersResponse>(this.baseURL + '/query_banned_users', {
      payload: {
        filter_conditions: filterConditions,
        sort: normalizeQuerySort(sort),
        ...options,
      },
    });
  }

  /**
   * queryMessageFlags - Query message flags
   *
   * @param {MessageFlagsFilters} filterConditions MongoDB style filter conditions
   * @param {MessageFlagsPaginationOptions} options Option object, {limit: 10, offset:0}
   *
   * @return {Promise<MessageFlagsResponse>} Message Flags Response
   */
  async queryMessageFlags(
    filterConditions: MessageFlagsFilters = {},
    options: MessageFlagsPaginationOptions = {},
  ) {
    // Return a list of message flags
    return await this.get<MessageFlagsResponse>(
      this.baseURL + '/moderation/flags/message',
      {
        payload: { filter_conditions: filterConditions, ...options },
      },
    );
  }

  /**
   * queryChannelsRequest - Queries channels and returns the raw response
   *
   * @param {ChannelFilters} filterConditions object MongoDB style filters
   * @param {ChannelSort} [sort] Sort options, for instance {created_at: -1}.
   * When using multiple fields, make sure you use array of objects to guarantee field order, for instance [{last_updated: -1}, {created_at: 1}]
   * @param {ChannelOptions} [options] Options object
   *
   * @return {Promise<Array<ChannelAPIResponse>>} search channels response
   */
  async queryChannelsRequest(
    filterConditions: ChannelFilters,
    sort: ChannelSort = [],
    options: ChannelOptions = {},
  ) {
    const defaultOptions: ChannelOptions = {
      state: true,
      watch: true,
      presence: false,
    };

    // Make sure we wait for the connect promise if there is a pending one
    await this.wsPromise;
    if (!this._hasConnectionID()) {
      defaultOptions.watch = false;
    }

    // Return a list of channels
    const payload = {
      filter_conditions: filterConditions,
      sort: normalizeQuerySort(sort),
      ...defaultOptions,
      ...options,
    };

    const data = await this.post<QueryChannelsAPIResponse>(
      this.baseURL + '/channels',
      payload,
    );

    return data.channels;
  }

  /**
   * queryChannels - Query channels
   *
   * @param {ChannelFilters} filterConditions object MongoDB style filters
   * @param {ChannelSort} [sort] Sort options, for instance {created_at: -1}.
   * When using multiple fields, make sure you use array of objects to guarantee field order, for instance [{last_updated: -1}, {created_at: 1}]
   * @param {ChannelOptions} [options] Options object
   * @param {ChannelStateOptions} [stateOptions] State options object. These options will only be used for state management and won't be sent in the request.
   * - stateOptions.skipInitialization - Skips the initialization of the state for the channels matching the ids in the list.
   * - stateOptions.skipHydration - Skips returning the channels as instances of the Channel class and rather returns the raw query response.
   *
   * @return {Promise<Array<Channel>>} search channels response
   */
  async queryChannels(
    filterConditions: ChannelFilters,
    sort: ChannelSort = [],
    options: ChannelOptions = {},
    stateOptions: ChannelStateOptions = {},
  ) {
    const channels = await this.queryChannelsRequest(filterConditions, sort, options);

    this.dispatchEvent({
      type: 'channels.queried',
      queriedChannels: {
        channels,
        isLatestMessageSet: true,
      },
    });

    return this.hydrateActiveChannels(channels, stateOptions, options);
  }

  /**
   * queryReactions - Query reactions
   *
   * @param {ReactionFilters} filter object MongoDB style filters
   * @param {ReactionSort} [sort] Sort options, for instance {created_at: -1}.
   * @param {QueryReactionsOptions} [options] Pagination object
   *
   * @return {Promise<{ QueryReactionsAPIResponse } search channels response
   */
  async queryReactions(
    messageID: string,
    filter: ReactionFilters,
    sort: ReactionSort = [],
    options: QueryReactionsOptions = {},
  ) {
    // Make sure we wait for the connect promise if there is a pending one
    await this.wsPromise;

    // Return a list of channels
    const payload = {
      filter,
      sort: normalizeQuerySort(sort),
      ...options,
    };

    return await this.post<QueryReactionsAPIResponse>(
      this.baseURL + '/messages/' + encodeURIComponent(messageID) + '/reactions',
      payload,
    );
  }

  hydrateActiveChannels(
    channelsFromApi: ChannelAPIResponse[] = [],
    stateOptions: ChannelStateOptions = {},
    queryChannelsOptions?: ChannelOptions,
  ) {
    const { skipInitialization, offlineMode = false } = stateOptions;
    const channels: Channel[] = [];

    for (const channelState of channelsFromApi) {
      this._addChannelConfig(channelState.channel);
      const c = this.channel(channelState.channel.type, channelState.channel.id);
      c.data = channelState.channel;
      c.offlineMode = offlineMode;
      c.initialized = !offlineMode;
      c.push_preferences = channelState.push_preferences;

      let updatedMessagesSet;
      if (skipInitialization === undefined) {
        const { messageSet } = c._initializeState(channelState, 'latest');
        updatedMessagesSet = messageSet;
      } else if (!skipInitialization.includes(channelState.channel.id)) {
        c.state.clearMessages();
        const { messageSet } = c._initializeState(channelState, 'latest');
        updatedMessagesSet = messageSet;
      }

      if (updatedMessagesSet) {
        updatedMessagesSet.pagination = {
          ...updatedMessagesSet.pagination,
          ...messageSetPagination({
            parentSet: updatedMessagesSet,
            requestedPageSize:
              queryChannelsOptions?.message_limit ||
              DEFAULT_QUERY_CHANNELS_MESSAGE_LIST_PAGE_SIZE,
            returnedPage: channelState.messages,
            logger: this.logger,
          }),
        };
        this.polls.hydratePollCache(channelState.messages, true);
      }

      if (channelState.draft) {
        c.messageComposer.initState({ composition: channelState.draft });
      }

      channels.push(c);
    }

    return channels;
  }

  /**
   * search - Query messages
   *
   * @param {ChannelFilters} filterConditions MongoDB style filter conditions
   * @param {MessageFilters | string} query search query or object MongoDB style filters
   * @param {SearchOptions} [options] Option object, {user_id: 'tommaso'}
   *
   * @return {Promise<SearchAPIResponse>} search messages response
   */
  async search(
    filterConditions: ChannelFilters,
    query: string | MessageFilters,
    options: SearchOptions = {},
  ) {
    if (options.offset && options.next) {
      throw Error(`Cannot specify offset with next`);
    }
    const payload: SearchPayload = {
      filter_conditions: filterConditions,
      ...options,
      sort: options.sort
        ? normalizeQuerySort<SearchMessageSortBase>(options.sort)
        : undefined,
    };
    if (typeof query === 'string') {
      payload.query = query;
    } else if (typeof query === 'object') {
      payload.message_filter_conditions = query;
    } else {
      throw Error(`Invalid type ${typeof query} for query parameter`);
    }

    // Make sure we wait for the connect promise if there is a pending one
    await this.wsPromise;

    return await this.get<SearchAPIResponse>(this.baseURL + '/search', { payload });
  }

  /**
   * setLocalDevice - Set the device info for the current client(device) that will be sent via WS connection automatically
   *
   * @param {BaseDeviceFields} device the device object
   * @param {string} device.id device id
   * @param {string} device.push_provider the push provider
   *
   */
  setLocalDevice(device: BaseDeviceFields) {
    if (
      (this.wsConnection?.isConnecting && this.wsPromise) ||
      ((this.wsConnection?.isHealthy || this.wsFallback?.isHealthy()) &&
        this._hasConnectionID())
    ) {
      throw new Error('you can only set device before opening a websocket connection');
    }

    this.options.device = device;
  }

  /**
   * addDevice - Adds a push device for a user.
   *
   * @param {string} id the device id
   * @param {PushProvider} push_provider the push provider
   * @param {string} [userID] the user id (defaults to current user)
   * @param {string} [push_provider_name] user provided push provider name for multi bundle support
   *
   */
  async addDevice(
    id: string,
    push_provider: PushProvider,
    userID?: string,
    push_provider_name?: string,
  ) {
    return await this.post<APIResponse>(this.baseURL + '/devices', {
      id,
      push_provider,
      ...(userID != null ? { user_id: userID } : {}),
      ...(push_provider_name != null ? { push_provider_name } : {}),
    });
  }

  /**
   * getDevices - Returns the devices associated with a current user
   *
   * @param {string} [userID] User ID. Only works on serverside
   *
   * @return {Device[]} Array of devices
   */
  async getDevices(userID?: string) {
    return await this.get<APIResponse & { devices?: Device[] }>(
      this.baseURL + '/devices',
      userID ? { user_id: userID } : {},
    );
  }

  /**
   * getUnreadCount - Returns unread counts for a single user
   *
   * @param {string} [userID] User ID.
   *
   * @return {<GetUnreadCountAPIResponse>}
   */
  async getUnreadCount(userID?: string) {
    return await this.get<GetUnreadCountAPIResponse>(
      this.baseURL + '/unread',
      userID ? { user_id: userID } : {},
    );
  }

  /**
   * getUnreadCountBatch - Returns unread counts for multiple users at once. Only works server side.
   *
   * @param {string[]} [userIDs] List of user IDs to fetch unread counts for.
   *
   * @return {<GetUnreadCountBatchAPIResponse>}
   */
  async getUnreadCountBatch(userIDs: string[]) {
    return await this.post<GetUnreadCountBatchAPIResponse>(
      this.baseURL + '/unread_batch',
      { user_ids: userIDs },
    );
  }

  /**
   * setPushPreferences - Applies the list of push preferences.
   *
   * @param {PushPreference[]} A list of push preferences.
   *
   * @return {<UpsertPushPreferencesResponse>}
   */
  async setPushPreferences(preferences: PushPreference[]) {
    return await this.post<UpsertPushPreferencesResponse>(
      this.baseURL + '/push_preferences',
      { preferences },
    );
  }

  /**
   * removeDevice - Removes the device with the given id. Clientside users can only delete their own devices
   *
   * @param {string} id The device id
   * @param {string} [userID] The user id. Only specify this for serverside requests
   *
   */
  async removeDevice(id: string, userID?: string) {
    return await this.delete<APIResponse>(this.baseURL + '/devices', {
      id,
      ...(userID ? { user_id: userID } : {}),
    });
  }

  /**
   * getRateLimits - Returns the rate limits quota and usage for the current app, possibly filter for a specific platform and/or endpoints.
   * Only available server-side.
   *
   * @param {object} [params] The params for the call. If none of the params are set, all limits for all platforms are returned.
   * @returns {Promise<GetRateLimitsResponse>}
   */
  getRateLimits(params?: {
    android?: boolean;
    endpoints?: EndpointName[];
    ios?: boolean;
    serverSide?: boolean;
    web?: boolean;
  }) {
    const { serverSide, web, android, ios, endpoints } = params || {};
    return this.get<GetRateLimitsResponse>(this.baseURL + '/rate_limits', {
      server_side: serverSide,
      web,
      android,
      ios,
      endpoints: endpoints ? endpoints.join(',') : undefined,
    });
  }

  _addChannelConfig({ cid, config }: ChannelResponse) {
    if (this._cacheEnabled()) {
      this.configs[cid] = config;
    }
  }

  /**
   * channel - Returns a new channel with the given type, id and custom data
   *
   * If you want to create a unique conversation between 2 or more users; you can leave out the ID parameter and provide the list of members.
   * Make sure to await channel.create() or channel.watch() before accessing channel functions:
   * ie. channel = client.channel("messaging", {members: ["tommaso", "thierry"]})
   * await channel.create() to assign an ID to channel
   *
   * @param {string} channelType The channel type
   * @param {string | ChannelData | null} [channelIDOrCustom]   The channel ID, you can leave this out if you want to create a conversation channel
   * @param {object} [custom]    Custom data to attach to the channel
   *
   * @return {channel} The channel object, initialize it using channel.watch()
   */
  channel(channelType: string, channelID?: string | null, custom?: ChannelData): Channel;
  channel(channelType: string, custom?: ChannelData): Channel;
  channel(
    channelType: string,
    channelIDOrCustom?: string | ChannelData | null,
    custom: ChannelData = {},
  ) {
    if (!this.userID && !this._isUsingServerAuth()) {
      throw Error('Call connectUser or connectAnonymousUser before creating a channel');
    }

    if (~channelType.indexOf(':')) {
      throw new Error(
        `Invalid channel group ${channelType}, can't contain the : character`,
      );
    }

    // support channel("messaging", {options})
    if (channelIDOrCustom && typeof channelIDOrCustom === 'object') {
      return this.getChannelByMembers(channelType, channelIDOrCustom);
    }

    // support channel("messaging", undefined, {options})
    if (!channelIDOrCustom && typeof custom === 'object' && custom.members?.length) {
      return this.getChannelByMembers(channelType, custom);
    }

    // support channel("messaging", null, {options})
    // support channel("messaging", undefined, {options})
    // support channel("messaging", "", {options})
    if (!channelIDOrCustom) {
      return new Channel(this, channelType, undefined, custom);
    }

    return this.getChannelById(channelType, channelIDOrCustom, custom);
  }

  /**
   * It's a helper method for `client.channel()` method, used to create unique conversation or
   * channel based on member list instead of id.
   *
   * If the channel already exists in `activeChannels` list, then we simply return it, since that
   * means the same channel was already requested or created.
   *
   * Otherwise we create a new instance of Channel class and return it.
   *
   * @private
   *
   * @param {string} channelType The channel type
   * @param {object} [custom]    Custom data to attach to the channel
   *
   * @return {channel} The channel object, initialize it using channel.watch()
   */
  getChannelByMembers = (channelType: string, custom: ChannelData) => {
    // Check if the channel already exists.
    // Only allow 1 channel object per cid
    const memberIds = (custom.members ?? []).map((member: string | NewMemberPayload) =>
      typeof member === 'string' ? member : (member.user_id ?? ''),
    );
    const membersStr = memberIds.sort().join(',');
    const tempCid = generateChannelTempCid(channelType, memberIds);

    if (!tempCid) {
      throw Error('Please specify atleast one member when creating unique conversation');
    }

    // channel could exist in `activeChannels` list with either one of the following two keys:
    // 1. cid - Which gets set on channel only after calling channel.query or channel.watch or channel.create
    // 2. Sorted membersStr - E.g., "messaging:amin,vishal" OR "messaging:amin,jaap,tom"
    //                        This is set when you create a channel, but haven't queried yet. After query,
    //                        we will replace it with `cid`
    for (const key in this.activeChannels) {
      const channel = this.activeChannels[key];
      if (channel.disconnected) {
        continue;
      }

      if (key === tempCid) {
        return channel;
      }

      if (key.indexOf(`${channelType}:!members-`) === 0) {
        const membersStrInExistingChannel = Object.keys(channel.state.members)
          .sort()
          .join(',');
        if (membersStrInExistingChannel === membersStr) {
          return channel;
        }
      }
    }

    const channel = new Channel(this, channelType, undefined, custom);

    // For the time being set the key as membersStr, since we don't know the cid yet.
    // In channel.query, we will replace it with 'cid'.
    if (this._cacheEnabled()) {
      this.activeChannels[tempCid] = channel;
    }

    return channel;
  };

  /**
   * Its a helper method for `client.channel()` method, used to channel given the id of channel.
   *
   * If the channel already exists in `activeChannels` list, then we simply return it, since that
   * means the same channel was already requested or created.
   *
   * Otherwise we create a new instance of Channel class and return it.
   *
   * @private
   *
   * @param {string} channelType The channel type
   * @param {string} [channelID] The channel ID
   * @param {object} [custom]    Custom data to attach to the channel
   *
   * @return {channel} The channel object, initialize it using channel.watch()
   */
  getChannelById = (channelType: string, channelID: string, custom: ChannelData) => {
    if (typeof channelID === 'string' && ~channelID.indexOf(':')) {
      throw Error(`Invalid channel id ${channelID}, can't contain the : character`);
    }

    // only allow 1 channel object per cid
    const cid = `${channelType}:${channelID}`;
    if (
      cid in this.activeChannels &&
      this.activeChannels[cid] &&
      !this.activeChannels[cid].disconnected
    ) {
      const channel = this.activeChannels[cid];
      if (Object.keys(custom).length > 0) {
        channel.data = { ...channel.data, ...custom };
        channel._data = { ...channel._data, ...custom };
      }
      return channel;
    }
    const channel = new Channel(this, channelType, channelID, custom);
    if (this._cacheEnabled()) {
      this.activeChannels[channel.cid] = channel;
    }

    return channel;
  };

  /**
   * partialUpdateUser - Update the given user object
   *
   * @param {PartialUserUpdate} partialUserObject which should contain id and any of "set" or "unset" params;
   * example: {id: "user1", set:{field: value}, unset:["field2"]}
   *
   * @return {Promise<{ users: { [key: string]: UserResponse } }>} list of updated users
   */
  async partialUpdateUser(partialUserObject: PartialUserUpdate) {
    return await this.partialUpdateUsers([partialUserObject]);
  }

  /**
   * upsertUsers - Batch upsert the list of users
   *
   * @param {UserResponse[]} users list of users
   *
   * @return {Promise<{ users: { [key: string]: UserResponse } }>}
   */
  async upsertUsers(users: UserResponse[]) {
    const userMap: { [key: string]: UserResponse } = {};
    for (const userObject of users) {
      if (!userObject.id) {
        throw Error('User ID is required when updating a user');
      }
      userMap[userObject.id] = userObject;
    }

    return await this.post<
      APIResponse & {
        users: { [key: string]: UserResponse };
      }
    >(this.baseURL + '/users', { users: userMap });
  }

  /**
   * @deprecated Please use upsertUsers() function instead.
   *
   * updateUsers - Batch update the list of users
   *
   * @param {UserResponse[]} users list of users
   * @return {Promise<{ users: { [key: string]: UserResponse } }>}
   */
  updateUsers = this.upsertUsers;

  /**
   * upsertUser - Update or Create the given user object
   *
   * @param {UserResponse} userObject user object, the only required field is the user id. IE {id: "myuser"} is valid
   *
   * @return {Promise<{ users: { [key: string]: UserResponse } }>}
   */
  upsertUser(userObject: UserResponse) {
    return this.upsertUsers([userObject]);
  }

  /**
   * @deprecated Please use upsertUser() function instead.
   *
   * updateUser - Update or Create the given user object
   *
   * @param {UserResponse} userObject user object, the only required field is the user id. IE {id: "myuser"} is valid
   * @return {Promise<{ users: { [key: string]: UserResponse } }>}
   */
  updateUser = this.upsertUser;

  /**
   * partialUpdateUsers - Batch partial update of users
   *
   * @param {PartialUserUpdate[]} users list of partial update requests
   *
   * @return {Promise<{ users: { [key: string]: UserResponse } }>}
   */
  async partialUpdateUsers(users: PartialUserUpdate[]) {
    for (const userObject of users) {
      if (!userObject.id) {
        throw Error('User ID is required when updating a user');
      }
    }

    return await this.patch<
      APIResponse & {
        users: { [key: string]: UserResponse };
      }
    >(this.baseURL + '/users', { users });
  }

  async deleteUser(
    userID: string,
    params?: {
      delete_conversation_channels?: boolean;
      hard_delete?: boolean;
      mark_messages_deleted?: boolean;
    },
  ) {
    return await this.delete<
      APIResponse & { user: UserResponse } & {
        task_id?: string;
      }
    >(this.baseURL + `/users/${encodeURIComponent(userID)}`, params);
  }

  /**
   * restoreUsers - Restore soft deleted users
   *
   * @param {string[]} user_ids which users to restore
   *
   * @return {APIResponse} An API response
   */
  async restoreUsers(user_ids: string[]) {
    return await this.post<APIResponse>(this.baseURL + `/users/restore`, {
      user_ids,
    });
  }

  /**
   * reactivateUser - Reactivate one user
   *
   * @param {string} userID which user to reactivate
   * @param {ReactivateUserOptions} [options]
   *
   * @return {UserResponse} Reactivated user
   */
  async reactivateUser(userID: string, options?: ReactivateUserOptions) {
    return await this.post<APIResponse & { user: UserResponse }>(
      this.baseURL + `/users/${encodeURIComponent(userID)}/reactivate`,
      { ...options },
    );
  }

  /**
   * reactivateUsers - Reactivate many users asynchronously
   *
   * @param {string[]} user_ids which users to reactivate
   * @param {ReactivateUsersOptions} [options]
   *
   * @return {TaskResponse} A task ID
   */
  async reactivateUsers(user_ids: string[], options?: ReactivateUsersOptions) {
    return await this.post<APIResponse & TaskResponse>(
      this.baseURL + `/users/reactivate`,
      { user_ids, ...options },
    );
  }

  /**
   * deactivateUser - Deactivate one user
   *
   * @param {string} userID which user to deactivate
   * @param {DeactivateUsersOptions} [options]
   *
   * @return {UserResponse} Deactivated user
   */
  async deactivateUser(userID: string, options?: DeactivateUsersOptions) {
    return await this.post<APIResponse & { user: UserResponse }>(
      this.baseURL + `/users/${encodeURIComponent(userID)}/deactivate`,
      { ...options },
    );
  }

  /**
   * deactivateUsers - Deactivate many users asynchronously
   *
   * @param {string[]} user_ids which users to deactivate
   * @param {DeactivateUsersOptions} [options]
   *
   * @return {TaskResponse} A task ID
   */
  async deactivateUsers(user_ids: string[], options?: DeactivateUsersOptions) {
    return await this.post<APIResponse & TaskResponse>(
      this.baseURL + `/users/deactivate`,
      { user_ids, ...options },
    );
  }

  async exportUser(userID: string, options?: Record<string, string>) {
    return await this.get<
      APIResponse & {
        messages: MessageResponse[];
        reactions: ReactionResponse[];
        user: UserResponse;
      }
    >(this.baseURL + `/users/${encodeURIComponent(userID)}/export`, { ...options });
  }

  /** banUser - bans a user from all channels
   *
   * @param {string} targetUserID
   * @param {BanUserOptions} [options]
   * @returns {Promise<APIResponse>}
   */
  async banUser(targetUserID: string, options?: BanUserOptions) {
    return await this.post<APIResponse>(this.baseURL + '/moderation/ban', {
      target_user_id: targetUserID,
      ...options,
    });
  }

  /** unbanUser - revoke global ban for a user
   *
   * @param {string} targetUserID
   * @param {UnBanUserOptions} [options]
   * @returns {Promise<APIResponse>}
   */
  async unbanUser(targetUserID: string, options?: UnBanUserOptions) {
    return await this.delete<APIResponse>(this.baseURL + '/moderation/ban', {
      target_user_id: targetUserID,
      ...options,
    });
  }

  /** shadowBan - shadow bans a user from all channels
   *
   * @param {string} targetUserID
   * @param {BanUserOptions} [options]
   * @returns {Promise<APIResponse>}
   */
  async shadowBan(targetUserID: string, options?: BanUserOptions) {
    return await this.banUser(targetUserID, {
      shadow: true,
      ...options,
    });
  }

  /** removeShadowBan - revoke global shadow ban for a user
   *
   * @param {string} targetUserID
   * @param {UnBanUserOptions} [options]
   * @returns {Promise<APIResponse>}
   */
  async removeShadowBan(targetUserID: string, options?: UnBanUserOptions) {
    return await this.unbanUser(targetUserID, {
      shadow: true,
      ...options,
    });
  }
  async blockUser(blockedUserID: string, user_id?: string) {
    return await this.post<BlockUserAPIResponse>(this.baseURL + '/users/block', {
      blocked_user_id: blockedUserID,
      ...(user_id ? { user_id } : {}),
    });
  }

  async getBlockedUsers(user_id?: string) {
    return await this.get<GetBlockedUsersAPIResponse>(this.baseURL + '/users/block', {
      ...(user_id ? { user_id } : {}),
    });
  }
  async unBlockUser(blockedUserID: string, userID?: string) {
    return await this.post<APIResponse>(this.baseURL + '/users/unblock', {
      blocked_user_id: blockedUserID,
      ...(userID ? { user_id: userID } : {}),
    });
  }
  /** muteUser - mutes a user
   *
   * @param {string} targetID
   * @param {string} [userID] Only used with serverside auth
   * @param {MuteUserOptions} [options]
   * @returns {Promise<MuteUserResponse>}
   */
  async muteUser(targetID: string, userID?: string, options: MuteUserOptions = {}) {
    return await this.post<MuteUserResponse>(this.baseURL + '/moderation/mute', {
      target_id: targetID,
      ...(userID ? { user_id: userID } : {}),
      ...options,
    });
  }

  /** unmuteUser - unmutes a user
   *
   * @param {string} targetID
   * @param {string} [currentUserID] Only used with serverside auth
   * @returns {Promise<APIResponse>}
   */
  async unmuteUser(targetID: string, currentUserID?: string) {
    return await this.post<APIResponse>(this.baseURL + '/moderation/unmute', {
      target_id: targetID,
      ...(currentUserID ? { user_id: currentUserID } : {}),
    });
  }

  /** userMuteStatus - check if a user is muted or not, can be used after connectUser() is called
   *
   * @param {string} targetID
   * @returns {boolean}
   */
  userMuteStatus(targetID: string) {
    if (!this.user || !this.wsPromise) {
      throw new Error('Make sure to await connectUser() first.');
    }

    for (let i = 0; i < this.mutedUsers.length; i += 1) {
      if (this.mutedUsers[i].target.id === targetID) return true;
    }
    return false;
  }

  /**
   * flagMessage - flag a message
   * @param {string} targetMessageID
   * @param {string} [options.user_id] currentUserID, only used with serverside auth
   * @returns {Promise<APIResponse>}
   */
  async flagMessage(
    targetMessageID: string,
    options: { reason?: string; user_id?: string } = {},
  ) {
    return await this.post<FlagMessageResponse>(this.baseURL + '/moderation/flag', {
      target_message_id: targetMessageID,
      ...options,
    });
  }

  /**
   * flagUser - flag a user
   * @param {string} targetID
   * @param {string} [options.user_id] currentUserID, only used with serverside auth
   * @returns {Promise<APIResponse>}
   */
  async flagUser(targetID: string, options: { reason?: string; user_id?: string } = {}) {
    return await this.post<FlagUserResponse>(this.baseURL + '/moderation/flag', {
      target_user_id: targetID,
      ...options,
    });
  }

  /**
   * unflagMessage - unflag a message
   * @param {string} targetMessageID
   * @param {string} [options.user_id] currentUserID, only used with serverside auth
   * @returns {Promise<APIResponse>}
   */
  async unflagMessage(targetMessageID: string, options: { user_id?: string } = {}) {
    return await this.post<FlagMessageResponse>(this.baseURL + '/moderation/unflag', {
      target_message_id: targetMessageID,
      ...options,
    });
  }

  /**
   * unflagUser - unflag a user
   * @param {string} targetID
   * @param {string} [options.user_id] currentUserID, only used with serverside auth
   * @returns {Promise<APIResponse>}
   */
  async unflagUser(targetID: string, options: { user_id?: string } = {}) {
    return await this.post<FlagUserResponse>(this.baseURL + '/moderation/unflag', {
      target_user_id: targetID,
      ...options,
    });
  }

  /**
   * _queryFlags - Query flags.
   *
   * Note: Do not use this.
   * It is present for internal usage only.
   * This function can, and will, break and/or be removed at any point in time.
   *
   * @private
   * @param {FlagsFilters} filterConditions MongoDB style filter conditions
   * @param {FlagsPaginationOptions} options Option object, {limit: 10, offset:0}
   *
   * @return {Promise<FlagsResponse>} Flags Response
   */
  async _queryFlags(
    filterConditions: FlagsFilters = {},
    options: FlagsPaginationOptions = {},
  ) {
    // Return a list of flags
    return await this.post<FlagsResponse>(this.baseURL + '/moderation/flags', {
      filter_conditions: filterConditions,
      ...options,
    });
  }

  /**
   * _queryFlagReports - Query flag reports.
   *
   * Note: Do not use this.
   * It is present for internal usage only.
   * This function can, and will, break and/or be removed at any point in time.
   *
   * @private
   * @param {FlagReportsFilters} filterConditions MongoDB style filter conditions
   * @param {FlagReportsPaginationOptions} options Option object, {limit: 10, offset:0}
   *
   * @return {Promise<FlagReportsResponse>} Flag Reports Response
   */
  async _queryFlagReports(
    filterConditions: FlagReportsFilters = {},
    options: FlagReportsPaginationOptions = {},
  ) {
    // Return a list of message flags
    return await this.post<FlagReportsResponse>(this.baseURL + '/moderation/reports', {
      filter_conditions: filterConditions,
      ...options,
    });
  }

  /**
   * _reviewFlagReport - review flag report
   *
   * Note: Do not use this.
   * It is present for internal usage only.
   * This function can, and will, break and/or be removed at any point in time.
   *
   * @private
   * @param {string} [id] flag report to review
   * @param {string} [reviewResult] flag report review result
   * @param {string} [options.user_id] currentUserID, only used with serverside auth
   * @param {string} [options.review_details] custom information about review result
   * @returns {Promise<ReviewFlagReportResponse>>}
   */
  async _reviewFlagReport(
    id: string,
    reviewResult: string,
    options: ReviewFlagReportOptions = {},
  ) {
    return await this.patch<ReviewFlagReportResponse>(
      this.baseURL + `/moderation/reports/${encodeURIComponent(id)}`,
      {
        review_result: reviewResult,
        ...options,
      },
    );
  }

  /**
   * unblockMessage - unblocks message blocked by automod
   *
   *
   * @param {string} targetMessageID
   * @param {string} [options.user_id] currentUserID, only used with serverside auth
   * @returns {Promise<APIResponse>}
   */
  async unblockMessage(targetMessageID: string, options: { user_id?: string } = {}) {
    return await this.post<APIResponse>(this.baseURL + '/moderation/unblock_message', {
      target_message_id: targetMessageID,
      ...options,
    });
  }
  // alias for backwards compatibility
  _unblockMessage = this.unblockMessage;

  /**
   * @deprecated use markChannelsRead instead
   *
   * markAllRead - marks all channels for this user as read
   * @param {MarkAllReadOptions} [data]
   *
   * @return {Promise<APIResponse>}
   */
  markAllRead = this.markChannelsRead;

  /**
   * markChannelsRead - marks channels read -
   * it accepts a map of cid:messageid pairs, if messageid is empty, the whole channel will be marked as read
   *
   * @param {MarkChannelsReadOptions } [data]
   *
   * @return {Promise<APIResponse>}
   */
  async markChannelsRead(data: MarkChannelsReadOptions = {}) {
    await this.post<APIResponse>(this.baseURL + '/channels/read', { ...data });
  }

  createCommand(data: CreateCommandOptions) {
    return this.post<CreateCommandResponse>(this.baseURL + '/commands', data);
  }

  getCommand(name: string) {
    return this.get<GetCommandResponse>(
      this.baseURL + `/commands/${encodeURIComponent(name)}`,
    );
  }

  updateCommand(name: string, data: UpdateCommandOptions) {
    return this.put<UpdateCommandResponse>(
      this.baseURL + `/commands/${encodeURIComponent(name)}`,
      data,
    );
  }

  deleteCommand(name: string) {
    return this.delete<DeleteCommandResponse>(
      this.baseURL + `/commands/${encodeURIComponent(name)}`,
    );
  }

  listCommands() {
    return this.get<ListCommandsResponse>(this.baseURL + `/commands`);
  }

  createChannelType(data: CreateChannelOptions) {
    const channelData = Object.assign({}, { commands: ['all'] }, data);
    return this.post<CreateChannelResponse>(this.baseURL + '/channeltypes', channelData);
  }

  getChannelType(channelType: string) {
    return this.get<GetChannelTypeResponse>(
      this.baseURL + `/channeltypes/${encodeURIComponent(channelType)}`,
    );
  }

  updateChannelType(channelType: string, data: UpdateChannelTypeRequest) {
    return this.put<UpdateChannelTypeResponse>(
      this.baseURL + `/channeltypes/${encodeURIComponent(channelType)}`,
      data,
    );
  }

  deleteChannelType(channelType: string) {
    return this.delete<APIResponse>(
      this.baseURL + `/channeltypes/${encodeURIComponent(channelType)}`,
    );
  }

  listChannelTypes() {
    return this.get<ListChannelResponse>(this.baseURL + `/channeltypes`);
  }

  /**
   * translateMessage - adds the translation to the message
   *
   * @param {string} messageId
   * @param {string} language
   *
   * @return {MessageResponse} Response that includes the message
   */
  async translateMessage(messageId: string, language: string) {
    return await this.post<APIResponse & MessageResponse>(
      this.baseURL + `/messages/${encodeURIComponent(messageId)}/translate`,
      { language },
    );
  }

  /**
   * translate - translates the given text to provided language
   *
   * @param {string} text
   * @param {string} destination_language
   * @param {string} source_language
   *
   * @return {TranslateResponse} Response that includes the message
   */
  async translate(text: string, destination_language: string, source_language: string) {
    return await this.post<APIResponse & TranslateResponse>(this.baseURL + `/translate`, {
      text,
      source_language,
      destination_language,
    });
  }

  /**
   * _normalizeExpiration - transforms expiration value into ISO string
   * @param {undefined|null|number|string|Date} timeoutOrExpirationDate expiration date or timeout. Use number type to set timeout in seconds, string or Date to set exact expiration date
   */
  _normalizeExpiration(timeoutOrExpirationDate?: null | number | string | Date) {
    let pinExpires: null | string = null;
    if (typeof timeoutOrExpirationDate === 'number') {
      const now = new Date();
      now.setSeconds(now.getSeconds() + timeoutOrExpirationDate);
      pinExpires = now.toISOString();
    } else if (isString(timeoutOrExpirationDate)) {
      pinExpires = timeoutOrExpirationDate;
    } else if (timeoutOrExpirationDate instanceof Date) {
      pinExpires = timeoutOrExpirationDate.toISOString();
    }
    return pinExpires;
  }

  /**
   * _messageId - extracts string message id from either message object or message id
   * @param {string | { id: string }} messageOrMessageId message object or message id
   * @param {string} errorText error message to report in case of message id absence
   */
  _validateAndGetMessageId(
    messageOrMessageId: string | { id: string },
    errorText: string,
  ) {
    let messageId: string;
    if (typeof messageOrMessageId === 'string') {
      messageId = messageOrMessageId;
    } else {
      if (!messageOrMessageId.id) {
        throw Error(errorText);
      }
      messageId = messageOrMessageId.id;
    }
    return messageId;
  }

  /**
   * pinMessage - pins the message
   * @param {string | { id: string }} messageOrMessageId message object or message id
   * @param {undefined|null|number|string|Date} timeoutOrExpirationDate expiration date or timeout. Use number type to set timeout in seconds, string or Date to set exact expiration date
   * @param {undefined|string | { id: string }} [pinnedBy] who will appear as a user who pinned a message. Only for server-side use. Provide `undefined` when pinning message client-side
   * @param {undefined|number|string|Date} pinnedAt date when message should be pinned. It affects the order of pinned messages. Use negative number to set relative time in the past, string or Date to set exact date of pin
   */
  pinMessage(
    messageOrMessageId: string | { id: string },
    timeoutOrExpirationDate?: null | number | string | Date,
    pinnedBy?: string | { id: string },
    pinnedAt?: number | string | Date,
  ) {
    const messageId = this._validateAndGetMessageId(
      messageOrMessageId,
      'Please specify the message id when calling unpinMessage',
    );
    return this.partialUpdateMessage(
      messageId,
      {
        set: {
          pinned: true,
          pin_expires: this._normalizeExpiration(timeoutOrExpirationDate),
          pinned_at: this._normalizeExpiration(pinnedAt),
        },
      } as unknown as PartialMessageUpdate,
      pinnedBy,
    );
  }

  /**
   * unpinMessage - unpins the message that was previously pinned
   * @param {string | { id: string }} messageOrMessageId message object or message id
   * @param {string | { id: string }} [userId]
   */
  unpinMessage(
    messageOrMessageId: string | { id: string },
    userId?: string | { id: string },
  ) {
    const messageId = this._validateAndGetMessageId(
      messageOrMessageId,
      'Please specify the message id when calling unpinMessage',
    );
    return this.partialUpdateMessage(
      messageId,
      {
        set: { pinned: false },
      } as unknown as PartialMessageUpdate,
      userId,
    );
  }

  /**
   * updateMessage - Update the given message
   *
   * @param {Omit<MessageResponse, 'mentioned_users'> & { mentioned_users?: string[] }} message object, id needs to be specified
   * @param {string | { id: string }} [partialUserOrUserId]
   * @param {boolean} [options.skip_enrich_url] Do not try to enrich the URLs within message
   *
   * @return {{ message: LocalMessage | MessageResponse }} Response that includes the message
   */
  async updateMessage(
    message: LocalMessage | Partial<MessageResponse>,
    partialUserOrUserId?: string | { id: string },
    options?: UpdateMessageOptions,
  ) {
    if (!message.id) {
      throw Error('Please specify the message.id when calling updateMessage');
    }

    // should not include user object
    const payload = toUpdatedMessagePayload(message);

    // add user_id (if exists)
    if (typeof partialUserOrUserId === 'string') {
      payload.user_id = partialUserOrUserId;
    } else if (typeof partialUserOrUserId?.id === 'string') {
      payload.user_id = partialUserOrUserId.id;
    }

    return await this.post<UpdateMessageAPIResponse>(
      this.baseURL + `/messages/${encodeURIComponent(message.id as string)}`,
      {
        message: payload,
        ...options,
      },
    );
  }

  /**
   * partialUpdateMessage - Update the given message id while retaining additional properties
   *
   * @param {string} id the message id
   *
   * @param {PartialUpdateMessage}  partialMessageObject which should contain id and any of "set" or "unset" params;
   *         example: {id: "user1", set:{text: "hi"}, unset:["color"]}
   * @param {string | { id: string }} [userId]
   *
   * @param {boolean} [options.skip_enrich_url] Do not try to enrich the URLs within message
   *
   * @return {{ message: MessageResponse }} Response that includes the updated message
   */
  async partialUpdateMessage(
    id: string,
    partialMessageObject: PartialMessageUpdate,
    partialUserOrUserId?: string | { id: string },
    options?: UpdateMessageOptions,
  ) {
    if (!id) {
      throw Error('Please specify the message.id when calling partialUpdateMessage');
    }

    let user: { id: string } | undefined = undefined;

    if (typeof partialUserOrUserId === 'string') {
      user = { id: partialUserOrUserId };
    } else if (typeof partialUserOrUserId?.id === 'string') {
      user = { id: partialUserOrUserId.id };
    }

    return await this.put<UpdateMessageAPIResponse>(
      this.baseURL + `/messages/${encodeURIComponent(id)}`,
      {
        ...partialMessageObject,
        ...options,
        user,
      },
    );
  }

  async deleteMessage(messageID: string, hardDelete?: boolean) {
    let params = {};
    if (hardDelete) {
      params = { hard: true };
    }
    return await this.delete<APIResponse & { message: MessageResponse }>(
      this.baseURL + `/messages/${encodeURIComponent(messageID)}`,
      params,
    );
  }

  /**
   * undeleteMessage - Undelete a message
   *
   * undeletes a message that was previous soft deleted. Hard deleted messages
   * cannot be undeleted. This is only allowed to be called from server-side
   * clients.
   *
   * @param {string} messageID The id of the message to undelete
   * @param {string} userID The id of the user who undeleted the message
   *
   * @return {{ message: MessageResponse }} Response that includes the message
   */
  async undeleteMessage(messageID: string, userID: string) {
    return await this.post<APIResponse & { message: MessageResponse }>(
      this.baseURL + `/messages/${encodeURIComponent(messageID)}/undelete`,
      { undeleted_by: userID },
    );
  }

  async getMessage(messageID: string, options?: GetMessageOptions) {
    return await this.get<GetMessageAPIResponse>(
      this.baseURL + `/messages/${encodeURIComponent(messageID)}`,
      {
        ...options,
      },
    );
  }

  /**
   * queryThreads - returns the list of threads of current user.
   *
   * @param {QueryThreadsOptions} options Options object for pagination and limiting the participants and replies.
   * @param {number}  options.limit Limits the number of threads to be returned.
   * @param {boolean} options.watch Subscribes the user to the channels of the threads.
   * @param {number}  options.participant_limit Limits the number of participants returned per threads.
   * @param {number}  options.reply_limit Limits the number of replies returned per threads.
   * @param {ThreadFilters} options.filter MongoDB style filters for threads
   * @param {ThreadSort} options.sort MongoDB style sort for threads
   *
   * @returns {{ threads: Thread[], next: string }} Returns the list of threads and the next cursor.
   */
  async queryThreads(options: QueryThreadsOptions = {}) {
    const optionsWithDefaults = {
      limit: 10,
      participant_limit: 10,
      reply_limit: 3,
      watch: true,
      ...options,
    };

    const requestBody: Record<string, unknown> = {
      ...optionsWithDefaults,
    };

    if (
      optionsWithDefaults.filter &&
      Object.keys(optionsWithDefaults.filter).length > 0
    ) {
      requestBody.filter = optionsWithDefaults.filter;
    }

    if (
      optionsWithDefaults.sort &&
      (Array.isArray(optionsWithDefaults.sort)
        ? optionsWithDefaults.sort.length > 0
        : Object.keys(optionsWithDefaults.sort).length > 0)
    ) {
      requestBody.sort = normalizeQuerySort(optionsWithDefaults.sort);
    }

    const response = await this.post<QueryThreadsAPIResponse>(
      `${this.baseURL}/threads`,
      requestBody,
    );

    return {
      threads: response.threads.map(
        (thread) => new Thread({ client: this, threadData: thread }),
      ),
      next: response.next,
    };
  }

  /**
   * getThread - returns the thread of a message by its id.
   *
   * @param {string}            messageId The message id
   * @param {GetThreadOptions}  options Options object for pagination and limiting the participants and replies.
   * @param {boolean}           options.watch Subscribes the user to the channel of the thread.
   * @param {number}            options.participant_limit Limits the number of participants returned per threads.
   * @param {number}            options.reply_limit Limits the number of replies returned per threads.
   *
   * @returns {Thread} Returns the thread.
   */
  async getThread(messageId: string, options: GetThreadOptions = {}) {
    if (!messageId) {
      throw new Error('Please specify the messageId when calling getThread');
    }

    const optionsWithDefaults = {
      participant_limit: 100,
      reply_limit: 3,
      watch: true,
      ...options,
    };

    const response = await this.get<GetThreadAPIResponse>(
      `${this.baseURL}/threads/${encodeURIComponent(messageId)}`,
      optionsWithDefaults,
    );

    return new Thread({ client: this, threadData: response.thread });
  }

  /**
   * partialUpdateThread - updates the given thread
   *
   * @param {string}              messageId The id of the thread message which needs to be updated.
   * @param {PartialThreadUpdate} partialThreadObject should contain "set" or "unset" params for any of the thread's non-reserved fields.
   *
   * @returns {GetThreadAPIResponse} Returns the updated thread.
   */
  async partialUpdateThread(messageId: string, partialThreadObject: PartialThreadUpdate) {
    if (!messageId) {
      throw Error('Please specify the message id when calling partialUpdateThread');
    }

    // check for reserved fields from ThreadResponse type within partialThreadObject's set and unset.
    // Throw error if any of the reserved field is found.
    const reservedThreadFields = [
      'created_at',
      'id',
      'last_message_at',
      'type',
      'updated_at',
      'user',
      'reply_count',
      'participants',
      'channel',
      'custom',
    ];

    for (const key in { ...partialThreadObject.set, ...partialThreadObject.unset }) {
      if (reservedThreadFields.includes(key)) {
        throw Error(
          `You cannot set ${key} field on Thread object. ${key} is reserved for server-side use. Please omit ${key} from your set object.`,
        );
      }
    }

    return await this.patch<GetThreadAPIResponse>(
      `${this.baseURL}/threads/${encodeURIComponent(messageId)}`,
      partialThreadObject,
    );
  }

  getUserAgent() {
    if (this.userAgent) {
      return this.userAgent;
    }

    const version = process.env.PKG_VERSION;
    const clientBundle = process.env.CLIENT_BUNDLE;

    let userAgentString = '';
    if (this.sdkIdentifier) {
      userAgentString = `stream-chat-${this.sdkIdentifier.name}-v${this.sdkIdentifier.version}-llc-v${version}`;
    } else {
      userAgentString = `stream-chat-js-v${version}-${this.node ? 'node' : 'browser'}`;
    }

    const { os, model } = this.deviceIdentifier ?? {};

    return (
      [
        // reports the device OS, if provided
        ['os', os],
        // reports the device model, if provided
        ['device_model', model],
        // reports which bundle is being picked from the exports
        ['client_bundle', clientBundle],
      ] as const
    ).reduce(
      (withArguments, [key, value]) =>
        value && value.length > 0
          ? withArguments.concat(`|${key}=${value}`)
          : withArguments,
      userAgentString,
    );
  }

  /**
   * @deprecated use sdkIdentifier instead
   * @param userAgent
   */
  setUserAgent(userAgent: string) {
    this.userAgent = userAgent;
  }

  /**
   * _isUsingServerAuth - Returns true if we're using server side auth
   */
  _isUsingServerAuth = () => !!this.secret;

  _cacheEnabled = () => !this._isUsingServerAuth() || !this.options.disableCache;

  _enrichAxiosOptions(
    options: AxiosRequestConfig & { config?: AxiosRequestConfig } = {
      params: {},
      headers: {},
      config: {},
    },
  ): AxiosRequestConfig {
    const token = this._getToken();
    const authorization = token ? { Authorization: token } : undefined;
    let signal: AbortSignal | null = null;
    if (this.nextRequestAbortController !== null) {
      signal = this.nextRequestAbortController.signal;
      this.nextRequestAbortController = null;
    }

    if (!options.headers?.['x-client-request-id']) {
      options.headers = {
        ...options.headers,
        'x-client-request-id': randomId(),
      };
    }

    const {
      params: axiosRequestConfigParams,
      headers: axiosRequestConfigHeaders,
      ...axiosRequestConfigRest
    } = this.options.axiosRequestConfig || {};

    return {
      params: {
        user_id: this.userID,
        connection_id: this._getConnectionID(),
        api_key: this.key,
        ...options.params,
        ...(axiosRequestConfigParams || {}),
      },
      headers: {
        ...authorization,
        'stream-auth-type': this.getAuthType(),
        'X-Stream-Client': this.getUserAgent(),
        ...options.headers,
        ...(axiosRequestConfigHeaders || {}),
      },
      ...(signal ? { signal } : {}),
      ...options.config,
      ...(axiosRequestConfigRest || {}),
    };
  }

  _getToken() {
    if (!this.tokenManager || this.anonymous) return null;

    return this.tokenManager.getToken();
  }

  _startCleaning() {
    // eslint-disable-next-line @typescript-eslint/no-this-alias
    const that = this;
    if (this.cleaningIntervalRef != null) {
      return;
    }
    this.cleaningIntervalRef = setInterval(() => {
      // call clean on the channel, used for calling the stop.typing event etc.
      for (const channel of Object.values(that.activeChannels)) {
        channel.clean();
      }
    }, 500);
  }

  /**
   * encode ws url payload
   * @private
   * @returns json string
   */
  _buildWSPayload = (client_request_id?: string) =>
    JSON.stringify({
      user_id: this.userID,
      user_details: this._user,
      device: this.options.device,
      client_request_id,
    });

  /**
   * checks signature of a request
   * @param {string | Buffer} rawBody
   * @param {string} signature from HTTP header
   * @returns {boolean}
   */
  verifyWebhook(requestBody: string | Buffer, xSignature: string) {
    return !!this.secret && CheckSignature(requestBody, this.secret, xSignature);
  }

  /** getPermission - gets the definition for a permission
   *
   * @param {string} name
   * @returns {Promise<PermissionAPIResponse>}
   */
  getPermission(name: string) {
    return this.get<PermissionAPIResponse>(
      `${this.baseURL}/permissions/${encodeURIComponent(name)}`,
    );
  }

  /** createPermission - creates a custom permission
   *
   * @param {CustomPermissionOptions} permissionData the permission data
   * @returns {Promise<APIResponse>}
   */
  createPermission(permissionData: CustomPermissionOptions) {
    return this.post<APIResponse>(`${this.baseURL}/permissions`, {
      ...permissionData,
    });
  }

  /** updatePermission - updates an existing custom permission
   *
   * @param {string} id
   * @param {Omit<CustomPermissionOptions, 'id'>} permissionData the permission data
   * @returns {Promise<APIResponse>}
   */
  updatePermission(id: string, permissionData: Omit<CustomPermissionOptions, 'id'>) {
    return this.put<APIResponse>(
      `${this.baseURL}/permissions/${encodeURIComponent(id)}`,
      {
        ...permissionData,
      },
    );
  }

  /** deletePermission - deletes a custom permission
   *
   * @param {string} name
   * @returns {Promise<APIResponse>}
   */
  deletePermission(name: string) {
    return this.delete<APIResponse>(
      `${this.baseURL}/permissions/${encodeURIComponent(name)}`,
    );
  }

  /** listPermissions - returns the list of all permissions for this application
   *
   * @returns {Promise<APIResponse>}
   */
  listPermissions() {
    return this.get<PermissionsAPIResponse>(`${this.baseURL}/permissions`);
  }

  /** createRole - creates a custom role
   *
   * @param {string} name the new role name
   * @returns {Promise<APIResponse>}
   */
  createRole(name: string) {
    return this.post<APIResponse>(`${this.baseURL}/roles`, { name });
  }

  /** listRoles - returns the list of all roles for this application
   *
   * @returns {Promise<APIResponse>}
   */
  listRoles() {
    return this.get<APIResponse>(`${this.baseURL}/roles`);
  }

  /** deleteRole - deletes a custom role
   *
   * @param {string} name the role name
   * @returns {Promise<APIResponse>}
   */
  deleteRole(name: string) {
    return this.delete<APIResponse>(`${this.baseURL}/roles/${encodeURIComponent(name)}`);
  }

  /** sync - returns all events that happened for a list of channels since last sync
   * @param {string[]} channel_cids list of channel CIDs
   * @param {string} last_sync_at last time the user was online and in sync. RFC3339 ie. "2020-05-06T15:05:01.207Z"
   * @param {SyncOptions} options See JSDoc in the type fields for more info
   *
   * @returns {Promise<SyncResponse>}
   */
  sync(channel_cids: string[], last_sync_at: string, options: SyncOptions = {}) {
    return this.post<SyncResponse>(`${this.baseURL}/sync`, {
      channel_cids,
      last_sync_at,
      ...options,
    });
  }

  /**
   * sendUserCustomEvent - Send a custom event to a user
   *
   * @param {string} targetUserID target user id
   * @param {UserCustomEvent} event for example {type: 'friendship-request'}
   *
   * @return {Promise<APIResponse>} The Server Response
   */
  async sendUserCustomEvent(targetUserID: string, event: UserCustomEvent) {
    return await this.post<APIResponse>(
      `${this.baseURL}/users/${encodeURIComponent(targetUserID)}/event`,
      {
        event,
      },
    );
  }

  /**
   * Creates a new block list
   *
   * @param {BlockList} blockList - The block list to create
   * @param {string} blockList.name - The name of the block list
   * @param {string[]} blockList.words - List of words to block
   * @param {string} [blockList.team] - Team ID the block list belongs to
   *
   * @returns {Promise<APIResponse>} The server response
   */
  createBlockList(blockList: BlockList) {
    return this.post<APIResponse>(`${this.baseURL}/blocklists`, blockList);
  }

  /**
   * Lists all block lists
   *
   * @param {Object} [data] - Query parameters
   * @param {string} [data.team] - Team ID to filter block lists by
   *
   * @returns {Promise<APIResponse & {blocklists: BlockListResponse[]}>} Response containing array of block lists
   */
  listBlockLists(data?: { team?: string }) {
    return this.get<APIResponse & { blocklists: BlockListResponse[] }>(
      `${this.baseURL}/blocklists`,
      data,
    );
  }

  /**
   * Gets a specific block list
   *
   * @param {string} name - The name of the block list to retrieve
   * @param {Object} [data] - Query parameters
   * @param {string} [data.team] - Team ID that blocklist belongs to
   *
   * @returns {Promise<APIResponse & {blocklist: BlockListResponse}>} Response containing the block list
   */
  getBlockList(name: string, data?: { team?: string }) {
    return this.get<APIResponse & { blocklist: BlockListResponse }>(
      `${this.baseURL}/blocklists/${encodeURIComponent(name)}`,
      data,
    );
  }

  /**
   * Updates an existing block list
   *
   * @param {string} name - The name of the block list to update
   * @param {Object} data - The update data
   * @param {string[]} data.words - New list of words to block
   * @param {string} [data.team] - Team ID that blocklist belongs to
   *
   * @returns {Promise<APIResponse>} The server response
   */
  updateBlockList(name: string, data: { words: string[]; team?: string }) {
    return this.put<APIResponse>(
      `${this.baseURL}/blocklists/${encodeURIComponent(name)}`,
      data,
    );
  }

  /**
   * Deletes a block list
   *
   * @param {string} name - The name of the block list to delete
   * @param {Object} [data] - Query parameters
   * @param {string} [data.team] - Team ID that blocklist belongs to
   *
   * @returns {Promise<APIResponse>} The server response
   */
  deleteBlockList(name: string, data?: { team?: string }) {
    return this.delete<APIResponse>(
      `${this.baseURL}/blocklists/${encodeURIComponent(name)}`,
      data,
    );
  }

  exportChannels(
    request: Array<ExportChannelRequest>,
    options: ExportChannelOptions = {},
  ) {
    const payload = { channels: request, ...options };
    return this.post<APIResponse & ExportChannelResponse>(
      `${this.baseURL}/export_channels`,
      payload,
    );
  }

  exportUsers(request: ExportUsersRequest) {
    return this.post<APIResponse & ExportUsersResponse>(
      `${this.baseURL}/export/users`,
      request,
    );
  }

  exportChannel(request: ExportChannelRequest, options?: ExportChannelOptions) {
    return this.exportChannels([request], options);
  }

  getExportChannelStatus(id: string) {
    return this.get<APIResponse & ExportChannelStatusResponse>(
      `${this.baseURL}/export_channels/${encodeURIComponent(id)}`,
    );
  }

  campaign(idOrData: string | CampaignData, data?: CampaignData) {
    if (idOrData && typeof idOrData === 'object') {
      return new Campaign(this, null, idOrData);
    }

    return new Campaign(this, idOrData, data);
  }

  segment(type: SegmentType, idOrData: string | SegmentData, data?: SegmentData) {
    if (typeof idOrData === 'string') {
      return new Segment(this, type, idOrData, data);
    }

    return new Segment(this, type, null, idOrData);
  }

  validateServerSideAuth() {
    if (!this.secret) {
      throw new Error(
        'Campaigns is a server-side only feature. Please initialize the client with a secret to use this feature.',
      );
    }
  }

  /**
   * createSegment - Creates a segment
   *
   * @private
   * @param {SegmentType} type Segment type
   * @param {string} id Segment ID
   * @param {string} name Segment name
   * @param {SegmentData} params Segment data
   *
   * @return {{segment: SegmentResponse} & APIResponse} The created Segment
   */
  createSegment(type: SegmentType, id: string | null, data?: SegmentData) {
    this.validateServerSideAuth();
    const body = {
      id,
      type,
      ...data,
    };
    return this.post<{ segment: SegmentResponse }>(this.baseURL + `/segments`, body);
  }

  /**
   * createUserSegment - Creates a user segment
   *
   * @param {string} id Segment ID
   * @param {string} name Segment name
   * @param {SegmentData} data Segment data
   *
   * @return {Segment} The created Segment
   */
  createUserSegment(id: string | null, data?: SegmentData) {
    this.validateServerSideAuth();
    return this.createSegment('user', id, data);
  }

  /**
   * createChannelSegment - Creates a channel segment
   *
   * @param {string} id Segment ID
   * @param {string} name Segment name
   * @param {SegmentData} data Segment data
   *
   * @return {Segment} The created Segment
   */
  createChannelSegment(id: string | null, data?: SegmentData) {
    this.validateServerSideAuth();
    return this.createSegment('channel', id, data);
  }

  getSegment(id: string) {
    this.validateServerSideAuth();
    return this.get<{ segment: SegmentResponse } & APIResponse>(
      this.baseURL + `/segments/${encodeURIComponent(id)}`,
    );
  }

  /**
   * updateSegment - Update a segment
   *
   * @param {string} id Segment ID
   * @param {Partial<UpdateSegmentData>} data Data to update
   *
   * @return {Segment} Updated Segment
   */
  updateSegment(id: string, data: Partial<UpdateSegmentData>) {
    this.validateServerSideAuth();
    return this.put<{ segment: SegmentResponse }>(
      this.baseURL + `/segments/${encodeURIComponent(id)}`,
      data,
    );
  }

  /**
   * addSegmentTargets - Add targets to a segment
   *
   * @param {string} id Segment ID
   * @param {string[]} targets Targets to add to the segment
   *
   * @return {APIResponse} API response
   */
  addSegmentTargets(id: string, targets: string[]) {
    this.validateServerSideAuth();
    const body = { target_ids: targets };
    return this.post<APIResponse>(
      this.baseURL + `/segments/${encodeURIComponent(id)}/addtargets`,
      body,
    );
  }

  querySegmentTargets(
    id: string,
    filter: QuerySegmentTargetsFilter | null = {},
    sort: SortParam[] | null | [] = [],
    options = {},
  ) {
    this.validateServerSideAuth();
    return this.post<{ targets: SegmentTargetsResponse[]; next?: string } & APIResponse>(
      this.baseURL + `/segments/${encodeURIComponent(id)}/targets/query`,
      {
        filter: filter || {},
        sort: sort || [],
        ...options,
      },
    );
  }
  /**
   * removeSegmentTargets - Remove targets from a segment
   *
   * @param {string} id Segment ID
   * @param {string[]} targets Targets to add to the segment
   *
   * @return {APIResponse} API response
   */
  removeSegmentTargets(id: string, targets: string[]) {
    this.validateServerSideAuth();
    const body = { target_ids: targets };
    return this.post<APIResponse>(
      this.baseURL + `/segments/${encodeURIComponent(id)}/deletetargets`,
      body,
    );
  }

  /**
   * querySegments - Query Segments
   *
   * @param {filter} filter MongoDB style filter conditions
   * @param {QuerySegmentsOptions} options Options for sorting/paginating the results
   *
   * @return {Segment[]} Segments
   */
  querySegments(filter: {}, sort?: SortParam[], options: QuerySegmentsOptions = {}) {
    this.validateServerSideAuth();
    return this.post<
      {
        segments: SegmentResponse[];
        next?: string;
        prev?: string;
      } & APIResponse
    >(this.baseURL + `/segments/query`, {
      filter,
      sort,
      ...options,
    });
  }

  /**
   * deleteSegment - Delete a Campaign Segment
   *
   * @param {string} id Segment ID
   *
   * @return {Promise<APIResponse>} The Server Response
   */
  deleteSegment(id: string) {
    this.validateServerSideAuth();
    return this.delete<APIResponse>(this.baseURL + `/segments/${encodeURIComponent(id)}`);
  }

  /**
   * segmentTargetExists - Check if a target exists in a segment
   *
   * @param {string} segmentId Segment ID
   * @param {string} targetId Target ID
   *
   * @return {Promise<APIResponse>} The Server Response
   */
  segmentTargetExists(segmentId: string, targetId: string) {
    this.validateServerSideAuth();
    return this.get<APIResponse>(
      this.baseURL +
        `/segments/${encodeURIComponent(segmentId)}/target/${encodeURIComponent(targetId)}`,
    );
  }

  /**
   * createCampaign - Creates a Campaign
   *
   * @param {CampaignData} params Campaign data
   *
   * @return {Campaign} The Created Campaign
   */
  createCampaign(params: CampaignData) {
    this.validateServerSideAuth();
    return this.post<
      {
        campaign: CampaignResponse;
        users: {
          next?: string;
          prev?: string;
        };
      } & APIResponse
    >(this.baseURL + `/campaigns`, { ...params });
  }

  getCampaign(id: string, options?: GetCampaignOptions) {
    this.validateServerSideAuth();
    return this.get<
      {
        campaign: CampaignResponse;
        users: {
          next?: string;
          prev?: string;
        };
      } & APIResponse
    >(this.baseURL + `/campaigns/${encodeURIComponent(id)}`, { ...options?.users });
  }

  startCampaign(id: string, options?: { scheduledFor?: string; stopAt?: string }) {
    this.validateServerSideAuth();
    return this.post<
      {
        campaign: CampaignResponse;
        users: {
          next?: string;
          prev?: string;
        };
      } & APIResponse
    >(this.baseURL + `/campaigns/${encodeURIComponent(id)}/start`, {
      scheduled_for: options?.scheduledFor,
      stop_at: options?.stopAt,
    });
  }
  /**
   * queryCampaigns - Query Campaigns
   *
   *
   * @return {Campaign[]} Campaigns
   */
  async queryCampaigns(
    filter: CampaignFilters,
    sort?: CampaignSort,
    options?: CampaignQueryOptions,
  ) {
    this.validateServerSideAuth();
    return await this.post<
      {
        campaigns: CampaignResponse[];
        next?: string;
        prev?: string;
      } & APIResponse
    >(this.baseURL + `/campaigns/query`, {
      filter,
      sort,
      ...(options || {}),
    });
  }

  /**
   * updateCampaign - Update a Campaign
   *
   * @param {string} id Campaign ID
   * @param {Partial<CampaignData>} params Campaign data
   *
   * @return {Campaign} Updated Campaign
   */
  updateCampaign(id: string, params: Partial<CampaignData>) {
    this.validateServerSideAuth();
    return this.put<{
      campaign: CampaignResponse;
      users: {
        next?: string;
        prev?: string;
      };
    }>(this.baseURL + `/campaigns/${encodeURIComponent(id)}`, params);
  }

  /**
   * deleteCampaign - Delete a Campaign
   *
   * @param {string} id Campaign ID
   *
   * @return {Promise<APIResponse>} The Server Response
   */
  deleteCampaign(id: string) {
    this.validateServerSideAuth();
    return this.delete<APIResponse>(
      this.baseURL + `/campaigns/${encodeURIComponent(id)}`,
    );
  }

  /**
   * stopCampaign - Stop a Campaign
   *
   * @param {string} id Campaign ID
   *
   * @return {Campaign} Stopped Campaign
   */
  stopCampaign(id: string) {
    this.validateServerSideAuth();
    return this.post<{ campaign: CampaignResponse }>(
      this.baseURL + `/campaigns/${encodeURIComponent(id)}/stop`,
    );
  }

  /**
   * enrichURL - Get OpenGraph data of the given link
   *
   * @param {string} url link
   * @return {OGAttachment} OG Attachment
   */
  enrichURL(url: string) {
    return this.get<APIResponse & OGAttachment>(this.baseURL + `/og`, { url });
  }

  /**
   * getTask - Gets status of a long running task
   *
   * @param {string} id Task ID
   *
   * @return {TaskStatus} The task status
   */
  getTask(id: string) {
    return this.get<APIResponse & TaskStatus>(
      `${this.baseURL}/tasks/${encodeURIComponent(id)}`,
    );
  }

  /**
   * deleteChannels - Deletes a list of channel
   *
   * @param {string[]} cids Channel CIDs
   * @param {boolean} [options.hard_delete] Defines if the channel is hard deleted or not
   *
   * @return {DeleteChannelsResponse} Result of the soft deletion, if server-side, it holds the task ID as well
   */
  async deleteChannels(cids: string[], options: { hard_delete?: boolean } = {}) {
    return await this.post<APIResponse & DeleteChannelsResponse>(
      this.baseURL + `/channels/delete`,
      {
        cids,
        ...options,
      },
    );
  }

  /**
   * deleteUsers - Batch Delete Users
   *
   * @param {string[]} user_ids which users to delete
   * @param {DeleteUserOptions} options Configuration how to delete users
   *
   * @return {TaskResponse} A task ID
   */
  async deleteUsers(user_ids: string[], options: DeleteUserOptions = {}) {
    if (
      typeof options.user !== 'undefined' &&
      !['soft', 'hard', 'pruning'].includes(options.user)
    ) {
      throw new Error(
        'Invalid delete user options. user must be one of [soft hard pruning]',
      );
    }
    if (
      typeof options.conversations !== 'undefined' &&
      !['soft', 'hard'].includes(options.conversations)
    ) {
      throw new Error(
        'Invalid delete user options. conversations must be one of [soft hard]',
      );
    }
    if (
      typeof options.messages !== 'undefined' &&
      !['soft', 'hard', 'pruning'].includes(options.messages)
    ) {
      throw new Error(
        'Invalid delete user options. messages must be one of [soft hard pruning]',
      );
    }
    return await this.post<APIResponse & TaskResponse>(this.baseURL + `/users/delete`, {
      user_ids,
      ...options,
    });
  }

  /**
   * _createImportURL - Create an Import upload url.
   *
   * Note: Do not use this.
   * It is present for internal usage only.
   * This function can, and will, break and/or be removed at any point in time.
   *
   * @private
   * @param {string} filename filename of uploaded data
   * @return {APIResponse & CreateImportResponse} An ImportTask
   */
  async _createImportURL(filename: string) {
    return await this.post<APIResponse & CreateImportURLResponse>(
      this.baseURL + `/import_urls`,
      {
        filename,
      },
    );
  }

  /**
   * _createImport - Create an Import Task.
   *
   * Note: Do not use this.
   * It is present for internal usage only.
   * This function can, and will, break and/or be removed at any point in time.
   *
   * @private
   * @param {string} path path of uploaded data
   * @param {CreateImportOptions} options import options
   * @return {APIResponse & CreateImportResponse} An ImportTask
   */
  async _createImport(path: string, options: CreateImportOptions = { mode: 'upsert' }) {
    return await this.post<APIResponse & CreateImportResponse>(
      this.baseURL + `/imports`,
      {
        path,
        ...options,
      },
    );
  }

  /**
   * _getImport - Get an Import Task.
   *
   * Note: Do not use this.
   * It is present for internal usage only.
   * This function can, and will, break and/or be removed at any point in time.
   *
   * @private
   * @param {string} id id of Import Task
   *
   * @return {APIResponse & GetImportResponse} An ImportTask
   */
  async _getImport(id: string) {
    return await this.get<APIResponse & GetImportResponse>(
      this.baseURL + `/imports/${encodeURIComponent(id)}`,
    );
  }

  /**
   * _listImports - Lists Import Tasks.
   *
   * Note: Do not use this.
   * It is present for internal usage only.
   * This function can, and will, break and/or be removed at any point in time.
   *
   * @private
   * @param {ListImportsPaginationOptions} options pagination options
   *
   * @return {APIResponse & ListImportsResponse} An ImportTask
   */
  async _listImports(options: ListImportsPaginationOptions) {
    return await this.get<APIResponse & ListImportsResponse>(
      this.baseURL + `/imports`,
      options,
    );
  }

  /**
   * upsertPushProvider - Create or Update a push provider
   *
   * Note: Works only for v2 push version is enabled on app settings.
   *
   * @param {PushProviderConfig} configuration of the provider you want to create or update
   *
   * @return {APIResponse & PushProviderUpsertResponse} A push provider
   */
  async upsertPushProvider(pushProvider: PushProviderConfig) {
    return await this.post<APIResponse & PushProviderUpsertResponse>(
      this.baseURL + `/push_providers`,
      {
        push_provider: pushProvider,
      },
    );
  }

  /**
   * deletePushProvider - Delete a push provider
   *
   * Note: Works only for v2 push version is enabled on app settings.
   *
   * @param {PushProviderID} type and foreign id of the push provider to be deleted
   *
   * @return {APIResponse} An API response
   */
  async deletePushProvider({ type, name }: PushProviderID) {
    return await this.delete<APIResponse>(
      this.baseURL +
        `/push_providers/${encodeURIComponent(type)}/${encodeURIComponent(name)}`,
    );
  }

  /**
   * listPushProviders - Get all push providers in the app
   *
   * Note: Works only for v2 push version is enabled on app settings.
   *
   * @return {APIResponse & PushProviderListResponse} A push provider
   */
  async listPushProviders() {
    return await this.get<APIResponse & PushProviderListResponse>(
      this.baseURL + `/push_providers`,
    );
  }

  /**
   * creates an abort controller that will be used by the next HTTP Request.
   */
  createAbortControllerForNextRequest() {
    return (this.nextRequestAbortController = new AbortController());
  }

  /**
   * commits a pending message, making it visible in the channel and for other users
   * @param id the message id
   *
   * @return {APIResponse & MessageResponse} The message
   */
  async commitMessage(id: string) {
    return await this.post<APIResponse & MessageResponse>(
      this.baseURL + `/messages/${encodeURIComponent(id)}/commit`,
    );
  }

  /**
   * Creates a poll
   * @param poll PollData The poll that will be created
   * @param userId string The user id (only serverside)
   * @returns {APIResponse & CreatePollAPIResponse} The poll
   */
  async createPoll(poll: CreatePollData, userId?: string) {
    return await this.post<APIResponse & CreatePollAPIResponse>(this.baseURL + `/polls`, {
      ...poll,
      ...(userId ? { user_id: userId } : {}),
    });
  }

  /**
   * Retrieves a poll
   * @param id string The poll id
   *  @param userId string The user id (only serverside)
   * @returns {APIResponse & GetPollAPIResponse} The poll
   */
  async getPoll(id: string, userId?: string): Promise<APIResponse & GetPollAPIResponse> {
    return await this.get<APIResponse & GetPollAPIResponse>(
      this.baseURL + `/polls/${encodeURIComponent(id)}`,
      userId ? { user_id: userId } : {},
    );
  }

  /**
   * Updates a poll
   * @param poll PollData The poll that will be updated
   * @param userId string The user id (only serverside)
   * @returns {APIResponse & PollResponse} The poll
   */
  async updatePoll(poll: PollData, userId?: string) {
    return await this.put<APIResponse & UpdatePollAPIResponse>(this.baseURL + `/polls`, {
      ...poll,
      ...(userId ? { user_id: userId } : {}),
    });
  }

  /**
   * Partially updates a poll
   * @param id string The poll id
   * @param {PartialPollUpdate} partialPollObject which should contain id and any of "set" or "unset" params;
   * @param userId string The user id (only serverside)
   * example: {id: "44f26af5-f2be-4fa7-9dac-71cf893781de", set:{field: value}, unset:["field2"]}
   * @returns {APIResponse & UpdatePollAPIResponse} The poll
   */
  async partialUpdatePoll(
    id: string,
    partialPollObject: PartialPollUpdate,
    userId?: string,
  ): Promise<APIResponse & UpdatePollAPIResponse> {
    return await this.patch<APIResponse & UpdatePollAPIResponse>(
      this.baseURL + `/polls/${encodeURIComponent(id)}`,
      {
        ...partialPollObject,
        ...(userId ? { user_id: userId } : {}),
      },
    );
  }

  /**
   * Delete a poll
   * @param id string The poll id
   * @param userId string The user id (only serverside)
   * @returns
   */
  async deletePoll(id: string, userId?: string): Promise<APIResponse> {
    return await this.delete<APIResponse>(
      this.baseURL + `/polls/${encodeURIComponent(id)}`,
      {
        ...(userId ? { user_id: userId } : {}),
      },
    );
  }

  /**
   * Close a poll
   * @param id string The poll id
   * @param userId string The user id (only serverside)
   * @returns {APIResponse & UpdatePollAPIResponse} The poll
   */
  closePoll(id: string, userId?: string): Promise<APIResponse & UpdatePollAPIResponse> {
    return this.partialUpdatePoll(
      id,
      {
        set: {
          is_closed: true,
        } as PartialPollUpdate['set'],
      },
      userId,
    );
  }

  /**
   * Creates a poll option
   * @param pollId string The poll id
   * @param option PollOptionData The poll option that will be created
   * @param userId string The user id (only serverside)
   * @returns {APIResponse & PollOptionResponse} The poll option
   */
  async createPollOption(pollId: string, option: PollOptionData, userId?: string) {
    return await this.post<APIResponse & CreatePollOptionAPIResponse>(
      this.baseURL + `/polls/${encodeURIComponent(pollId)}/options`,
      {
        ...option,
        ...(userId ? { user_id: userId } : {}),
      },
    );
  }

  /**
   * Retrieves a poll option
   * @param pollId string The poll id
   * @param optionId string The poll option id
   * @param userId string The user id (only serverside)
   * @returns {APIResponse & PollOptionResponse} The poll option
   */
  async getPollOption(pollId: string, optionId: string, userId?: string) {
    return await this.get<APIResponse & GetPollOptionAPIResponse>(
      this.baseURL +
        `/polls/${encodeURIComponent(pollId)}/options/${encodeURIComponent(optionId)}`,
      userId ? { user_id: userId } : {},
    );
  }

  /**
   * Updates a poll option
   * @param pollId string The poll id
   * @param option PollOptionData The poll option that will be updated
   * @param userId string The user id (only serverside)
   * @returns
   */
  async updatePollOption(pollId: string, option: PollOptionData, userId?: string) {
    return await this.put<APIResponse & UpdatePollOptionAPIResponse>(
      this.baseURL + `/polls/${encodeURIComponent(pollId)}/options`,
      {
        ...option,
        ...(userId ? { user_id: userId } : {}),
      },
    );
  }

  /**
   * Delete a poll option
   * @param pollId string The poll id
   * @param optionId string The poll option id
   * @param userId string The user id (only serverside)
   * @returns {APIResponse} The poll option
   */
  async deletePollOption(pollId: string, optionId: string, userId?: string) {
    return await this.delete<APIResponse>(
      this.baseURL +
        `/polls/${encodeURIComponent(pollId)}/options/${encodeURIComponent(optionId)}`,
      userId ? { user_id: userId } : {},
    );
  }

  /**
   * Cast vote on a poll
   * @param messageId string The message id
   * @param pollId string The poll id
   * @param vote PollVoteData The vote that will be casted
   * @param userId string The user id (only serverside)
   * @returns {APIResponse & CastVoteAPIResponse} The poll vote
   */
  async castPollVote(
    messageId: string,
    pollId: string,
    vote: PollVoteData,
    userId?: string,
  ) {
    return await this.post<APIResponse & CastVoteAPIResponse>(
      this.baseURL +
        `/messages/${encodeURIComponent(messageId)}/polls/${encodeURIComponent(pollId)}/vote`,
      {
        vote,
        ...(userId ? { user_id: userId } : {}),
      },
    );
  }

  /**
   * Add a poll answer
   * @param messageId string The message id
   * @param pollId string The poll id
   * @param answerText string The answer text
   * @param userId string The user id (only serverside)
   */
  addPollAnswer(messageId: string, pollId: string, answerText: string, userId?: string) {
    return this.castPollVote(
      messageId,
      pollId,
      {
        answer_text: answerText,
      },
      userId,
    );
  }

  async removePollVote(
    messageId: string,
    pollId: string,
    voteId: string,
    userId?: string,
  ) {
    return await this.delete<APIResponse & { vote: PollVote }>(
      this.baseURL +
        `/messages/${encodeURIComponent(messageId)}/polls/${encodeURIComponent(pollId)}/vote/${encodeURIComponent(
          voteId,
        )}`,
      {
        ...(userId ? { user_id: userId } : {}),
      },
    );
  }

  /**
   * Queries polls
   * @param filter
   * @param sort
   * @param options Option object, {limit: 10, offset:0}
   * @param userId string The user id (only serverside)
   * @returns {APIResponse & QueryPollsResponse} The polls
   */
  async queryPolls(
    filter: QueryPollsFilters = {},
    sort: PollSort = [],
    options: QueryPollsOptions = {},
    userId?: string,
  ): Promise<APIResponse & QueryPollsResponse> {
    const q = userId ? `?user_id=${userId}` : '';
    return await this.post<APIResponse & QueryPollsResponse>(
      this.baseURL + `/polls/query${q}`,
      {
        filter,
        sort: normalizeQuerySort(sort),
        ...options,
      },
    );
  }

  /**
   * Queries poll votes
   * @param pollId
   * @param filter
   * @param sort
   * @param options Option object, {limit: 10, offset:0}
   * @param userId string The user id (only serverside)
   * @returns {APIResponse & PollVotesAPIResponse} The poll votes
   */
  async queryPollVotes(
    pollId: string,
    filter: QueryVotesFilters = {},
    sort: VoteSort = [],
    options: QueryVotesOptions = {},
    userId?: string,
  ): Promise<APIResponse & PollVotesAPIResponse> {
    const q = userId ? `?user_id=${userId}` : '';
    return await this.post<APIResponse & PollVotesAPIResponse>(
      this.baseURL + `/polls/${encodeURIComponent(pollId)}/votes${q}`,
      {
        filter,
        sort: normalizeQuerySort(sort),
        ...options,
      },
    );
  }

  /**
   * Queries poll answers
   * @param pollId
   * @param filter
   * @param sort
   * @param options Option object, {limit: 10, offset:0}
   * @param userId string The user id (only serverside)
   * @returns {APIResponse & PollAnswersAPIResponse} The poll votes
   */
  async queryPollAnswers(
    pollId: string,
    filter: QueryVotesFilters = {},
    sort: VoteSort = [],
    options: QueryVotesOptions = {},
    userId?: string,
  ): Promise<APIResponse & PollAnswersAPIResponse> {
    const q = userId ? `?user_id=${userId}` : '';
    return await this.post<APIResponse & PollAnswersAPIResponse>(
      this.baseURL + `/polls/${encodeURIComponent(pollId)}/votes${q}`,
      {
        filter: { ...filter, is_answer: true },
        sort: normalizeQuerySort(sort),
        ...options,
      },
    );
  }

  /**
   * Query message history
   * @param filter
   * @param sort
   * @param options Option object, {limit: 10}
   * @returns {APIResponse & QueryMessageHistoryResponse} The message histories
   */
  async queryMessageHistory(
    filter: QueryMessageHistoryFilters = {},
    sort: QueryMessageHistorySort = [],
    options: QueryMessageHistoryOptions = {},
  ): Promise<APIResponse & QueryMessageHistoryResponse> {
    return await this.post<APIResponse & QueryMessageHistoryResponse>(
      this.baseURL + '/messages/history',
      {
        filter,
        sort: normalizeQuerySort(sort),
        ...options,
      },
    );
  }

  /**
   * updateFlags - reviews/unflags flagged message
   *
   * @param {string[]} message_ids list of message IDs
   * @param {string} options Option object in case user ID is set to review all the flagged messages by the user
   * @param {string} reviewed_by user ID who reviewed the flagged message
   * @returns {APIResponse}
   */
  async updateFlags(
    message_ids: string[],
    reviewed_by: string,
    options: { user_id?: string } = {},
  ) {
    return await this.post<APIResponse>(
      this.baseURL + '/automod/v1/moderation/update_flags',
      {
        message_ids,
        reviewed_by,
        ...options,
      },
    );
  }

  /**
   * queryDrafts - Queries drafts for the current user
   *
   * @param {object} [options] Query options
   * @param {object} [options.filter] Filters for the query
   * @param {number} [options.sort] Sort parameters
   * @param {number} [options.limit] Limit the number of results
   * @param {string} [options.next] Pagination parameter
   * @param {string} [options.prev] Pagination parameter
   * @param {string} [options.user_id] Has to be provided when called server-side
   *
   * @return {Promise<APIResponse & { drafts: DraftResponse[]; next?: string }>} Response containing the drafts
   */
  async queryDrafts(
    options: Pager & {
      filter?: DraftFilters;
      sort?: DraftSort;
      user_id?: string;
    } = {},
  ) {
    const payload = {
      ...options,
      sort: options.sort ? normalizeQuerySort(options.sort) : undefined,
    };

    return await this.post<QueryDraftsResponse>(this.baseURL + '/drafts/query', payload);
  }

<<<<<<< HEAD
  /**
   * createReminder - Creates a reminder for a message
   *
   * @param {string} messageId The ID of the message to create reminder for
   * @param {CreateReminderOptions} options The options for creating the reminder
   * @returns {Promise<ReminderResponse>}
   */
  async createReminder<StreamChatGenerics extends ExtendableGenerics = DefaultGenerics>(
    messageId: string,
    options: CreateReminderOptions = {},
  ): Promise<ReminderResponse<StreamChatGenerics>> {
    return await this.post<ReminderResponse<StreamChatGenerics>>(
      `${this.baseURL}/messages/${messageId}/reminders`,
      options,
    );
  }

  /**
   * updateReminder - Updates an existing reminder for a message
   *
   * @param {string} messageId The ID of the message whose reminder to update
   * @param {UpdateReminderOptions} options The options for updating the reminder
   * @returns {Promise<ReminderResponse>}
   */
  async updateReminder<StreamChatGenerics extends ExtendableGenerics = DefaultGenerics>(
    messageId: string,
    options: UpdateReminderOptions = {},
  ): Promise<ReminderResponse<StreamChatGenerics>> {
    return await this.patch<ReminderResponse<StreamChatGenerics>>(
      `${this.baseURL}/messages/${messageId}/reminders`,
      options,
    );
  }

  /**
   * deleteReminder - Deletes a reminder for a message
   *
   * @param {string} messageId The ID of the message whose reminder to delete
   * @param {string} [userId] Optional user ID, required for server-side operations
   * @returns {Promise<APIResponse>}
   */
  async deleteReminder(messageId: string, userId?: string): Promise<APIResponse> {
    return await this.delete<APIResponse>(
      `${this.baseURL}/messages/${messageId}/reminders`,
      userId ? { user_id: userId } : {},
    );
  }

  /**
   * queryReminders - Queries reminders based on given filters
   *
   * @param {QueryRemindersOptions} options The options for querying reminders
   * @returns {Promise<QueryRemindersResponse>}
   */
  async queryReminders<StreamChatGenerics extends ExtendableGenerics = DefaultGenerics>(
    options: QueryRemindersOptions = {},
  ): Promise<QueryRemindersResponse<StreamChatGenerics>> {
    return await this.post<QueryRemindersResponse<StreamChatGenerics>>(`${this.baseURL}/reminders/query`, options);
  }
=======
  public setMessageComposerSetupFunction = (
    setupFunction: MessageComposerSetupState['setupFunction'],
  ) => {
    this._messageComposerSetupState.partialNext({ setupFunction });
  };
>>>>>>> 195f7d47
}<|MERGE_RESOLUTION|>--- conflicted
+++ resolved
@@ -214,18 +214,11 @@
   UserResponse,
   UserSort,
   VoteSort,
-<<<<<<< HEAD
-  QueryDraftsResponse,
-  DraftFilters,
-  DraftSort,
-  Pager,
   CreateReminderOptions,
   UpdateReminderOptions,
   QueryRemindersOptions,
   ReminderResponse,
   QueryRemindersResponse,
-=======
->>>>>>> 195f7d47
 } from './types';
 import { ErrorFromResponse } from './types';
 import { InsightMetrics, postInsights } from './insights';
@@ -4407,7 +4400,12 @@
     return await this.post<QueryDraftsResponse>(this.baseURL + '/drafts/query', payload);
   }
 
-<<<<<<< HEAD
+  public setMessageComposerSetupFunction = (
+    setupFunction: MessageComposerSetupState['setupFunction'],
+  ) => {
+    this._messageComposerSetupState.partialNext({ setupFunction });
+  };
+
   /**
    * createReminder - Creates a reminder for a message
    *
@@ -4467,11 +4465,4 @@
   ): Promise<QueryRemindersResponse<StreamChatGenerics>> {
     return await this.post<QueryRemindersResponse<StreamChatGenerics>>(`${this.baseURL}/reminders/query`, options);
   }
-=======
-  public setMessageComposerSetupFunction = (
-    setupFunction: MessageComposerSetupState['setupFunction'],
-  ) => {
-    this._messageComposerSetupState.partialNext({ setupFunction });
-  };
->>>>>>> 195f7d47
 }