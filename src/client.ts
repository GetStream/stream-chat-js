--- conflicted
+++ resolved
@@ -208,11 +208,8 @@
 import { InsightMetrics, postInsights } from './insights';
 import { Thread } from './thread';
 import { Moderation } from './moderation';
-<<<<<<< HEAD
 import { ThreadManager } from './thread_manager';
-=======
 import { DEFAULT_QUERY_CHANNELS_MESSAGE_LIST_PAGE_SIZE } from './constants';
->>>>>>> 8e9bc86a
 
 function isString(x: unknown): x is string {
   return typeof x === 'string' || x instanceof String;
