--- conflicted
+++ resolved
@@ -116,12 +116,9 @@
   DeleteUserOptions,
   DeleteChannelsResponse,
   TaskResponse,
-<<<<<<< HEAD
   ExportRequest,
   ExportResponse,
-=======
   ReservedMessageFields,
->>>>>>> bc89884e
 } from './types';
 import { InsightMetrics, postInsights } from './insights';
 
@@ -2711,10 +2708,7 @@
   }
 
   export(request: ExportRequest, type: string) {
-    return this.post<APIResponse & ExportResponse>(
-      `${this.baseURL}/export/${type}`,
-      request,
-    );
+    return this.post<APIResponse & ExportResponse>(`${this.baseURL}/export/${type}`, request);
   }
 
   exportChannel(request: ExportChannelRequest, options?: ExportChannelOptions) {
