/* eslint no-unused-vars: "off" */
/* global process */

import axios, { AxiosRequestConfig, AxiosInstance, AxiosResponse } from 'axios';
import https from 'https';
import WebSocket from 'isomorphic-ws';

import { Channel } from './channel';
import { ClientState } from './client_state';
import { StableWSConnection } from './connection';
import { isValidEventType } from './events';
import { JWTUserToken, DevToken, CheckSignature } from './signing';
import { TokenManager } from './token_manager';
import {
  isFunction,
  isOwnUserBaseProperty,
  addFileToFormData,
  chatCodes,
  normalizeQuerySort,
  randomId,
  sleep,
  retryInterval,
} from './utils';

import {
  APIResponse,
  AppSettings,
  AppSettingsAPIResponse,
  BaseDeviceFields,
  BannedUsersFilters,
  BannedUsersPaginationOptions,
  BannedUsersResponse,
  BannedUsersSort,
  BanUserOptions,
  BlockList,
  BlockListResponse,
  ChannelAPIResponse,
  ChannelData,
  ChannelFilters,
  ChannelMute,
  ChannelOptions,
  ChannelSort,
  ChannelStateOptions,
  CheckPushResponse,
  CheckSQSResponse,
  Configs,
  ConnectAPIResponse,
  ConnectionChangeEvent,
  CreateChannelOptions,
  CreateChannelResponse,
  CreateCommandOptions,
  CreateCommandResponse,
  CustomPermissionOptions,
  DeleteCommandResponse,
  Device,
  EndpointName,
  Event,
  EventHandler,
  ExportChannelOptions,
  ExportChannelRequest,
  ExportChannelResponse,
  ExportChannelStatusResponse,
  MessageFlagsFilters,
  MessageFlagsPaginationOptions,
  MessageFlagsResponse,
  FlagMessageResponse,
  FlagUserResponse,
  GetChannelTypeResponse,
  GetCommandResponse,
  GetRateLimitsResponse,
  ListChannelResponse,
  ListCommandsResponse,
  LiteralStringForUnion,
  Logger,
  MarkAllReadOptions,
  Message,
  MessageFilters,
  MessageResponse,
  Mute,
  MuteUserOptions,
  MuteUserResponse,
  OwnUserResponse,
  PartialMessageUpdate,
  PartialUserUpdate,
  PermissionAPIResponse,
  PermissionsAPIResponse,
  PushProvider,
  ReactionResponse,
  SearchOptions,
  SearchPayload,
  SearchAPIResponse,
  SendFileAPIResponse,
  StreamChatOptions,
  TestPushDataInput,
  TestSQSDataInput,
  TokenOrProvider,
  UnBanUserOptions,
  UnknownType,
  UpdateChannelOptions,
  UpdateChannelResponse,
  UpdateCommandOptions,
  UpdateCommandResponse,
  UpdatedMessage,
  UpdateMessageAPIResponse,
  UserCustomEvent,
  UserFilters,
  UserOptions,
  UserResponse,
  UserSort,
  SearchMessageSortBase,
  SegmentData,
  Segment,
  Campaign,
  CampaignData,
<<<<<<< HEAD
  DeleteUserOptions,
  TaskResponse,
=======
  TaskStatus,
>>>>>>> f56a58a9
} from './types';

function isString(x: unknown): x is string {
  return typeof x === 'string' || x instanceof String;
}

export class StreamChat<
  AttachmentType extends UnknownType = UnknownType,
  ChannelType extends UnknownType = UnknownType,
  CommandType extends string = LiteralStringForUnion,
  EventType extends UnknownType = UnknownType,
  MessageType extends UnknownType = UnknownType,
  ReactionType extends UnknownType = UnknownType,
  UserType extends UnknownType = UnknownType
> {
  private static _instance?: unknown | StreamChat; // type is undefined|StreamChat, unknown is due to TS limitations with statics

  _user?: OwnUserResponse<ChannelType, CommandType, UserType> | UserResponse<UserType>;
  activeChannels: {
    [key: string]: Channel<
      AttachmentType,
      ChannelType,
      CommandType,
      EventType,
      MessageType,
      ReactionType,
      UserType
    >;
  };
  anonymous: boolean;
  axiosInstance: AxiosInstance;
  baseURL?: string;
  browser: boolean;
  cleaningIntervalRef?: NodeJS.Timeout;
  clientID?: string;
  configs: Configs<CommandType>;
  connectionID?: string;
  failures?: number;
  key: string;
  listeners: {
    [key: string]: Array<
      (
        event: Event<
          AttachmentType,
          ChannelType,
          CommandType,
          EventType,
          MessageType,
          ReactionType,
          UserType
        >,
      ) => void
    >;
  };
  logger: Logger;
  /**
   * When network is recovered, we re-query the active channels on client. But in single query, you can recover
   * only 30 channels. So its not guaranteed that all the channels in activeChannels object have updated state.
   * Thus in UI sdks, state recovery is managed by components themselves, they don't rely on js client for this.
   *
   * `recoverStateOnReconnect` parameter can be used in such cases, to disable state recovery within js client.
   * When false, user/consumer of this client will need to make sure all the channels present on UI by
   * manually calling queryChannels endpoint.
   */
  recoverStateOnReconnect?: boolean;
  mutedChannels: ChannelMute<ChannelType, CommandType, UserType>[];
  mutedUsers: Mute<UserType>[];
  node: boolean;
  options: StreamChatOptions;
  secret?: string;
  setUserPromise: ConnectAPIResponse<ChannelType, CommandType, UserType> | null;
  state: ClientState<UserType>;
  tokenManager: TokenManager<UserType>;
  user?: OwnUserResponse<ChannelType, CommandType, UserType> | UserResponse<UserType>;
  userAgent?: string;
  userID?: string;
  wsBaseURL?: string;
  wsConnection: StableWSConnection<ChannelType, CommandType, UserType> | null;
  wsPromise: ConnectAPIResponse<ChannelType, CommandType, UserType> | null;
  consecutiveFailures: number;

  /**
   * Initialize a client
   *
   * **Only use constructor for advanced usages. It is strongly advised to use `StreamChat.getInstance()` instead of `new StreamChat()` to reduce integration issues due to multiple WebSocket connections**
   * @param {string} key - the api key
   * @param {string} [secret] - the api secret
   * @param {StreamChatOptions} [options] - additional options, here you can pass custom options to axios instance
   * @param {boolean} [options.browser] - enforce the client to be in browser mode
   * @param {boolean} [options.warmUp] - default to false, if true, client will open a connection as soon as possible to speed up following requests
   * @param {Logger} [options.Logger] - custom logger
   * @param {number} [options.timeout] - default to 3000
   * @param {httpsAgent} [options.httpsAgent] - custom httpsAgent, in node it's default to https.agent()
   * @example <caption>initialize the client in user mode</caption>
   * new StreamChat('api_key')
   * @example <caption>initialize the client in user mode with options</caption>
   * new StreamChat('api_key', { warmUp:true, timeout:5000 })
   * @example <caption>secret is optional and only used in server side mode</caption>
   * new StreamChat('api_key', "secret", { httpsAgent: customAgent })
   */
  constructor(key: string, options?: StreamChatOptions);
  constructor(key: string, secret?: string, options?: StreamChatOptions);
  constructor(
    key: string,
    secretOrOptions?: StreamChatOptions | string,
    options?: StreamChatOptions,
  ) {
    // set the key
    this.key = key;
    this.listeners = {};
    this.state = new ClientState<UserType>();
    // a list of channels to hide ws events from
    this.mutedChannels = [];
    this.mutedUsers = [];

    // set the secret
    if (secretOrOptions && isString(secretOrOptions)) {
      this.secret = secretOrOptions;
    }

    // set the options... and figure out defaults...
    const inputOptions = options
      ? options
      : secretOrOptions && !isString(secretOrOptions)
      ? secretOrOptions
      : {};

    this.browser =
      typeof inputOptions.browser !== 'undefined'
        ? inputOptions.browser
        : typeof window !== 'undefined';
    this.node = !this.browser;

    this.options = {
      timeout: 3000,
      withCredentials: false, // making sure cookies are not sent
      warmUp: false,
      recoverStateOnReconnect: true,
      ...inputOptions,
    };

    if (this.node && !this.options.httpsAgent) {
      this.options.httpsAgent = new https.Agent({
        keepAlive: true,
        keepAliveMsecs: 3000,
      });
    }

    this.axiosInstance = axios.create(this.options);

    this.setBaseURL(this.options.baseURL || 'https://chat-us-east-1.stream-io-api.com');

    if (typeof process !== 'undefined' && process.env.STREAM_LOCAL_TEST_RUN) {
      this.setBaseURL('http://localhost:3030');
    }

    if (typeof process !== 'undefined' && process.env.STREAM_LOCAL_TEST_HOST) {
      this.setBaseURL('http://' + process.env.STREAM_LOCAL_TEST_HOST);
    }

    // WS connection is initialized when setUser is called
    this.wsConnection = null;
    this.wsPromise = null;
    this.setUserPromise = null;
    // keeps a reference to all the channels that are in use
    this.activeChannels = {};
    // mapping between channel groups and configs
    this.configs = {};
    this.anonymous = false;

    // If its a server-side client, then lets initialize the tokenManager, since token will be
    // generated from secret.
    this.tokenManager = new TokenManager(this.secret);
    this.consecutiveFailures = 0;

    /**
     * logger function should accept 3 parameters:
     * @param logLevel string
     * @param message   string
     * @param extraData object
     *
     * e.g.,
     * const client = new StreamChat('api_key', {}, {
     * 		logger = (logLevel, message, extraData) => {
     * 			console.log(message);
     * 		}
     * })
     *
     * extraData contains tags array attached to log message. Tags can have one/many of following values:
     * 1. api
     * 2. api_request
     * 3. api_response
     * 4. client
     * 5. channel
     * 6. connection
     * 7. event
     *
     * It may also contains some extra data, some examples have been mentioned below:
     * 1. {
     * 		tags: ['api', 'api_request', 'client'],
     * 		url: string,
     * 		payload: object,
     * 		config: object
     * }
     * 2. {
     * 		tags: ['api', 'api_response', 'client'],
     * 		url: string,
     * 		response: object
     * }
     * 3. {
     * 		tags: ['api', 'api_response', 'client'],
     * 		url: string,
     * 		error: object
     * }
     * 4. {
     * 		tags: ['event', 'client'],
     * 		event: object
     * }
     * 5. {
     * 		tags: ['channel'],
     * 		channel: object
     * }
     */
    this.logger = isFunction(inputOptions.logger) ? inputOptions.logger : () => null;
    this.recoverStateOnReconnect = this.options.recoverStateOnReconnect;
  }

  /**
   * Get a client instance
   *
   * This function always returns the same Client instance to avoid issues raised by multiple Client and WS connections
   *
   * **After the first call, the client configuration will not change if the key or options parameters change**
   *
   * @param {string} key - the api key
   * @param {string} [secret] - the api secret
   * @param {StreamChatOptions} [options] - additional options, here you can pass custom options to axios instance
   * @param {boolean} [options.browser] - enforce the client to be in browser mode
   * @param {boolean} [options.warmUp] - default to false, if true, client will open a connection as soon as possible to speed up following requests
   * @param {Logger} [options.Logger] - custom logger
   * @param {number} [options.timeout] - default to 3000
   * @param {httpsAgent} [options.httpsAgent] - custom httpsAgent, in node it's default to https.agent()
   * @example <caption>initialize the client in user mode</caption>
   * StreamChat.getInstance('api_key')
   * @example <caption>initialize the client in user mode with options</caption>
   * StreamChat.getInstance('api_key', { timeout:5000 })
   * @example <caption>secret is optional and only used in server side mode</caption>
   * StreamChat.getInstance('api_key', "secret", { httpsAgent: customAgent })
   */
  public static getInstance<
    AttachmentType extends UnknownType = UnknownType,
    ChannelType extends UnknownType = UnknownType,
    CommandType extends string = LiteralStringForUnion,
    EventType extends UnknownType = UnknownType,
    MessageType extends UnknownType = UnknownType,
    ReactionType extends UnknownType = UnknownType,
    UserType extends UnknownType = UnknownType
  >(
    key: string,
    options?: StreamChatOptions,
  ): StreamChat<
    AttachmentType,
    ChannelType,
    CommandType,
    EventType,
    MessageType,
    ReactionType,
    UserType
  >;
  public static getInstance<
    AttachmentType extends UnknownType = UnknownType,
    ChannelType extends UnknownType = UnknownType,
    CommandType extends string = LiteralStringForUnion,
    EventType extends UnknownType = UnknownType,
    MessageType extends UnknownType = UnknownType,
    ReactionType extends UnknownType = UnknownType,
    UserType extends UnknownType = UnknownType
  >(
    key: string,
    secret?: string,
    options?: StreamChatOptions,
  ): StreamChat<
    AttachmentType,
    ChannelType,
    CommandType,
    EventType,
    MessageType,
    ReactionType,
    UserType
  >;
  public static getInstance<
    AttachmentType extends UnknownType = UnknownType,
    ChannelType extends UnknownType = UnknownType,
    CommandType extends string = LiteralStringForUnion,
    EventType extends UnknownType = UnknownType,
    MessageType extends UnknownType = UnknownType,
    ReactionType extends UnknownType = UnknownType,
    UserType extends UnknownType = UnknownType
  >(
    key: string,
    secretOrOptions?: StreamChatOptions | string,
    options?: StreamChatOptions,
  ): StreamChat<
    AttachmentType,
    ChannelType,
    CommandType,
    EventType,
    MessageType,
    ReactionType,
    UserType
  > {
    if (!StreamChat._instance) {
      if (typeof secretOrOptions === 'string') {
        StreamChat._instance = new StreamChat<
          AttachmentType,
          ChannelType,
          CommandType,
          EventType,
          MessageType,
          ReactionType,
          UserType
        >(key, secretOrOptions, options);
      } else {
        StreamChat._instance = new StreamChat<
          AttachmentType,
          ChannelType,
          CommandType,
          EventType,
          MessageType,
          ReactionType,
          UserType
        >(key, secretOrOptions);
      }
    }

    return StreamChat._instance as StreamChat<
      AttachmentType,
      ChannelType,
      CommandType,
      EventType,
      MessageType,
      ReactionType,
      UserType
    >;
  }

  devToken(userID: string) {
    return DevToken(userID);
  }

  getAuthType() {
    return this.anonymous ? 'anonymous' : 'jwt';
  }

  setBaseURL(baseURL: string) {
    this.baseURL = baseURL;
    this.wsBaseURL = this.baseURL.replace('http', 'ws').replace(':3030', ':8800');
  }

  _hasConnectionID = () => Boolean(this.wsConnection?.connectionID);

  /**
   * connectUser - Set the current user and open a WebSocket connection
   *
   * @param {OwnUserResponse<ChannelType, CommandType, UserType> | UserResponse<UserType>} user Data about this user. IE {name: "john"}
   * @param {TokenOrProvider} userTokenOrProvider Token or provider
   *
   * @return {ConnectAPIResponse<ChannelType, CommandType, UserType>} Returns a promise that resolves when the connection is setup
   */
  connectUser = async (
    user: OwnUserResponse<ChannelType, CommandType, UserType> | UserResponse<UserType>,
    userTokenOrProvider: TokenOrProvider,
  ) => {
    if (!user.id) {
      throw new Error('The "id" field on the user is missing');
    }

    /**
     * Calling connectUser multiple times is potentially the result of a  bad integration, however,
     * If the user id remains the same we don't throw error
     */
    if (this.userID === user.id && this.setUserPromise) {
      console.warn(
        'Consecutive calls to connectUser is detected, ideally you should only call this function once in your app.',
      );
      return this.setUserPromise;
    }

    if (this.userID) {
      throw new Error(
        'Use client.disconnect() before trying to connect as a different user. connectUser was called twice.',
      );
    }

    if (
      (this._isUsingServerAuth() || this.node) &&
      !this.options.allowServerSideConnect
    ) {
      console.warn(
        'Please do not use connectUser server side. connectUser impacts MAU and concurrent connection usage and thus your bill. If you have a valid use-case, add "allowServerSideConnect: true" to the client options to disable this warning.',
      );
    }

    // we generate the client id client side
    this.userID = user.id;
    this.anonymous = false;

    const setTokenPromise = this._setToken(user, userTokenOrProvider);
    this._setUser(user);

    const wsPromise = this.openConnection();

    this.setUserPromise = Promise.all([setTokenPromise, wsPromise]).then(
      (result) => result[1], // We only return connection promise;
    );

    try {
      return await this.setUserPromise;
    } catch (err) {
      // cleanup client to allow the user to retry connectUser again
      this.disconnectUser();
      throw err;
    }
  };

  /**
   * @deprecated Please use connectUser() function instead. Its naming is more consistent with its functionality.
   *
   * setUser - Set the current user and open a WebSocket connection
   *
   * @param {OwnUserResponse<ChannelType, CommandType, UserType> | UserResponse<UserType>} user Data about this user. IE {name: "john"}
   * @param {TokenOrProvider} userTokenOrProvider Token or provider
   *
   * @return {ConnectAPIResponse<ChannelType, CommandType, UserType>} Returns a promise that resolves when the connection is setup
   */
  setUser = this.connectUser;

  _setToken = (user: UserResponse<UserType>, userTokenOrProvider: TokenOrProvider) =>
    this.tokenManager.setTokenOrProvider(userTokenOrProvider, user);

  _setUser(
    user: OwnUserResponse<ChannelType, CommandType, UserType> | UserResponse<UserType>,
  ) {
    /**
     * This one is used by the frontend. This is a copy of the current user object stored on backend.
     * It contains reserved properties and own user properties which are not present in `this._user`.
     */
    this.user = user;
    // this one is actually used for requests. This is a copy of current user provided to `connectUser` function.
    this._user = { ...user };
  }

  /**
   * Disconnects the websocket connection, without removing the user set on client.
   * client.closeConnection will not trigger default auto-retry mechanism for reconnection. You need
   * to call client.openConnection to reconnect to websocket.
   *
   * This is mainly useful on mobile side. You can only receive push notifications
   * if you don't have active websocket connection.
   * So when your app goes to background, you can call `client.closeConnection`.
   * And when app comes back to foreground, call `client.openConnection`.
   *
   * @param timeout Max number of ms, to wait for close event of websocket, before forcefully assuming succesful disconnection.
   *                https://developer.mozilla.org/en-US/docs/Web/API/CloseEvent
   */
  closeConnection = (timeout?: number) => {
    if (this.cleaningIntervalRef != null) {
      clearInterval(this.cleaningIntervalRef);
      this.cleaningIntervalRef = undefined;
    }

    if (!this.wsConnection) {
      return Promise.resolve();
    }

    return this.wsConnection.disconnect(timeout);
  };

  /**
   * Creates a new WebSocket connection with the current user. Returns empty promise, if there is an active connection
   */
  openConnection = async () => {
    if (!this.userID) {
      throw Error(
        'User is not set on client, use client.connectUser or client.connectAnonymousUser instead',
      );
    }

    if (this.wsConnection?.isHealthy && this._hasConnectionID()) {
      this.logger(
        'info',
        'client:openConnection() - openConnection called twice, healthy connection already exists',
        {
          tags: ['connection', 'client'],
        },
      );

      return Promise.resolve();
    }

    this.clientID = `${this.userID}--${randomId()}`;
    this.wsPromise = this.connect();
    this._startCleaning();
    return this.wsPromise;
  };

  /**
   * @deprecated Please use client.openConnction instead.
   * @private
   *
   * Creates a new websocket connection with current user.
   */
  _setupConnection = this.openConnection;

  /**
	 * updateAppSettings - updates application settings
	 *
	 * @param {AppSettings} options App settings.
	 * 		IE: {
	  			"apn_config": {
					"auth_type": "token",
					"auth_key": fs.readFileSync(
						'./apn-push-auth-key.p8',
						'utf-8',
					),
					"key_id": "keyid",
					"team_id": "teamid", //either ALL these 3
					"notification_template": "notification handlebars template",
					"bundle_id": "com.apple.your.app",
					"development": true
				},
				"firebase_config": {
					"server_key": "server key from fcm",
					"notification_template": "notification handlebars template"
					"data_template": "data handlebars template"
				},
				"webhook_url": "https://acme.com/my/awesome/webhook/"
			}
	 */
  async updateAppSettings(options: AppSettings) {
    if (options.apn_config?.p12_cert) {
      options.apn_config.p12_cert = Buffer.from(options.apn_config.p12_cert).toString(
        'base64',
      );
    }
    return await this.patch<APIResponse>(this.baseURL + '/app', options);
  }

  _normalizeDate = (before: Date | string | null): string | null => {
    if (before instanceof Date) {
      before = before.toISOString();
    }

    if (before === '') {
      throw new Error(
        "Don't pass blank string for since, use null instead if resetting the token revoke",
      );
    }

    return before;
  };

  /**
   * Revokes all tokens on application level issued before given time
   */
  async revokeTokens(before: Date | string | null) {
    return await this.updateAppSettings({
      revoke_tokens_issued_before: this._normalizeDate(before),
    });
  }

  /**
   * Revokes token for a user issued before given time
   */
  async revokeUserToken(userID: string, before?: Date | string | null) {
    return await this.revokeUsersToken([userID], before);
  }

  /**
   * Revokes tokens for a list of users issued before given time
   */
  async revokeUsersToken(userIDs: string[], before?: Date | string | null) {
    if (before === undefined) {
      before = new Date().toISOString();
    } else {
      before = this._normalizeDate(before);
    }

    const users: PartialUserUpdate<UserType>[] = [];
    for (const userID of userIDs) {
      users.push({
        id: userID,
        set: <Partial<UserResponse<UserType>>>{
          revoke_tokens_issued_before: before,
        },
      });
    }

    return await this.partialUpdateUsers(users);
  }

  /**
   * getAppSettings - retrieves application settings
   */
  async getAppSettings() {
    return await this.get<AppSettingsAPIResponse<CommandType>>(this.baseURL + '/app');
  }

  /**
	 * testPushSettings - Tests the push settings for a user with a random chat message and the configured push templates
	 *
	 * @param {string} userID User ID. If user has no devices, it will error
	 * @param {TestPushDataInput} [data] Overrides for push templates/message used
	 * 		IE: {
				  messageID: 'id-of-message',//will error if message does not exist
				  apnTemplate: '{}', //if app doesn't have apn configured it will error
				  firebaseTemplate: '{}', //if app doesn't have firebase configured it will error
				  firebaseDataTemplate: '{}', //if app doesn't have firebase configured it will error
				  huaweiDataTemplate: '{}' //if app doesn't have huawei configured it will error
				  skipDevices: true, // skip config/device checks and sending to real devices
			}
	 */
  async testPushSettings(userID: string, data: TestPushDataInput = {}) {
    return await this.post<CheckPushResponse>(this.baseURL + '/check_push', {
      user_id: userID,
      ...(data.messageID ? { message_id: data.messageID } : {}),
      ...(data.apnTemplate ? { apn_template: data.apnTemplate } : {}),
      ...(data.firebaseTemplate ? { firebase_template: data.firebaseTemplate } : {}),
      ...(data.firebaseDataTemplate
        ? { firebase_data_template: data.firebaseDataTemplate }
        : {}),
      ...(data.huaweiDataTemplate
        ? { huawei_data_template: data.huaweiDataTemplate }
        : {}),
      ...(data.skipDevices ? { skip_devices: true } : {}),
    });
  }

  /**
   * testSQSSettings - Tests that the given or configured SQS configuration is valid
   *
   * @param {TestSQSDataInput} [data] Overrides SQS settings for testing if needed
   * 		IE: {
				  sqs_key: 'auth_key',
				  sqs_secret: 'auth_secret',
				  sqs_url: 'url_to_queue',
			}
   */
  async testSQSSettings(data: TestSQSDataInput = {}) {
    return await this.post<CheckSQSResponse>(this.baseURL + '/check_sqs', data);
  }

  /**
   * Disconnects the websocket and removes the user from client.
   *
   * @param timeout Max number of ms, to wait for close event of websocket, before forcefully assuming successful disconnection.
   *                https://developer.mozilla.org/en-US/docs/Web/API/CloseEvent
   */
  disconnectUser = async (timeout?: number) => {
    this.logger('info', 'client:disconnect() - Disconnecting the client', {
      tags: ['connection', 'client'],
    });

    // remove the user specific fields
    delete this.user;
    delete this._user;
    delete this.userID;

    this.anonymous = false;

    const closePromise = this.closeConnection(timeout);

    for (const channel of Object.values(this.activeChannels)) {
      channel._disconnect();
    }

    // ensure we no longer return inactive channels
    this.activeChannels = {};
    // reset client state
    this.state = new ClientState();
    // reset token manager
    this.tokenManager.reset();

    // close the WS connection
    return closePromise;
  };

  /**
   *
   * @deprecated Please use client.disconnectUser instead.
   *
   * Disconnects the websocket and removes the user from client.
   */
  disconnect = this.disconnectUser;

  /**
   * connectAnonymousUser - Set an anonymous user and open a WebSocket connection
   */
  connectAnonymousUser = () => {
    if (
      (this._isUsingServerAuth() || this.node) &&
      !this.options.allowServerSideConnect
    ) {
      console.warn(
        'Please do not use connectUser server side. connectUser impacts MAU and concurrent connection usage and thus your bill. If you have a valid use-case, add "allowServerSideConnect: true" to the client options to disable this warning.',
      );
    }

    this.anonymous = true;
    this.userID = randomId();
    const anonymousUser = {
      id: this.userID,
      anon: true,
    } as UserResponse<UserType>;

    this._setToken(anonymousUser, '');
    this._setUser(anonymousUser);

    return this._setupConnection();
  };

  /**
   * @deprecated Please use connectAnonymousUser. Its naming is more consistent with its functionality.
   */
  setAnonymousUser = this.connectAnonymousUser;

  /**
   * setGuestUser - Setup a temporary guest user
   *
   * @param {UserResponse<UserType>} user Data about this user. IE {name: "john"}
   *
   * @return {ConnectAPIResponse<ChannelType, CommandType, UserType>} Returns a promise that resolves when the connection is setup
   */
  async setGuestUser(user: UserResponse<UserType>) {
    let response: { access_token: string; user: UserResponse<UserType> } | undefined;
    this.anonymous = true;
    try {
      response = await this.post<
        APIResponse & { access_token: string; user: UserResponse<UserType> }
      >(this.baseURL + '/guest', { user });
    } catch (e) {
      this.anonymous = false;
      throw e;
    }
    this.anonymous = false;
    // eslint-disable-next-line @typescript-eslint/no-unused-vars
    const { created_at, updated_at, last_active, online, ...guestUser } = response.user;
    return await this.connectUser(
      guestUser as UserResponse<UserType>,
      response.access_token,
    );
  }

  /**
   * createToken - Creates a token to authenticate this user. This function is used server side.
   * The resulting token should be passed to the client side when the users registers or logs in
   *
   * @param {string} userID The User ID
   * @param {number} [exp] The expiration time for the token expressed in the number of seconds since the epoch
   *
   * @return {string} Returns a token
   */
  createToken(userID: string, exp?: number, iat?: number) {
    if (this.secret == null) {
      throw Error(`tokens can only be created server-side using the API Secret`);
    }
    const extra: { exp?: number; iat?: number } = {};

    if (exp) {
      extra.exp = exp;
    }

    if (iat) {
      extra.iat = iat;
    }

    return JWTUserToken(this.secret, userID, extra, {});
  }

  /**
   * on - Listen to events on all channels and users your watching
   *
   * client.on('message.new', event => {console.log("my new message", event, channel.state.messages)})
   * or
   * client.on(event => {console.log(event.type)})
   *
   * @param {EventHandler<AttachmentType, ChannelType, CommandType, EventType, MessageType, ReactionType, UserType> | string} callbackOrString  The event type to listen for (optional)
   * @param {EventHandler<AttachmentType, ChannelType, CommandType, EventType, MessageType, ReactionType, UserType>} [callbackOrNothing] The callback to call
   *
   * @return {{ unsubscribe: () => void }} Description
   */
  on(
    callback: EventHandler<
      AttachmentType,
      ChannelType,
      CommandType,
      EventType,
      MessageType,
      ReactionType,
      UserType
    >,
  ): { unsubscribe: () => void };
  on(
    eventType: string,
    callback: EventHandler<
      AttachmentType,
      ChannelType,
      CommandType,
      EventType,
      MessageType,
      ReactionType,
      UserType
    >,
  ): { unsubscribe: () => void };
  on(
    callbackOrString:
      | EventHandler<
          AttachmentType,
          ChannelType,
          CommandType,
          EventType,
          MessageType,
          ReactionType,
          UserType
        >
      | string,
    callbackOrNothing?: EventHandler<
      AttachmentType,
      ChannelType,
      CommandType,
      EventType,
      MessageType,
      ReactionType,
      UserType
    >,
  ): { unsubscribe: () => void } {
    const key = callbackOrNothing ? (callbackOrString as string) : 'all';
    const valid = isValidEventType(key);
    if (!valid) {
      throw Error(`Invalid event type ${key}`);
    }
    const callback = callbackOrNothing
      ? callbackOrNothing
      : (callbackOrString as EventHandler<
          AttachmentType,
          ChannelType,
          CommandType,
          EventType,
          MessageType,
          ReactionType,
          UserType
        >);
    if (!(key in this.listeners)) {
      this.listeners[key] = [];
    }
    this.logger('info', `Attaching listener for ${key} event`, {
      tags: ['event', 'client'],
    });
    this.listeners[key].push(callback);
    return {
      unsubscribe: () => {
        this.logger('info', `Removing listener for ${key} event`, {
          tags: ['event', 'client'],
        });

        this.listeners[key] = this.listeners[key].filter((el) => el !== callback);
      },
    };
  }

  /**
   * off - Remove the event handler
   *
   */
  off(
    callback: EventHandler<
      AttachmentType,
      ChannelType,
      CommandType,
      EventType,
      MessageType,
      ReactionType,
      UserType
    >,
  ): void;
  off(
    eventType: string,
    callback: EventHandler<
      AttachmentType,
      ChannelType,
      CommandType,
      EventType,
      MessageType,
      ReactionType,
      UserType
    >,
  ): void;
  off(
    callbackOrString:
      | EventHandler<
          AttachmentType,
          ChannelType,
          CommandType,
          EventType,
          MessageType,
          ReactionType,
          UserType
        >
      | string,
    callbackOrNothing?: EventHandler<
      AttachmentType,
      ChannelType,
      CommandType,
      EventType,
      MessageType,
      ReactionType,
      UserType
    >,
  ) {
    const key = callbackOrNothing ? (callbackOrString as string) : 'all';
    const valid = isValidEventType(key);
    if (!valid) {
      throw Error(`Invalid event type ${key}`);
    }
    const callback = callbackOrNothing
      ? callbackOrNothing
      : (callbackOrString as EventHandler<
          AttachmentType,
          ChannelType,
          CommandType,
          EventType,
          MessageType,
          ReactionType,
          UserType
        >);
    if (!(key in this.listeners)) {
      this.listeners[key] = [];
    }

    this.logger('info', `Removing listener for ${key} event`, {
      tags: ['event', 'client'],
    });
    this.listeners[key] = this.listeners[key].filter((value) => value !== callback);
  }

  _logApiRequest(
    type: string,
    url: string,
    data: unknown,
    config: AxiosRequestConfig & {
      config?: AxiosRequestConfig & { maxBodyLength?: number };
    },
  ) {
    this.logger('info', `client: ${type} - Request - ${url}`, {
      tags: ['api', 'api_request', 'client'],
      url,
      payload: data,
      config,
    });
  }

  _logApiResponse<T>(type: string, url: string, response: AxiosResponse<T>) {
    this.logger(
      'info',
      `client:${type} - Response - url: ${url} > status ${response.status}`,
      {
        tags: ['api', 'api_response', 'client'],
        url,
        response,
      },
    );
  }

  _logApiError(type: string, url: string, error: unknown) {
    this.logger('error', `client:${type} - Error - url: ${url}`, {
      tags: ['api', 'api_response', 'client'],
      url,
      error,
    });
  }

  doAxiosRequest = async <T>(
    type: string,
    url: string,
    data?: unknown,
    options: AxiosRequestConfig & {
      config?: AxiosRequestConfig & { maxBodyLength?: number };
    } = {},
  ): Promise<T> => {
    await this.tokenManager.tokenReady();
    const requestConfig = this._enrichAxiosOptions(options);
    try {
      let response: AxiosResponse<T>;
      this._logApiRequest(type, url, data, requestConfig);
      switch (type) {
        case 'get':
          response = await this.axiosInstance.get(url, requestConfig);
          break;
        case 'delete':
          response = await this.axiosInstance.delete(url, requestConfig);
          break;
        case 'post':
          response = await this.axiosInstance.post(url, data, requestConfig);
          break;
        case 'put':
          response = await this.axiosInstance.put(url, data, requestConfig);
          break;
        case 'patch':
          response = await this.axiosInstance.patch(url, data, requestConfig);
          break;
        case 'options':
          response = await this.axiosInstance.options(url, requestConfig);
          break;
        default:
          throw new Error('Invalid request type');
      }
      this._logApiResponse<T>(type, url, response);
      this.consecutiveFailures = 0;
      return this.handleResponse(response);
    } catch (e) {
      this._logApiError(type, url, e);
      this.consecutiveFailures += 1;
      if (e.response) {
        if (
          e.response.data.code === chatCodes.TOKEN_EXPIRED &&
          !this.tokenManager.isStatic()
        ) {
          if (this.consecutiveFailures > 1) {
            await sleep(retryInterval(this.consecutiveFailures));
          }
          this.tokenManager.loadToken();
          return await this.doAxiosRequest<T>(type, url, data, options);
        }
        return this.handleResponse(e.response);
      } else {
        throw e;
      }
    }
  };

  get<T>(url: string, params?: AxiosRequestConfig['params']) {
    return this.doAxiosRequest<T>('get', url, null, { params });
  }

  put<T>(url: string, data?: unknown) {
    return this.doAxiosRequest<T>('put', url, data);
  }

  post<T>(url: string, data?: unknown) {
    return this.doAxiosRequest<T>('post', url, data);
  }

  patch<T>(url: string, data?: unknown) {
    return this.doAxiosRequest<T>('patch', url, data);
  }

  delete<T>(url: string, params?: AxiosRequestConfig['params']) {
    return this.doAxiosRequest<T>('delete', url, null, { params });
  }

  sendFile(
    url: string,
    uri: string | NodeJS.ReadableStream | Buffer | File,
    name?: string,
    contentType?: string,
    user?: UserResponse<UserType>,
  ) {
    const data = addFileToFormData(uri, name, contentType);
    if (user != null) data.append('user', JSON.stringify(user));

    return this.doAxiosRequest<SendFileAPIResponse>('post', url, data, {
      headers: data.getHeaders ? data.getHeaders() : {}, // node vs browser
      config: {
        timeout: 0,
        maxContentLength: Infinity,
        maxBodyLength: Infinity,
      },
    });
  }

  errorFromResponse<T>(response: AxiosResponse<T & { code?: number; message?: string }>) {
    let err: Error & { code?: number; response?: AxiosResponse<T>; status?: number };
    err = new Error(`StreamChat error HTTP code: ${response.status}`);
    if (response.data && response.data.code) {
      err = new Error(
        `StreamChat error code ${response.data.code}: ${response.data.message}`,
      );
      err.code = response.data.code;
    }
    err.response = response;
    err.status = response.status;
    return err;
  }

  handleResponse<T>(response: AxiosResponse<T>) {
    const data = response.data;
    if ((response.status + '')[0] !== '2') {
      throw this.errorFromResponse<T>(response);
    }
    return data;
  }

  dispatchEvent = (
    event: Event<
      AttachmentType,
      ChannelType,
      CommandType,
      EventType,
      MessageType,
      ReactionType,
      UserType
    >,
  ) => {
    // client event handlers
    const postListenerCallbacks = this._handleClientEvent(event);

    // channel event handlers
    const cid = event.cid;
    const channel = cid ? this.activeChannels[cid] : undefined;
    if (channel) {
      channel._handleChannelEvent(event);
    }

    this._callClientListeners(event);

    if (channel) {
      channel._callChannelListeners(event);
    }

    postListenerCallbacks.forEach((c) => c());
  };

  handleEvent = (messageEvent: WebSocket.MessageEvent) => {
    // dispatch the event to the channel listeners
    const jsonString = messageEvent.data as string;
    const event = JSON.parse(jsonString) as Event<
      AttachmentType,
      ChannelType,
      CommandType,
      EventType,
      MessageType,
      ReactionType,
      UserType
    >;
    event.received_at = new Date();
    this.dispatchEvent(event);
  };

  /**
   * Updates the members and watchers of the currently active channels that contain this user
   *
   * @param {UserResponse<UserType>} user
   */
  _updateMemberWatcherReferences = (user: UserResponse<UserType>) => {
    const refMap = this.state.userChannelReferences[user.id] || {};
    for (const channelID in refMap) {
      const channel = this.activeChannels[channelID];
      /** search the members and watchers and update as needed... */
      if (channel?.state) {
        if (channel.state.members[user.id]) {
          channel.state.members[user.id].user = user;
        }
        if (channel.state.watchers[user.id]) {
          channel.state.watchers[user.id] = user;
        }
      }
    }
  };

  /**
   * @deprecated Please _updateMemberWatcherReferences instead.
   * @private
   */
  _updateUserReferences = this._updateMemberWatcherReferences;

  /**
   * @private
   *
   * Updates the messages from the currently active channels that contain this user,
   * with updated user object.
   *
   * @param {UserResponse<UserType>} user
   */
  _updateUserMessageReferences = (user: UserResponse<UserType>) => {
    const refMap = this.state.userChannelReferences[user.id] || {};

    for (const channelID in refMap) {
      const channel = this.activeChannels[channelID];
      const state = channel.state;

      /** update the messages from this user. */
      state?.updateUserMessages(user);
    }
  };

  /**
   * @private
   *
   * Deletes the messages from the currently active channels that contain this user
   *
   * If hardDelete is true, all the content of message will be stripped down.
   * Otherwise, only 'message.type' will be set as 'deleted'.
   *
   * @param {UserResponse<UserType>} user
   * @param {boolean} hardDelete
   */
  _deleteUserMessageReference = (user: UserResponse<UserType>, hardDelete = false) => {
    const refMap = this.state.userChannelReferences[user.id] || {};

    for (const channelID in refMap) {
      const channel = this.activeChannels[channelID];
      const state = channel.state;

      /** deleted the messages from this user. */
      state?.deleteUserMessages(user, hardDelete);
    }
  };

  /**
   * @private
   *
   * Handle following user related events:
   * - user.presence.changed
   * - user.updated
   * - user.deleted
   *
   * @param {Event} event
   */
  _handleUserEvent = (
    event: Event<
      AttachmentType,
      ChannelType,
      CommandType,
      EventType,
      MessageType,
      ReactionType,
      UserType
    >,
  ) => {
    if (!event.user) {
      return;
    }

    /** update the client.state with any changes to users */
    if (event.type === 'user.presence.changed' || event.type === 'user.updated') {
      if (event.user.id === this.userID) {
        const user = { ...(this.user || {}) };
        const _user = { ...(this._user || {}) };

        // Remove deleted properties from user objects.
        for (const key in this.user) {
          if (key in event.user || isOwnUserBaseProperty(key)) {
            continue;
          }

          delete user[key];
          delete _user[key];
        }

        /** Updating only available properties in _user object. */
        for (const key in event.user) {
          if (_user && key in _user) {
            _user[key] = event.user[key];
          }
        }

        // @ts-expect-error
        this._user = { ..._user };
        this.user = { ...user, ...event.user };
      }

      this.state.updateUser(event.user);
      this._updateMemberWatcherReferences(event.user);
    }

    if (event.type === 'user.updated') {
      this._updateUserMessageReferences(event.user);
    }

    if (
      event.type === 'user.deleted' &&
      event.user.deleted_at &&
      (event.mark_messages_deleted || event.hard_delete)
    ) {
      this._deleteUserMessageReference(event.user, event.hard_delete);
    }
  };

  _handleClientEvent(
    event: Event<
      AttachmentType,
      ChannelType,
      CommandType,
      EventType,
      MessageType,
      ReactionType,
      UserType
    >,
  ) {
    const client = this;
    const postListenerCallbacks = [];
    this.logger(
      'info',
      `client:_handleClientEvent - Received event of type { ${event.type} }`,
      {
        tags: ['event', 'client'],
        event,
      },
    );

    if (
      event.type === 'user.presence.changed' ||
      event.type === 'user.updated' ||
      event.type === 'user.deleted'
    ) {
      this._handleUserEvent(event);
    }

    if (event.type === 'health.check' && event.me) {
      client.user = event.me;
      client.state.updateUser(event.me);
      client.mutedChannels = event.me.channel_mutes;
      client.mutedUsers = event.me.mutes;
    }

    if (event.channel && event.type === 'notification.message_new') {
      this.configs[event.channel.type] = event.channel.config;
    }

    if (event.type === 'notification.channel_mutes_updated' && event.me?.channel_mutes) {
      const currentMutedChannelIds: string[] = [];
      const nextMutedChannelIds: string[] = [];

      this.mutedChannels.forEach(
        (mute) => mute.channel && currentMutedChannelIds.push(mute.channel.cid),
      );
      event.me.channel_mutes.forEach(
        (mute) => mute.channel && nextMutedChannelIds.push(mute.channel.cid),
      );

      /** Set the unread count of un-muted channels to 0, which is the behaviour of backend */
      currentMutedChannelIds.forEach((cid) => {
        if (!nextMutedChannelIds.includes(cid) && this.activeChannels[cid]) {
          this.activeChannels[cid].state.unreadCount = 0;
        }
      });

      this.mutedChannels = event.me.channel_mutes;
    }

    if (event.type === 'notification.mutes_updated' && event.me?.mutes) {
      this.mutedUsers = event.me.mutes;
    }

    if (
      (event.type === 'channel.deleted' ||
        event.type === 'notification.channel_deleted') &&
      event.cid
    ) {
      client.state.deleteAllChannelReference(event.cid);
      this.activeChannels[event.cid]?._disconnect();

      postListenerCallbacks.push(() => {
        if (!event.cid) return;

        delete this.activeChannels[event.cid];
      });
    }

    return postListenerCallbacks;
  }

  _muteStatus(cid: string) {
    let muteStatus;
    for (let i = 0; i < this.mutedChannels.length; i++) {
      const mute = this.mutedChannels[i];
      if (mute.channel?.cid === cid) {
        muteStatus = {
          muted: mute.expires
            ? new Date(mute.expires).getTime() > new Date().getTime()
            : true,
          createdAt: mute.created_at ? new Date(mute.created_at) : new Date(),
          expiresAt: mute.expires ? new Date(mute.expires) : null,
        };
        break;
      }
    }

    if (muteStatus) {
      return muteStatus;
    }

    return {
      muted: false,
      createdAt: null,
      expiresAt: null,
    };
  }

  _callClientListeners = (
    event: Event<
      AttachmentType,
      ChannelType,
      CommandType,
      EventType,
      MessageType,
      ReactionType,
      UserType
    >,
  ) => {
    const client = this;
    // gather and call the listeners
    const listeners: Array<
      (
        event: Event<
          AttachmentType,
          ChannelType,
          CommandType,
          EventType,
          MessageType,
          ReactionType,
          UserType
        >,
      ) => void
    > = [];
    if (client.listeners.all) {
      listeners.push(...client.listeners.all);
    }
    if (client.listeners[event.type]) {
      listeners.push(...client.listeners[event.type]);
    }

    // call the event and send it to the listeners
    for (const listener of listeners) {
      listener(event);
    }
  };

  recoverState = async () => {
    this.logger(
      'info',
      `client:recoverState() - Start of recoverState with connectionID ${this.wsConnection?.connectionID}`,
      {
        tags: ['connection'],
      },
    );

    const cids = Object.keys(this.activeChannels);
    if (cids.length && this.recoverStateOnReconnect) {
      this.logger(
        'info',
        `client:recoverState() - Start the querying of ${cids.length} channels`,
        { tags: ['connection', 'client'] },
      );

      await this.queryChannels(
        { cid: { $in: cids } } as ChannelFilters<ChannelType, CommandType, UserType>,
        { last_message_at: -1 },
        { limit: 30 },
      );

      this.logger('info', 'client:recoverState() - Querying channels finished', {
        tags: ['connection', 'client'],
      });

      this.dispatchEvent({
        type: 'connection.recovered',
      } as Event<AttachmentType, ChannelType, CommandType, EventType, MessageType, ReactionType, UserType>);
    } else {
      this.dispatchEvent({
        type: 'connection.recovered',
      } as Event<AttachmentType, ChannelType, CommandType, EventType, MessageType, ReactionType, UserType>);
    }

    this.wsPromise = Promise.resolve();
    this.setUserPromise = Promise.resolve();
  };

  /**
   * @private
   */
  async connect() {
    const client = this;
    this.failures = 0;

    if (client.userID == null || this._user == null) {
      throw Error(
        'Call connectUser or connectAnonymousUser before starting the connection',
      );
    }

    if (client.wsBaseURL == null) {
      throw Error('Websocket base url not set');
    }

    if (client.clientID == null) {
      throw Error('clientID is not set');
    }

    // The StableWSConnection handles all the reconnection logic.
    this.wsConnection = new StableWSConnection<ChannelType, CommandType, UserType>({
      wsBaseURL: client.wsBaseURL,
      clientID: client.clientID,
      userID: client.userID,
      tokenManager: client.tokenManager,
      user: this._user,
      authType: this.getAuthType(),
      userAgent: this.getUserAgent(),
      apiKey: this.key,
      recoverCallback: this.recoverState,
      messageCallback: this.handleEvent,
      eventCallback: this.dispatchEvent as (event: ConnectionChangeEvent) => void,
      logger: this.logger,
      device: this.options.device,
    });

    let warmUpPromise;
    if (this.options.warmUp) {
      warmUpPromise = this.doAxiosRequest('options', this.baseURL + '/connect');
    }
    const handshake = await this.wsConnection.connect();
    try {
      await warmUpPromise;
    } catch (e) {
      this.logger('error', 'Warmup request failed', {
        error: e,
      });
    }

    return handshake;
  }

  /**
   * queryUsers - Query users and watch user presence
   *
   * @param {UserFilters<UserType>} filterConditions MongoDB style filter conditions
   * @param {UserSort<UserType>} sort Sort options, for instance [{last_active: -1}].
   * When using multiple fields, make sure you use array of objects to guarantee field order, for instance [{last_active: -1}, {created_at: 1}]
   * @param {UserOptions} options Option object, {presence: true}
   *
   * @return {Promise<APIResponse & { users: Array<UserResponse<UserType>> }>} User Query Response
   */
  async queryUsers(
    filterConditions: UserFilters<UserType>,
    sort: UserSort<UserType> = [],
    options: UserOptions = {},
  ) {
    const defaultOptions = {
      presence: false,
    };

    // Make sure we wait for the connect promise if there is a pending one
    await this.setUserPromise;

    if (!this._hasConnectionID()) {
      defaultOptions.presence = false;
    }

    // Return a list of users
    const data = await this.get<
      APIResponse & {
        users: Array<UserResponse<UserType>>;
      }
    >(this.baseURL + '/users', {
      payload: {
        filter_conditions: filterConditions,
        sort: normalizeQuerySort(sort),
        ...defaultOptions,
        ...options,
      },
    });

    this.state.updateUsers(data.users);

    return data;
  }

  /**
   * queryBannedUsers - Query user bans
   *
   * @param {BannedUsersFilters} filterConditions MongoDB style filter conditions
   * @param {BannedUsersSort} sort Sort options [{created_at: 1}].
   * @param {BannedUsersPaginationOptions} options Option object, {limit: 10, offset:0}
   *
   * @return {Promise<BannedUsersResponse<ChannelType, CommandType, UserType>>} Ban Query Response
   */
  async queryBannedUsers(
    filterConditions: BannedUsersFilters = {},
    sort: BannedUsersSort = [],
    options: BannedUsersPaginationOptions = {},
  ) {
    // Return a list of user bans
    return await this.get<BannedUsersResponse<ChannelType, CommandType, UserType>>(
      this.baseURL + '/query_banned_users',
      {
        payload: {
          filter_conditions: filterConditions,
          sort: normalizeQuerySort(sort),
          ...options,
        },
      },
    );
  }

  /**
   * queryMessageFlags - Query message flags
   *
   * @param {MessageFlagsFilters} filterConditions MongoDB style filter conditions
   * @param {MessageFlagsPaginationOptions} options Option object, {limit: 10, offset:0}
   *
   * @return {Promise<MessageFlagsResponse<ChannelType, CommandType, UserType>>} Message Flags Response
   */
  async queryMessageFlags(
    filterConditions: MessageFlagsFilters = {},
    options: MessageFlagsPaginationOptions = {},
  ) {
    // Return a list of message flags
    return await this.get<MessageFlagsResponse<ChannelType, CommandType, UserType>>(
      this.baseURL + '/moderation/flags/message',
      {
        payload: {
          filter_conditions: filterConditions,
          ...options,
        },
      },
    );
  }

  /**
   * queryChannels - Query channels
   *
   * @param {ChannelFilters<ChannelType, CommandType, UserType>} filterConditions object MongoDB style filters
   * @param {ChannelSort<ChannelType>} [sort] Sort options, for instance {created_at: -1}.
   * When using multiple fields, make sure you use array of objects to guarantee field order, for instance [{last_updated: -1}, {created_at: 1}]
   * @param {ChannelOptions} [options] Options object
   * @param {ChannelStateOptions} [stateOptions] State options object. These options will only be used for state management and won't be sent in the request.
   * - stateOptions.skipInitialization - Skips the initialization of the state for the channels matching the ids in the list.
   *
   * @return {Promise<APIResponse & { channels: Array<ChannelAPIResponse<AttachmentType,ChannelType,CommandType,MessageType,ReactionType,UserType>>}> } search channels response
   */
  async queryChannels(
    filterConditions: ChannelFilters<ChannelType, CommandType, UserType>,
    sort: ChannelSort<ChannelType> = [],
    options: ChannelOptions = {},
    stateOptions: ChannelStateOptions = {},
  ) {
    const { skipInitialization } = stateOptions;
    const defaultOptions: ChannelOptions = {
      state: true,
      watch: true,
      presence: false,
    };

    // Make sure we wait for the connect promise if there is a pending one
    await this.setUserPromise;

    if (!this._hasConnectionID()) {
      defaultOptions.watch = false;
    }

    // Return a list of channels
    const payload = {
      filter_conditions: filterConditions,
      sort: normalizeQuerySort(sort),
      ...defaultOptions,
      ...options,
    };

    const data = await this.post<{
      channels: ChannelAPIResponse<
        AttachmentType,
        ChannelType,
        CommandType,
        MessageType,
        ReactionType,
        UserType
      >[];
    }>(this.baseURL + '/channels', payload);

    const channels: Channel<
      AttachmentType,
      ChannelType,
      CommandType,
      EventType,
      MessageType,
      ReactionType,
      UserType
    >[] = [];

    // update our cache of the configs
    for (const channelState of data.channels) {
      this._addChannelConfig(channelState);
    }

    for (const channelState of data.channels) {
      const c = this.channel(channelState.channel.type, channelState.channel.id);
      c.data = channelState.channel;
      c.initialized = true;

      if (skipInitialization === undefined) {
        c._initializeState(channelState);
      } else if (!skipInitialization.includes(channelState.channel.id)) {
        c.state.clearMessages();
        c._initializeState(channelState);
      }

      channels.push(c);
    }
    return channels;
  }

  /**
   * search - Query messages
   *
   * @param {ChannelFilters<ChannelType, CommandType, UserType>} filterConditions MongoDB style filter conditions
   * @param {MessageFilters<AttachmentType, ChannelType, CommandType, MessageType, ReactionType, UserType> | string} query search query or object MongoDB style filters
   * @param {SearchOptions<MessageType>} [options] Option object, {user_id: 'tommaso'}
   *
   * @return {Promise<SearchAPIResponse<AttachmentType, ChannelType, CommandType, MessageType, ReactionType, UserType>>} search messages response
   */
  async search(
    filterConditions: ChannelFilters<ChannelType, CommandType, UserType>,
    query:
      | string
      | MessageFilters<
          AttachmentType,
          ChannelType,
          CommandType,
          MessageType,
          ReactionType,
          UserType
        >,
    options: SearchOptions<MessageType> = {},
  ) {
    if (options.offset && (options.sort || options.next)) {
      throw Error(`Cannot specify offset with sort or next parameters`);
    }
    const payload: SearchPayload<
      AttachmentType,
      ChannelType,
      CommandType,
      MessageType,
      ReactionType,
      UserType
    > = {
      filter_conditions: filterConditions,
      ...options,
      sort: options.sort
        ? normalizeQuerySort<SearchMessageSortBase<MessageType>>(options.sort)
        : undefined,
    };
    if (typeof query === 'string') {
      payload.query = query;
    } else if (typeof query === 'object') {
      payload.message_filter_conditions = query;
    } else {
      throw Error(`Invalid type ${typeof query} for query parameter`);
    }

    // Make sure we wait for the connect promise if there is a pending one
    await this.setUserPromise;

    return await this.get<
      SearchAPIResponse<
        AttachmentType,
        ChannelType,
        CommandType,
        MessageType,
        ReactionType,
        UserType
      >
    >(this.baseURL + '/search', {
      payload,
    });
  }

  /**
   * setLocalDevice - Set the device info for the current client(device) that will be sent via WS connection automatically
   *
   * @param {BaseDeviceFields} device the device object
   * @param {string} device.id device id
   * @param {string} device.push_provider the push provider
   *
   */
  setLocalDevice(device: BaseDeviceFields) {
    if (this.wsConnection) {
      throw new Error('you can only set device before opening a websocket connection');
    }

    this.options.device = device;
  }

  /**
   * addDevice - Adds a push device for a user.
   *
   * @param {string} id the device id
   * @param {PushProvider} push_provider the push provider
   * @param {string} [userID] the user id (defaults to current user)
   *
   */
  async addDevice(id: string, push_provider: PushProvider, userID?: string) {
    return await this.post<APIResponse>(this.baseURL + '/devices', {
      id,
      push_provider,
      ...(userID != null ? { user_id: userID } : {}),
    });
  }

  /**
   * getDevices - Returns the devices associated with a current user
   *
   * @param {string} [userID] User ID. Only works on serverside
   *
   * @return {APIResponse & Device<UserType>[]} Array of devices
   */
  async getDevices(userID?: string) {
    return await this.get<APIResponse & { devices?: Device<UserType>[] }>(
      this.baseURL + '/devices',
      userID ? { user_id: userID } : {},
    );
  }

  /**
   * removeDevice - Removes the device with the given id. Clientside users can only delete their own devices
   *
   * @param {string} id The device id
   * @param {string} [userID] The user id. Only specify this for serverside requests
   *
   */
  async removeDevice(id: string, userID?: string) {
    return await this.delete<APIResponse>(this.baseURL + '/devices', {
      id,
      ...(userID ? { user_id: userID } : {}),
    });
  }

  /**
   * getRateLimits - Returns the rate limits quota and usage for the current app, possibly filter for a specific platform and/or endpoints.
   * Only available server-side.
   *
   * @param {object} [params] The params for the call. If none of the params are set, all limits for all platforms are returned.
   * @returns {Promise<GetRateLimitsResponse>}
   */
  async getRateLimits(params?: {
    android?: boolean;
    endpoints?: EndpointName[];
    ios?: boolean;
    serverSide?: boolean;
    web?: boolean;
  }) {
    const { serverSide, web, android, ios, endpoints } = params || {};
    return this.get<GetRateLimitsResponse>(this.baseURL + '/rate_limits', {
      server_side: serverSide,
      web,
      android,
      ios,
      endpoints: endpoints ? endpoints.join(',') : undefined,
    });
  }

  _addChannelConfig(
    channelState: ChannelAPIResponse<
      AttachmentType,
      ChannelType,
      CommandType,
      MessageType,
      ReactionType,
      UserType
    >,
  ) {
    this.configs[channelState.channel.type] = channelState.channel.config;
  }

  /**
   * channel - Returns a new channel with the given type, id and custom data
   *
   * If you want to create a unique conversation between 2 or more users; you can leave out the ID parameter and provide the list of members.
   * Make sure to await channel.create() or channel.watch() before accessing channel functions:
   * ie. channel = client.channel("messaging", {members: ["tommaso", "thierry"]})
   * await channel.create() to assign an ID to channel
   *
   * @param {string} channelType The channel type
   * @param {string | ChannelData<ChannelType> | null} [channelIDOrCustom]   The channel ID, you can leave this out if you want to create a conversation channel
   * @param {object} [custom]    Custom data to attach to the channel
   *
   * @return {channel} The channel object, initialize it using channel.watch()
   */
  channel(
    channelType: string,
    channelID?: string | null,
    custom?: ChannelData<ChannelType>,
  ): Channel<
    AttachmentType,
    ChannelType,
    CommandType,
    EventType,
    MessageType,
    ReactionType,
    UserType
  >;
  channel(
    channelType: string,
    custom?: ChannelData<ChannelType>,
  ): Channel<
    AttachmentType,
    ChannelType,
    CommandType,
    EventType,
    MessageType,
    ReactionType,
    UserType
  >;
  channel(
    channelType: string,
    channelIDOrCustom?: string | ChannelData<ChannelType> | null,
    custom: ChannelData<ChannelType> = {} as ChannelData<ChannelType>,
  ) {
    if (!this.userID && !this._isUsingServerAuth()) {
      throw Error('Call connectUser or connectAnonymousUser before creating a channel');
    }

    if (~channelType.indexOf(':')) {
      throw Error(`Invalid channel group ${channelType}, can't contain the : character`);
    }

    // support channel("messaging", null, {options})
    // support channel("messaging", undefined, {options})
    // support channel("messaging", "", {options})
    if (channelIDOrCustom == null || channelIDOrCustom === '') {
      return new Channel<
        AttachmentType,
        ChannelType,
        CommandType,
        EventType,
        MessageType,
        ReactionType,
        UserType
      >(this, channelType, undefined, custom);
    }

    // support channel("messaging", {options})
    if (typeof channelIDOrCustom === 'object') {
      return this.getChannelByMembers(channelType, channelIDOrCustom);
    }

    return this.getChannelById(channelType, channelIDOrCustom, custom);
  }

  /**
   * It's a helper method for `client.channel()` method, used to create unique conversation or
   * channel based on member list instead of id.
   *
   * If the channel already exists in `activeChannels` list, then we simply return it, since that
   * means the same channel was already requested or created.
   *
   * Otherwise we create a new instance of Channel class and return it.
   *
   * @private
   *
   * @param {string} channelType The channel type
   * @param {object} [custom]    Custom data to attach to the channel
   *
   * @return {channel} The channel object, initialize it using channel.watch()
   */
  getChannelByMembers = (channelType: string, custom: ChannelData<ChannelType>) => {
    // Check if the channel already exists.
    // Only allow 1 channel object per cid
    const membersStr = [...(custom.members || [])].sort().join(',');
    const tempCid = `${channelType}:!members-${membersStr}`;

    if (!membersStr) {
      throw Error('Please specify atleast one member when creating unique conversation');
    }

    // channel could exist in `activeChannels` list with either one of the following two keys:
    // 1. cid - Which gets set on channel only after calling channel.query or channel.watch or channel.create
    // 2. Sorted membersStr - E.g., "messaging:amin,vishal" OR "messaging:amin,jaap,tom"
    //                        This is set when you create a channel, but haven't queried yet. After query,
    //                        we will replace it with `cid`
    for (const key in this.activeChannels) {
      const channel = this.activeChannels[key];
      if (channel.disconnected) {
        continue;
      }

      if (key === tempCid) {
        return channel;
      }

      if (key.indexOf(`${channelType}:!members-`) === 0) {
        const membersStrInExistingChannel = Object.keys(channel.state.members)
          .sort()
          .join(',');
        if (membersStrInExistingChannel === membersStr) {
          return channel;
        }
      }
    }

    const channel = new Channel<
      AttachmentType,
      ChannelType,
      CommandType,
      EventType,
      MessageType,
      ReactionType,
      UserType
    >(this, channelType, undefined, custom);

    // For the time being set the key as membersStr, since we don't know the cid yet.
    // In channel.query, we will replace it with 'cid'.
    this.activeChannels[tempCid] = channel;
    return channel;
  };

  /**
   * Its a helper method for `client.channel()` method, used to channel given the id of channel.
   *
   * If the channel already exists in `activeChannels` list, then we simply return it, since that
   * means the same channel was already requested or created.
   *
   * Otherwise we create a new instance of Channel class and return it.
   *
   * @private
   *
   * @param {string} channelType The channel type
   * @param {string} [channelID] The channel ID
   * @param {object} [custom]    Custom data to attach to the channel
   *
   * @return {channel} The channel object, initialize it using channel.watch()
   */
  getChannelById = (
    channelType: string,
    channelID: string,
    custom: ChannelData<ChannelType>,
  ) => {
    if (typeof channelID === 'string' && ~channelID.indexOf(':')) {
      throw Error(`Invalid channel id ${channelID}, can't contain the : character`);
    }

    // only allow 1 channel object per cid
    const cid = `${channelType}:${channelID}`;
    if (cid in this.activeChannels && !this.activeChannels[cid].disconnected) {
      const channel = this.activeChannels[cid];
      if (Object.keys(custom).length > 0) {
        channel.data = custom;
        channel._data = custom;
      }
      return channel;
    }
    const channel = new Channel<
      AttachmentType,
      ChannelType,
      CommandType,
      EventType,
      MessageType,
      ReactionType,
      UserType
    >(this, channelType, channelID, custom);
    this.activeChannels[channel.cid] = channel;

    return channel;
  };

  /**
   * partialUpdateUser - Update the given user object
   *
   * @param {PartialUserUpdate<UserType>} partialUserObject which should contain id and any of "set" or "unset" params;
   * example: {id: "user1", set:{field: value}, unset:["field2"]}
   *
   * @return {Promise<APIResponse & { users: { [key: string]: UserResponse<UserType> } }>} list of updated users
   */
  async partialUpdateUser(partialUserObject: PartialUserUpdate<UserType>) {
    return await this.partialUpdateUsers([partialUserObject]);
  }

  /**
   * upsertUsers - Batch upsert the list of users
   *
   * @param {UserResponse<UserType>[]} users list of users
   *
   * @return {Promise<APIResponse & { users: { [key: string]: UserResponse<UserType> } }>}
   */
  async upsertUsers(users: UserResponse<UserType>[]) {
    const userMap: { [key: string]: UserResponse<UserType> } = {};
    for (const userObject of users) {
      if (!userObject.id) {
        throw Error('User ID is required when updating a user');
      }
      userMap[userObject.id] = userObject;
    }

    return await this.post<
      APIResponse & {
        users: { [key: string]: UserResponse<UserType> };
      }
    >(this.baseURL + '/users', {
      users: userMap,
    });
  }

  /**
   * @deprecated Please use upsertUsers() function instead.
   *
   * updateUsers - Batch update the list of users
   *
   * @param {UserResponse<UserType>[]} users list of users
   * @return {Promise<APIResponse & { users: { [key: string]: UserResponse<UserType> } }>}
   */
  updateUsers = this.upsertUsers;

  /**
   * upsertUser - Update or Create the given user object
   *
   * @param {UserResponse<UserType>} userObject user object, the only required field is the user id. IE {id: "myuser"} is valid
   *
   * @return {Promise<APIResponse & { users: { [key: string]: UserResponse<UserType> } }>}
   */
  upsertUser(userObject: UserResponse<UserType>) {
    return this.upsertUsers([userObject]);
  }

  /**
   * @deprecated Please use upsertUser() function instead.
   *
   * updateUser - Update or Create the given user object
   *
   * @param {UserResponse<UserType>} userObject user object, the only required field is the user id. IE {id: "myuser"} is valid
   * @return {Promise<APIResponse & { users: { [key: string]: UserResponse<UserType> } }>}
   */
  updateUser = this.upsertUser;

  /**
   * partialUpdateUsers - Batch partial update of users
   *
   * @param {PartialUserUpdate<UserType>[]} users list of partial update requests
   *
   * @return {Promise<APIResponse & { users: { [key: string]: UserResponse<UserType> } }>}
   */
  async partialUpdateUsers(users: PartialUserUpdate<UserType>[]) {
    for (const userObject of users) {
      if (!userObject.id) {
        throw Error('User ID is required when updating a user');
      }
    }

    return await this.patch<
      APIResponse & {
        users: { [key: string]: UserResponse<UserType> };
      }
    >(this.baseURL + '/users', {
      users,
    });
  }

  async deleteUser(
    userID: string,
    params?: {
      delete_conversation_channels?: boolean;
      hard_delete?: boolean;
      mark_messages_deleted?: boolean;
    },
  ) {
    return await this.delete<
      APIResponse & {
        user: UserResponse<UserType>;
      }
    >(this.baseURL + `/users/${userID}`, params);
  }

  async reactivateUser(
    userID: string,
    options?: { created_by_id?: string; name?: string; restore_messages?: boolean },
  ) {
    return await this.post<
      APIResponse & {
        user: UserResponse<UserType>;
      }
    >(this.baseURL + `/users/${userID}/reactivate`, {
      ...options,
    });
  }

  async deactivateUser(
    userID: string,
    options?: { created_by_id?: string; mark_messages_deleted?: boolean },
  ) {
    return await this.post<APIResponse & { user: UserResponse<UserType> }>(
      this.baseURL + `/users/${userID}/deactivate`,
      {
        ...options,
      },
    );
  }

  async exportUser(userID: string, options?: Record<string, string>) {
    return await this.get<
      APIResponse & {
        messages: MessageResponse<
          AttachmentType,
          ChannelType,
          CommandType,
          MessageType,
          ReactionType,
          UserType
        >[];
        reactions: ReactionResponse<ReactionType, UserType>[];
        user: UserResponse<UserType>;
      }
    >(this.baseURL + `/users/${userID}/export`, {
      ...options,
    });
  }

  /** banUser - bans a user from all channels
   *
   * @param {string} targetUserID
   * @param {BanUserOptions<UserType>} [options]
   * @returns {Promise<APIResponse>}
   */
  async banUser(targetUserID: string, options?: BanUserOptions<UserType>) {
    if (options?.user_id !== undefined) {
      options.banned_by_id = options.user_id;
      delete options.user_id;
      console.warn(
        "banUser: 'user_id' is deprecated, please consider switching to 'banned_by_id'",
      );
    }
    if (options?.user !== undefined) {
      options.banned_by = options.user;
      delete options.user;
      console.warn(
        "banUser: 'user' is deprecated, please consider switching to 'banned_by'",
      );
    }
    return await this.post<APIResponse>(this.baseURL + '/moderation/ban', {
      target_user_id: targetUserID,
      ...options,
    });
  }

  /** unbanUser - revoke global ban for a user
   *
   * @param {string} targetUserID
   * @param {UnBanUserOptions} [options]
   * @returns {Promise<APIResponse>}
   */
  async unbanUser(targetUserID: string, options?: UnBanUserOptions) {
    return await this.delete<APIResponse>(this.baseURL + '/moderation/ban', {
      target_user_id: targetUserID,
      ...options,
    });
  }

  /** shadowBan - shadow bans a user from all channels
   *
   * @param {string} targetUserID
   * @param {BanUserOptions<UserType>} [options]
   * @returns {Promise<APIResponse>}
   */
  async shadowBan(targetUserID: string, options?: BanUserOptions<UserType>) {
    return await this.banUser(targetUserID, {
      shadow: true,
      ...options,
    });
  }

  /** removeShadowBan - revoke global shadow ban for a user
   *
   * @param {string} targetUserID
   * @param {UnBanUserOptions} [options]
   * @returns {Promise<APIResponse>}
   */
  async removeShadowBan(targetUserID: string, options?: UnBanUserOptions) {
    return await this.unbanUser(targetUserID, {
      shadow: true,
      ...options,
    });
  }

  /** muteUser - mutes a user
   *
   * @param {string} targetID
   * @param {string} [userID] Only used with serverside auth
   * @param {MuteUserOptions<UserType>} [options]
   * @returns {Promise<MuteUserResponse<ChannelType, CommandType, UserType>>}
   */
  async muteUser(
    targetID: string,
    userID?: string,
    options: MuteUserOptions<UserType> = {},
  ) {
    return await this.post<MuteUserResponse<ChannelType, CommandType, UserType>>(
      this.baseURL + '/moderation/mute',
      {
        target_id: targetID,
        ...(userID ? { user_id: userID } : {}),
        ...options,
      },
    );
  }

  /** unmuteUser - unmutes a user
   *
   * @param {string} targetID
   * @param {string} [currentUserID] Only used with serverside auth
   * @returns {Promise<APIResponse>}
   */
  async unmuteUser(targetID: string, currentUserID?: string) {
    return await this.post<APIResponse>(this.baseURL + '/moderation/unmute', {
      target_id: targetID,
      ...(currentUserID ? { user_id: currentUserID } : {}),
    });
  }

  /** userMuteStatus - check if a user is muted or not, can be used after connectUser() is called
   *
   * @param {string} targetID
   * @returns {boolean}
   */
  userMuteStatus(targetID: string) {
    if (!this.user || !this.wsPromise) {
      throw new Error('Make sure to await connectUser() first.');
    }

    for (let i = 0; i < this.mutedUsers.length; i += 1) {
      if (this.mutedUsers[i].target.id === targetID) return true;
    }
    return false;
  }

  /**
   * flagMessage - flag a message
   * @param {string} targetMessageID
   * @param {string} [options.user_id] currentUserID, only used with serverside auth
   * @returns {Promise<APIResponse>}
   */
  async flagMessage(targetMessageID: string, options: { user_id?: string } = {}) {
    return await this.post<FlagMessageResponse<UserType>>(
      this.baseURL + '/moderation/flag',
      {
        target_message_id: targetMessageID,
        ...options,
      },
    );
  }

  /**
   * flagUser - flag a user
   * @param {string} targetID
   * @param {string} [options.user_id] currentUserID, only used with serverside auth
   * @returns {Promise<APIResponse>}
   */
  async flagUser(targetID: string, options: { user_id?: string } = {}) {
    return await this.post<FlagUserResponse<UserType>>(
      this.baseURL + '/moderation/flag',
      {
        target_user_id: targetID,
        ...options,
      },
    );
  }

  /**
   * unflagMessage - unflag a message
   * @param {string} targetMessageID
   * @param {string} [options.user_id] currentUserID, only used with serverside auth
   * @returns {Promise<APIResponse>}
   */
  async unflagMessage(targetMessageID: string, options: { user_id?: string } = {}) {
    return await this.post<FlagMessageResponse<UserType>>(
      this.baseURL + '/moderation/unflag',
      {
        target_message_id: targetMessageID,
        ...options,
      },
    );
  }

  /**
   * unflagUser - unflag a user
   * @param {string} targetID
   * @param {string} [options.user_id] currentUserID, only used with serverside auth
   * @returns {Promise<APIResponse>}
   */
  async unflagUser(targetID: string, options: { user_id?: string } = {}) {
    return await this.post<FlagUserResponse<UserType>>(
      this.baseURL + '/moderation/unflag',
      {
        target_user_id: targetID,
        ...options,
      },
    );
  }

  /**
   * markAllRead - marks all channels for this user as read
   * @param {MarkAllReadOptions<UserType>} [data]
   *
   * @return {Promise<APIResponse>}
   */
  async markAllRead(data: MarkAllReadOptions<UserType> = {}) {
    await this.post<APIResponse>(this.baseURL + '/channels/read', {
      ...data,
    });
  }

  createCommand(data: CreateCommandOptions<CommandType>) {
    return this.post<CreateCommandResponse<CommandType>>(
      this.baseURL + '/commands',
      data,
    );
  }

  getCommand(name: string) {
    return this.get<GetCommandResponse<CommandType>>(this.baseURL + `/commands/${name}`);
  }

  updateCommand(name: string, data: UpdateCommandOptions<CommandType>) {
    return this.put<UpdateCommandResponse<CommandType>>(
      this.baseURL + `/commands/${name}`,
      data,
    );
  }

  deleteCommand(name: string) {
    return this.delete<DeleteCommandResponse<CommandType>>(
      this.baseURL + `/commands/${name}`,
    );
  }

  listCommands() {
    return this.get<ListCommandsResponse<CommandType>>(this.baseURL + `/commands`);
  }

  createChannelType(data: CreateChannelOptions<CommandType>) {
    const channelData = Object.assign({}, { commands: ['all'] }, data);
    return this.post<CreateChannelResponse<CommandType>>(
      this.baseURL + '/channeltypes',
      channelData,
    );
  }

  getChannelType(channelType: string) {
    return this.get<GetChannelTypeResponse<CommandType>>(
      this.baseURL + `/channeltypes/${channelType}`,
    );
  }

  updateChannelType(channelType: string, data: UpdateChannelOptions<CommandType>) {
    return this.put<UpdateChannelResponse<CommandType>>(
      this.baseURL + `/channeltypes/${channelType}`,
      data,
    );
  }

  deleteChannelType(channelType: string) {
    return this.delete<APIResponse>(this.baseURL + `/channeltypes/${channelType}`);
  }

  listChannelTypes() {
    return this.get<ListChannelResponse<CommandType>>(this.baseURL + `/channeltypes`);
  }

  /**
   * translateMessage - adds the translation to the message
   *
   * @param {string} messageId
   * @param {string} language
   *
   * @return {APIResponse & MessageResponse<AttachmentType, ChannelType, CommandType, MessageType, ReactionType, UserType>} Response that includes the message
   */
  async translateMessage(messageId: string, language: string) {
    return await this.post<
      APIResponse &
        MessageResponse<
          AttachmentType,
          ChannelType,
          CommandType,
          MessageType,
          ReactionType,
          UserType
        >
    >(this.baseURL + `/messages/${messageId}/translate`, {
      language,
    });
  }

  /**
   * _normalizeExpiration - transforms expiration value into ISO string
   * @param {undefined|null|number|string|Date} timeoutOrExpirationDate expiration date or timeout. Use number type to set timeout in seconds, string or Date to set exact expiration date
   */
  _normalizeExpiration(timeoutOrExpirationDate?: null | number | string | Date) {
    let pinExpires: undefined | string;
    if (typeof timeoutOrExpirationDate === 'number') {
      const now = new Date();
      now.setSeconds(now.getSeconds() + timeoutOrExpirationDate);
      pinExpires = now.toISOString();
    } else if (isString(timeoutOrExpirationDate)) {
      pinExpires = timeoutOrExpirationDate;
    } else if (timeoutOrExpirationDate instanceof Date) {
      pinExpires = timeoutOrExpirationDate.toISOString();
    }
    return pinExpires;
  }

  /**
   * _messageId - extracts string message id from either message object or message id
   * @param {string | { id: string }} messageOrMessageId message object or message id
   * @param {string} errorText error message to report in case of message id absence
   */
  _validateAndGetMessageId(
    messageOrMessageId: string | { id: string },
    errorText: string,
  ) {
    let messageId: string;
    if (typeof messageOrMessageId === 'string') {
      messageId = messageOrMessageId;
    } else {
      if (!messageOrMessageId.id) {
        throw Error(errorText);
      }
      messageId = messageOrMessageId.id;
    }
    return messageId;
  }

  /**
   * pinMessage - pins the message
   * @param {string | { id: string }} messageOrMessageId message object or message id
   * @param {undefined|null|number|string|Date} timeoutOrExpirationDate expiration date or timeout. Use number type to set timeout in seconds, string or Date to set exact expiration date
   * @param {string | { id: string }} [userId]
   */
  pinMessage(
    messageOrMessageId: string | { id: string },
    timeoutOrExpirationDate?: null | number | string | Date,
    userId?: string | { id: string },
  ) {
    const messageId = this._validateAndGetMessageId(
      messageOrMessageId,
      'Please specify the message id when calling unpinMessage',
    );
    return this.partialUpdateMessage(
      messageId,
      {
        set: {
          pinned: true,
          pin_expires: this._normalizeExpiration(timeoutOrExpirationDate),
        },
      },
      userId,
    );
  }

  /**
   * unpinMessage - unpins the message that was previously pinned
   * @param {string | { id: string }} messageOrMessageId message object or message id
   * @param {string | { id: string }} [userId]
   */
  unpinMessage(
    messageOrMessageId: string | { id: string },
    userId?: string | { id: string },
  ) {
    const messageId = this._validateAndGetMessageId(
      messageOrMessageId,
      'Please specify the message id when calling unpinMessage',
    );
    return this.partialUpdateMessage(
      messageId,
      {
        set: {
          pinned: false,
        },
      },
      userId,
    );
  }

  /**
   * updateMessage - Update the given message
   *
   * @param {Omit<MessageResponse<AttachmentType, ChannelType, CommandType, MessageType, ReactionType, UserType>, 'mentioned_users'> & { mentioned_users?: string[] }} message object, id needs to be specified
   * @param {string | { id: string }} [userId]
   *
   * @return {APIResponse & { message: MessageResponse<AttachmentType, ChannelType, CommandType, MessageType, ReactionType, UserType> }} Response that includes the message
   */
  async updateMessage(
    message: UpdatedMessage<
      AttachmentType,
      ChannelType,
      CommandType,
      MessageType,
      ReactionType,
      UserType
    >,
    userId?: string | { id: string },
  ) {
    if (!message.id) {
      throw Error('Please specify the message id when calling updateMessage');
    }

    const clonedMessage: Message = Object.assign({}, message);
    delete clonedMessage.id;

    const reservedMessageFields: Array<
      | 'command'
      | 'created_at'
      | 'html'
      | 'latest_reactions'
      | 'own_reactions'
      | 'reaction_counts'
      | 'reply_count'
      | 'type'
      | 'updated_at'
      | 'user'
      | '__html'
    > = [
      'command',
      'created_at',
      'html',
      'latest_reactions',
      'own_reactions',
      'reaction_counts',
      'reply_count',
      'type',
      'updated_at',
      'user',
      '__html',
    ];

    reservedMessageFields.forEach(function (item) {
      if (clonedMessage[item] != null) {
        delete clonedMessage[item];
      }
    });

    if (userId != null) {
      if (isString(userId)) {
        clonedMessage.user_id = userId;
      } else {
        clonedMessage.user = { id: userId.id } as UserResponse<UserType>;
      }
    }

    /**
     * Server always expects mentioned_users to be array of string. We are adding extra check, just in case
     * SDK missed this conversion.
     */
    if (
      Array.isArray(clonedMessage.mentioned_users) &&
      !isString(clonedMessage.mentioned_users[0])
    ) {
      clonedMessage.mentioned_users = clonedMessage.mentioned_users.map(
        (mu) => ((mu as unknown) as UserResponse).id,
      );
    }

    return await this.post<
      UpdateMessageAPIResponse<
        AttachmentType,
        ChannelType,
        CommandType,
        MessageType,
        ReactionType,
        UserType
      >
    >(this.baseURL + `/messages/${message.id}`, {
      message: clonedMessage,
    });
  }

  /**
   * partialUpdateMessage - Update the given message id while retaining additional properties
   *
   * @param {string} id the message id
   *
   * @param {PartialUpdateMessage<MessageType>}  partialMessageObject which should contain id and any of "set" or "unset" params;
   *         example: {id: "user1", set:{text: "hi"}, unset:["color"]}
   * @param {string | { id: string }} [userId]
   *
   * @return {APIResponse & { message: MessageResponse<AttachmentType, ChannelType, CommandType, MessageType, ReactionType, UserType> }} Response that includes the updated message
   */
  async partialUpdateMessage(
    id: string,
    partialMessageObject: PartialMessageUpdate<MessageType>,
    userId?: string | { id: string },
  ) {
    if (!id) {
      throw Error('Please specify the message id when calling partialUpdateMessage');
    }
    let user = userId;
    if (userId != null && isString(userId)) {
      user = { id: userId };
    }
    return await this.put<
      UpdateMessageAPIResponse<
        AttachmentType,
        ChannelType,
        CommandType,
        MessageType,
        ReactionType,
        UserType
      >
    >(this.baseURL + `/messages/${id}`, {
      ...partialMessageObject,
      user,
    });
  }

  async deleteMessage(messageID: string, hardDelete?: boolean) {
    let params = {};
    if (hardDelete) {
      params = { hard: true };
    }
    return await this.delete<
      APIResponse & {
        message: MessageResponse<
          AttachmentType,
          ChannelType,
          CommandType,
          MessageType,
          ReactionType,
          UserType
        >;
      }
    >(this.baseURL + `/messages/${messageID}`, params);
  }

  async getMessage(messageID: string) {
    return await this.get<
      APIResponse & {
        message: MessageResponse<
          AttachmentType,
          ChannelType,
          CommandType,
          MessageType,
          ReactionType,
          UserType
        >;
      }
    >(this.baseURL + `/messages/${messageID}`);
  }

  getUserAgent() {
    return (
      this.userAgent ||
      `stream-chat-javascript-client-${this.node ? 'node' : 'browser'}-${
        process.env.PKG_VERSION
      }`
    );
  }

  setUserAgent(userAgent: string) {
    this.userAgent = userAgent;
  }

  /**
   * _isUsingServerAuth - Returns true if we're using server side auth
   */
  _isUsingServerAuth = () => !!this.secret;

  _enrichAxiosOptions(
    options: AxiosRequestConfig & { config?: AxiosRequestConfig } = {
      params: {},
      headers: {},
      config: {},
    },
  ) {
    const token = this._getToken();

    return {
      params: {
        user_id: this.userID,
        ...options.params,
        api_key: this.key,
        connection_id: this.wsConnection?.connectionID,
      },
      headers: {
        Authorization: token,
        'stream-auth-type': this.getAuthType(),
        'X-Stream-Client': this.getUserAgent(),
        ...options.headers,
      },
      ...options.config,
    };
  }

  _getToken() {
    if (!this.tokenManager || this.anonymous) return null;

    return this.tokenManager.getToken();
  }

  _startCleaning() {
    const that = this;
    if (this.cleaningIntervalRef != null) {
      return;
    }
    this.cleaningIntervalRef = setInterval(() => {
      // call clean on the channel, used for calling the stop.typing event etc.
      for (const channel of Object.values(that.activeChannels)) {
        channel.clean();
      }
    }, 500);
  }

  verifyWebhook(requestBody: string, xSignature: string) {
    return !!this.secret && CheckSignature(requestBody, this.secret, xSignature);
  }

  /** getPermission - gets the definition for a permission
   *
   * @param {string} name
   * @returns {Promise<PermissionAPIResponse>}
   */
  getPermission(name: string) {
    return this.get<PermissionAPIResponse>(`${this.baseURL}/permissions/${name}`);
  }

  /** createPermission - creates a custom permission
   *
   * @param {CustomPermissionOptions} permissionData the permission data
   * @returns {Promise<APIResponse>}
   */
  createPermission(permissionData: CustomPermissionOptions) {
    return this.post<APIResponse>(`${this.baseURL}/permissions`, {
      ...permissionData,
    });
  }

  /** updatePermission - updates an existing custom permission
   *
   * @param {string} id
   * @param {Omit<CustomPermissionOptions, 'id'>} permissionData the permission data
   * @returns {Promise<APIResponse>}
   */
  updatePermission(id: string, permissionData: Omit<CustomPermissionOptions, 'id'>) {
    return this.put<APIResponse>(`${this.baseURL}/permissions/${id}`, {
      ...permissionData,
    });
  }

  /** deletePermission - deletes a custom permission
   *
   * @param {string} name
   * @returns {Promise<APIResponse>}
   */
  deletePermission(name: string) {
    return this.delete<APIResponse>(`${this.baseURL}/permissions/${name}`);
  }

  /** listPermissions - returns the list of all permissions for this application
   *
   * @returns {Promise<APIResponse>}
   */
  listPermissions() {
    return this.get<PermissionsAPIResponse>(`${this.baseURL}/permissions`);
  }

  /** createRole - creates a custom role
   *
   * @param {string} name the new role name
   * @returns {Promise<APIResponse>}
   */
  createRole(name: string) {
    return this.post<APIResponse>(`${this.baseURL}/roles`, { name });
  }

  /** listRoles - returns the list of all roles for this application
   *
   * @returns {Promise<APIResponse>}
   */
  listRoles() {
    return this.get<APIResponse>(`${this.baseURL}/roles`);
  }

  /** deleteRole - deletes a custom role
   *
   * @param {string} name the role name
   * @returns {Promise<APIResponse>}
   */
  deleteRole(name: string) {
    return this.delete<APIResponse>(`${this.baseURL}/roles/${name}`);
  }

  /** sync - returns all events that happened for a list of channels since last sync
   * @param {string[]} channel_cids list of channel CIDs
   * @param {string} last_sync_at last time the user was online and in sync. RFC3339 ie. "2020-05-06T15:05:01.207Z"
   */
  sync(channel_cids: string[], last_sync_at: string) {
    return this.post<
      APIResponse & {
        events: Event<
          AttachmentType,
          ChannelType,
          CommandType,
          EventType,
          MessageType,
          ReactionType,
          UserType
        >[];
      }
    >(`${this.baseURL}/sync`, {
      channel_cids,
      last_sync_at,
    });
  }

  /**
   * sendUserCustomEvent - Send a custom event to a user
   *
   * @param {string} targetUserID target user id
   * @param {UserCustomEvent} event for example {type: 'friendship-request'}
   *
   * @return {Promise<APIResponse>} The Server Response
   */
  async sendUserCustomEvent(targetUserID: string, event: UserCustomEvent) {
    return await this.post<APIResponse>(`${this.baseURL}/users/${targetUserID}/event`, {
      event,
    });
  }

  createBlockList(blockList: BlockList) {
    return this.post<APIResponse>(`${this.baseURL}/blocklists`, blockList);
  }

  listBlockLists() {
    return this.get<APIResponse & { blocklists: BlockListResponse[] }>(
      `${this.baseURL}/blocklists`,
    );
  }

  getBlockList(name: string) {
    return this.get<APIResponse & { blocklist: BlockListResponse }>(
      `${this.baseURL}/blocklists/${name}`,
    );
  }

  updateBlockList(name: string, data: { words: string[] }) {
    return this.put<APIResponse>(`${this.baseURL}/blocklists/${name}`, data);
  }

  deleteBlockList(name: string) {
    return this.delete<APIResponse>(`${this.baseURL}/blocklists/${name}`);
  }

  exportChannels(
    request: Array<ExportChannelRequest>,
    options: ExportChannelOptions = {},
  ) {
    const payload = {
      channels: request,
      ...options,
    };
    return this.post<APIResponse & ExportChannelResponse>(
      `${this.baseURL}/export_channels`,
      payload,
    );
  }

  exportChannel(request: ExportChannelRequest, options?: ExportChannelOptions) {
    return this.exportChannels([request], options);
  }

  getExportChannelStatus(id: string) {
    return this.get<APIResponse & ExportChannelStatusResponse>(
      `${this.baseURL}/export_channels/${id}`,
    );
  }

  /**
   * createSegment - Creates a Campaign Segment
   *
   * @param {SegmentData} params Segment data
   *
   * @return {Segment} The Created Segment
   */
  async createSegment(params: SegmentData) {
    const { segment } = await this.post<{ segment: Segment }>(
      this.baseURL + `/segments`,
      { segment: params },
    );
    return segment;
  }

  /**
   * getSegment - Get a Campaign Segment
   *
   * @param {string} id Segment ID
   *
   * @return {Segment} A Segment
   */
  async getSegment(id: string) {
    const { segment } = await this.get<{ segment: Segment }>(
      this.baseURL + `/segments/${id}`,
    );
    return segment;
  }

  /**
   * listSegments - List Campaign Segments
   *
   *
   * @return {Segment[]} Segments
   */
  async listSegments(options: { limit?: number; offset?: number }) {
    const { segments } = await this.get<{ segments: Segment[] }>(
      this.baseURL + `/segments`,
      options,
    );
    return segments;
  }

  /**
   * updateSegment - Update a Campaign Segment
   *
   * @param {string} id Segment ID
   * @param {Partial<SegmentData>} params Segment data
   *
   * @return {Segment} Updated Segment
   */
  async updateSegment(id: string, params: Partial<SegmentData>) {
    const { segment } = await this.put<{ segment: Segment }>(
      this.baseURL + `/segments/${id}`,
      { segment: params },
    );
    return segment;
  }

  /**
   * deleteSegment - Delete a Campaign Segment
   *
   * @param {string} id Segment ID
   *
   * @return {Promise<APIResponse>} The Server Response
   */
  async deleteSegment(id: string) {
    return this.delete<APIResponse>(this.baseURL + `/segments/${id}`);
  }

  /**
   * createCampaign - Creates a Campaign
   *
   * @param {CampaignData} params Campaign data
   *
   * @return {Campaign} The Created Campaign
   */
  async createCampaign(params: CampaignData) {
    const { campaign } = await this.post<{ campaign: Campaign }>(
      this.baseURL + `/campaigns`,
      { campaign: params },
    );
    return campaign;
  }

  /**
   * getCampaign - Get a Campaign
   *
   * @param {string} id Campaign ID
   *
   * @return {Campaign} A Campaign
   */
  async getCampaign(id: string) {
    const { campaign } = await this.get<{ campaign: Campaign }>(
      this.baseURL + `/campaigns/${id}`,
    );
    return campaign;
  }

  /**
   * listCampaigns - List Campaigns
   *
   *
   * @return {Campaign[]} Campaigns
   */
  async listCampaigns(options: { limit?: number; offset?: number }) {
    const { campaigns } = await this.get<{ campaigns: Campaign[] }>(
      this.baseURL + `/campaigns`,
      options,
    );
    return campaigns;
  }

  /**
   * updateCampaign - Update a Campaign
   *
   * @param {string} id Campaign ID
   * @param {Partial<CampaignData>} params Campaign data
   *
   * @return {Campaign} Updated Campaign
   */
  async updateCampaign(id: string, params: Partial<CampaignData>) {
    const { campaign } = await this.put<{ campaign: Campaign }>(
      this.baseURL + `/campaigns/${id}`,
      { campaign: params },
    );
    return campaign;
  }

  /**
   * deleteCampaign - Delete a Campaign
   *
   * @param {string} id Campaign ID
   *
   * @return {Promise<APIResponse>} The Server Response
   */
  async deleteCampaign(id: string) {
    return this.delete<APIResponse>(this.baseURL + `/campaigns/${id}`);
  }

  /**
   * scheduleCampaign - Schedule a Campaign
   *
   * @param {string} id Campaign ID
   * @param {{sendAt: number}} params Schedule params
   *
   * @return {Campaign} Scheduled Campaign
   */
  async scheduleCampaign(id: string, params: { sendAt: number }) {
    const { sendAt } = params;
    const { campaign } = await this.patch<{ campaign: Campaign }>(
      this.baseURL + `/campaigns/${id}/schedule`,
      { send_at: sendAt },
    );
    return campaign;
  }

  /**
   * stopCampaign - Stop a Campaign
   *
   * @param {string} id Campaign ID
   *
   * @return {Campaign} Stopped Campaign
   */
  async stopCampaign(id: string) {
    const { campaign } = await this.patch<{ campaign: Campaign }>(
      this.baseURL + `/campaigns/${id}/stop`,
    );
    return campaign;
  }

  /**
   * resumeCampaign - Resume a Campaign
   *
   * @param {string} id Campaign ID
   *
   * @return {Campaign} Resumed Campaign
   */
  async resumeCampaign(id: string) {
    const { campaign } = await this.patch<{ campaign: Campaign }>(
      this.baseURL + `/campaigns/${id}/resume`,
    );
    return campaign;
  }

  /**
   * testCampaign - Test a Campaign
   *
   * @param {string} id Campaign ID
   * @param {{users: string[]}} params Test params
   * @return {Campaign} Test Campaign
   */
  async testCampaign(id: string, params: { users: string[] }) {
    const { users } = params;
    const { campaign } = await this.post<{ campaign: Campaign }>(
      this.baseURL + `/campaigns/${id}/test`,
      { users },
    );
    return campaign;
  }

  /**
<<<<<<< HEAD
   * deleteUsers - Batch Delete Users
   *
   * @param {DeleteUserOptions} options Configuration to delete users; which users and how
   *
   * @return {APIResponse} A task ID
   */
  async deleteUsers(options: DeleteUserOptions) {
    return await this.post<APIResponse & TaskResponse>(this.baseURL + `/users/delete`, {
      ...options,
    });
  }

  /**
=======
>>>>>>> f56a58a9
   * getTask - Gets status of a long running task
   *
   * @param {string} id Task ID
   *
<<<<<<< HEAD
   * @return {APIResponse} The task status
   */
  async getTask(id: string) {
    return this.get<APIResponse>(`${this.baseURL}/tasks/${id}`);
=======
   * @return {TaskStatus} The task status
   */
  async getTask(id: string) {
    return this.get<APIResponse & TaskStatus>(`${this.baseURL}/tasks/${id}`);
>>>>>>> f56a58a9
  }
}<|MERGE_RESOLUTION|>--- conflicted
+++ resolved
@@ -112,12 +112,9 @@
   Segment,
   Campaign,
   CampaignData,
-<<<<<<< HEAD
   DeleteUserOptions,
   TaskResponse,
-=======
   TaskStatus,
->>>>>>> f56a58a9
 } from './types';
 
 function isString(x: unknown): x is string {
@@ -3290,7 +3287,17 @@
   }
 
   /**
-<<<<<<< HEAD
+   * getTask - Gets status of a long running task
+   *
+   * @param {string} id Task ID
+   *
+   * @return {TaskStatus} The task status
+   */
+  async getTask(id: string) {
+    return this.get<APIResponse & TaskStatus>(`${this.baseURL}/tasks/${id}`);
+  }
+
+  /**
    * deleteUsers - Batch Delete Users
    *
    * @param {DeleteUserOptions} options Configuration to delete users; which users and how
@@ -3302,24 +3309,4 @@
       ...options,
     });
   }
-
-  /**
-=======
->>>>>>> f56a58a9
-   * getTask - Gets status of a long running task
-   *
-   * @param {string} id Task ID
-   *
-<<<<<<< HEAD
-   * @return {APIResponse} The task status
-   */
-  async getTask(id: string) {
-    return this.get<APIResponse>(`${this.baseURL}/tasks/${id}`);
-=======
-   * @return {TaskStatus} The task status
-   */
-  async getTask(id: string) {
-    return this.get<APIResponse & TaskStatus>(`${this.baseURL}/tasks/${id}`);
->>>>>>> f56a58a9
-  }
 }