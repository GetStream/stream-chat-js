--- conflicted
+++ resolved
@@ -214,15 +214,6 @@
   UserResponse,
   UserSort,
   VoteSort,
-<<<<<<< HEAD
-  QueryDraftsResponse,
-  DraftFilters,
-  DraftSort,
-  Pager,
-  LiveLocation,
-  LiveLocationsAPIResponse,
-=======
->>>>>>> 195f7d47
 } from './types';
 import { ErrorFromResponse } from './types';
 import { InsightMetrics, postInsights } from './insights';
@@ -4415,7 +4406,12 @@
     return await this.post<QueryDraftsResponse>(this.baseURL + '/drafts/query', payload);
   }
 
-<<<<<<< HEAD
+  public setMessageComposerSetupFunction = (
+    setupFunction: MessageComposerSetupState['setupFunction'],
+  ) => {
+    this._messageComposerSetupState.partialNext({ setupFunction });
+  };
+
   /**
    * updateLiveLocation - Updates a live location
    *
@@ -4432,11 +4428,4 @@
       end_at: liveLocation.end_at,
     });
   }
-=======
-  public setMessageComposerSetupFunction = (
-    setupFunction: MessageComposerSetupState['setupFunction'],
-  ) => {
-    this._messageComposerSetupState.partialNext({ setupFunction });
-  };
->>>>>>> 195f7d47
 }