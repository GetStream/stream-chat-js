--- conflicted
+++ resolved
@@ -135,11 +135,8 @@
   PushProviderListResponse,
   PushProviderUpsertResponse,
   QueryChannelsAPIResponse,
-<<<<<<< HEAD
+  QuerySegmentsOptions,
   QueryPollsResponse,
-=======
-  QuerySegmentsOptions,
->>>>>>> 0a99ccd0
   ReactionResponse,
   ReactivateUserOptions,
   ReactivateUsersOptions,
@@ -177,10 +174,6 @@
   UserOptions,
   UserResponse,
   UserSort,
-<<<<<<< HEAD
-  VoteFilters,
-  VoteSort,
-=======
   GetThreadAPIResponse,
   PartialThreadUpdate,
   QueryThreadsOptions,
@@ -190,7 +183,8 @@
   QuerySegmentTargetsFilter,
   SortParam,
   GetMessageOptions,
->>>>>>> 0a99ccd0
+  VoteFilters,
+  VoteSort,
 } from './types';
 import { InsightMetrics, postInsights } from './insights';
 import { Thread } from './thread';
@@ -1720,17 +1714,11 @@
   }
 
   /**
-<<<<<<< HEAD
-   * @ignore
-   * @param userID
-   * @returns
-=======
    * getUnreadCount - Returns unread counts for a single user
    *
    * @param {string} [userID] User ID.
    *
    * @return {<GetUnreadCountAPIResponse>}
->>>>>>> 0a99ccd0
    */
   async getUnreadCount(userID?: string) {
     return await this.get<GetUnreadCountAPIResponse>(this.baseURL + '/unread', userID ? { user_id: userID } : {});
