/* eslint no-unused-vars: "off" */
/* global process */

import axios, { AxiosError, AxiosInstance, AxiosRequestConfig, AxiosResponse } from 'axios';
import https from 'https';
import WebSocket from 'isomorphic-ws';

import { Channel } from './channel';
import { ClientState } from './client_state';
import { StableWSConnection } from './connection';
import { CheckSignature, DevToken, JWTUserToken } from './signing';
import { TokenManager } from './token_manager';
import { WSConnectionFallback } from './connection_fallback';
import { Campaign } from './campaign';
import { Segment } from './segment';
import { isErrorResponse, isWSFailure } from './errors';
import {
  addFileToFormData,
  axiosParamsSerializer,
  chatCodes,
  generateChannelTempCid,
  isFunction,
  isOnline,
  isOwnUserBaseProperty,
  messageSetPagination,
  normalizeQuerySort,
  randomId,
  retryInterval,
  sleep,
} from './utils';

import {
  APIErrorResponse,
  APIResponse,
  AppSettings,
  AppSettingsAPIResponse,
  BannedUsersFilters,
  BannedUsersPaginationOptions,
  BannedUsersResponse,
  BannedUsersSort,
  BanUserOptions,
  BaseDeviceFields,
  BlockList,
  BlockListResponse,
  BlockUserAPIResponse,
  CampaignData,
  CampaignFilters,
  CampaignQueryOptions,
  CampaignResponse,
  CampaignSort,
  CastVoteAPIResponse,
  ChannelAPIResponse,
  ChannelData,
  ChannelFilters,
  ChannelMute,
  ChannelOptions,
  ChannelResponse,
  ChannelSort,
  ChannelStateOptions,
  CheckPushResponse,
  CheckSNSResponse,
  CheckSQSResponse,
  Configs,
  ConnectAPIResponse,
  CreateChannelOptions,
  CreateChannelResponse,
  CreateCommandOptions,
  CreateCommandResponse,
  CreateImportOptions,
  CreateImportResponse,
  CreateImportURLResponse,
  CreatePollAPIResponse,
  CreatePollData,
  CreatePollOptionAPIResponse,
  CustomPermissionOptions,
  DeactivateUsersOptions,
  DefaultGenerics,
  DeleteChannelsResponse,
  DeleteCommandResponse,
  DeleteUserOptions,
  Device,
  DeviceIdentifier,
  EndpointName,
  ErrorFromResponse,
  Event,
  EventHandler,
  ExportChannelOptions,
  ExportChannelRequest,
  ExportChannelResponse,
  ExportChannelStatusResponse,
  ExportUsersRequest,
  ExportUsersResponse,
  ExtendableGenerics,
  FlagMessageResponse,
  FlagReportsFilters,
  FlagReportsPaginationOptions,
  FlagReportsResponse,
  FlagsFilters,
  FlagsPaginationOptions,
  FlagsResponse,
  FlagUserResponse,
  GetBlockedUsersAPIResponse,
  GetCallTokenResponse,
  GetCampaignOptions,
  GetChannelTypeResponse,
  GetCommandResponse,
  GetImportResponse,
  GetMessageAPIResponse,
  GetMessageOptions,
  GetPollAPIResponse,
  GetPollOptionAPIResponse,
  GetRateLimitsResponse,
  GetThreadAPIResponse,
  GetThreadOptions,
  GetUnreadCountAPIResponse,
  GetUnreadCountBatchAPIResponse,
  ListChannelResponse,
  ListCommandsResponse,
  ListImportsPaginationOptions,
  ListImportsResponse,
  Logger,
  MarkChannelsReadOptions,
  Message,
  MessageFilters,
  MessageFlagsFilters,
  MessageFlagsPaginationOptions,
  MessageFlagsResponse,
  MessageResponse,
  Mute,
  MuteUserOptions,
  MuteUserResponse,
  NewMemberPayload,
  OGAttachment,
  OwnUserResponse,
  PartialMessageUpdate,
  PartialPollUpdate,
  PartialThreadUpdate,
  PartialUserUpdate,
  PermissionAPIResponse,
  PermissionsAPIResponse,
  PollAnswersAPIResponse,
  PollData,
  PollOptionData,
  PollSort,
  PollVote,
  PollVoteData,
  PollVotesAPIResponse,
  PushPreference,
  PushProvider,
  PushProviderConfig,
  PushProviderID,
  PushProviderListResponse,
  PushProviderUpsertResponse,
  QueryChannelsAPIResponse,
  QueryMessageHistoryFilters,
  QueryMessageHistoryOptions,
  QueryMessageHistoryResponse,
  QueryMessageHistorySort,
  QueryPollsFilters,
  QueryPollsOptions,
  QueryPollsResponse,
  QueryReactionsAPIResponse,
  QueryReactionsOptions,
  QuerySegmentsOptions,
  QuerySegmentTargetsFilter,
  QueryThreadsAPIResponse,
  QueryThreadsOptions,
  QueryVotesFilters,
  QueryVotesOptions,
  ReactionFilters,
  ReactionResponse,
  ReactionSort,
  ReactivateUserOptions,
  ReactivateUsersOptions,
  ReservedMessageFields,
  ReviewFlagReportOptions,
  ReviewFlagReportResponse,
  SdkIdentifier,
  SearchAPIResponse,
  SearchMessageSortBase,
  SearchOptions,
  SearchPayload,
  SegmentData,
  SegmentResponse,
  SegmentTargetsResponse,
  SegmentType,
  SendFileAPIResponse,
  SortParam,
  StreamChatOptions,
  SyncOptions,
  SyncResponse,
  TaskResponse,
  TaskStatus,
  TestPushDataInput,
  TestSNSDataInput,
  TestSQSDataInput,
  TokenOrProvider,
  TranslateResponse,
  UnBanUserOptions,
  UpdateChannelOptions,
  UpdateChannelResponse,
  UpdateCommandOptions,
  UpdateCommandResponse,
  UpdatedMessage,
  UpdateMessageAPIResponse,
  UpdateMessageOptions,
  UpdatePollAPIResponse,
  UpdatePollOptionAPIResponse,
  UpdateSegmentData,
  UpsertPushPreferencesResponse,
  UserCustomEvent,
  UserFilters,
  UserOptions,
  UserResponse,
  UserSort,
  VoteSort,
<<<<<<< HEAD
  CreateReminderOptions,
  UpdateReminderOptions,
  QueryRemindersOptions,
  ReminderResponse,
  QueryRemindersResponse,
=======
  QueryDraftsResponse,
  DraftFilters,
  DraftSort,
  Pager,
>>>>>>> 318825a3
} from './types';
import { InsightMetrics, postInsights } from './insights';
import { Thread } from './thread';
import { Moderation } from './moderation';
import { ThreadManager } from './thread_manager';
import { DEFAULT_QUERY_CHANNELS_MESSAGE_LIST_PAGE_SIZE } from './constants';
import { PollManager } from './poll_manager';
import { ChannelManager, ChannelManagerEventHandlerOverrides, ChannelManagerOptions } from './channel_manager';

function isString(x: unknown): x is string {
  return typeof x === 'string' || x instanceof String;
}

export class StreamChat<StreamChatGenerics extends ExtendableGenerics = DefaultGenerics> {
  private static _instance?: unknown | StreamChat; // type is undefined|StreamChat, unknown is due to TS limitations with statics

  _user?: OwnUserResponse<StreamChatGenerics> | UserResponse<StreamChatGenerics>;
  activeChannels: {
    [key: string]: Channel<StreamChatGenerics>;
  };
  threads: ThreadManager<StreamChatGenerics>;
  polls: PollManager<StreamChatGenerics>;
  anonymous: boolean;
  persistUserOnConnectionFailure?: boolean;
  axiosInstance: AxiosInstance;
  baseURL?: string;
  browser: boolean;
  cleaningIntervalRef?: NodeJS.Timeout;
  clientID?: string;
  configs: Configs<StreamChatGenerics>;
  key: string;
  listeners: Record<string, Array<(event: Event<StreamChatGenerics>) => void>>;
  logger: Logger;
  /**
   * When network is recovered, we re-query the active channels on client. But in single query, you can recover
   * only 30 channels. So its not guaranteed that all the channels in activeChannels object have updated state.
   * Thus in UI sdks, state recovery is managed by components themselves, they don't rely on js client for this.
   *
   * `recoverStateOnReconnect` parameter can be used in such cases, to disable state recovery within js client.
   * When false, user/consumer of this client will need to make sure all the channels present on UI by
   * manually calling queryChannels endpoint.
   */
  recoverStateOnReconnect?: boolean;
  moderation: Moderation<StreamChatGenerics>;
  mutedChannels: ChannelMute<StreamChatGenerics>[];
  mutedUsers: Mute<StreamChatGenerics>[];
  node: boolean;
  options: StreamChatOptions;
  secret?: string;
  setUserPromise: ConnectAPIResponse<StreamChatGenerics> | null;
  state: ClientState<StreamChatGenerics>;
  tokenManager: TokenManager<StreamChatGenerics>;
  user?: OwnUserResponse<StreamChatGenerics> | UserResponse<StreamChatGenerics>;
  userAgent?: string;
  userID?: string;
  wsBaseURL?: string;
  wsConnection: StableWSConnection<StreamChatGenerics> | null;
  wsFallback?: WSConnectionFallback<StreamChatGenerics>;
  wsPromise: ConnectAPIResponse<StreamChatGenerics> | null;
  consecutiveFailures: number;
  insightMetrics: InsightMetrics;
  defaultWSTimeoutWithFallback: number;
  defaultWSTimeout: number;
  sdkIdentifier?: SdkIdentifier;
  deviceIdentifier?: DeviceIdentifier;
  private nextRequestAbortController: AbortController | null = null;

  /**
   * Initialize a client
   *
   * **Only use constructor for advanced usages. It is strongly advised to use `StreamChat.getInstance()` instead of `new StreamChat()` to reduce integration issues due to multiple WebSocket connections**
   * @param {string} key - the api key
   * @param {string} [secret] - the api secret
   * @param {StreamChatOptions} [options] - additional options, here you can pass custom options to axios instance
   * @param {boolean} [options.browser] - enforce the client to be in browser mode
   * @param {boolean} [options.warmUp] - default to false, if true, client will open a connection as soon as possible to speed up following requests
   * @param {Logger} [options.Logger] - custom logger
   * @param {number} [options.timeout] - default to 3000
   * @param {httpsAgent} [options.httpsAgent] - custom httpsAgent, in node it's default to https.agent()
   * @example <caption>initialize the client in user mode</caption>
   * new StreamChat('api_key')
   * @example <caption>initialize the client in user mode with options</caption>
   * new StreamChat('api_key', { warmUp:true, timeout:5000 })
   * @example <caption>secret is optional and only used in server side mode</caption>
   * new StreamChat('api_key', "secret", { httpsAgent: customAgent })
   */
  constructor(key: string, options?: StreamChatOptions);
  constructor(key: string, secret?: string, options?: StreamChatOptions);
  constructor(key: string, secretOrOptions?: StreamChatOptions | string, options?: StreamChatOptions) {
    // set the key
    this.key = key;
    this.listeners = {};
    this.state = new ClientState<StreamChatGenerics>({ client: this });
    // a list of channels to hide ws events from
    this.mutedChannels = [];
    this.mutedUsers = [];

    this.moderation = new Moderation(this);

    // set the secret
    if (secretOrOptions && isString(secretOrOptions)) {
      this.secret = secretOrOptions;
    }

    // set the options... and figure out defaults...
    const inputOptions = options ? options : secretOrOptions && !isString(secretOrOptions) ? secretOrOptions : {};

    this.browser = typeof inputOptions.browser !== 'undefined' ? inputOptions.browser : typeof window !== 'undefined';
    this.node = !this.browser;

    this.options = {
      timeout: 3000,
      withCredentials: false, // making sure cookies are not sent
      warmUp: false,
      recoverStateOnReconnect: true,
      disableCache: false,
      wsUrlParams: new URLSearchParams({}),
      ...inputOptions,
    };

    if (this.node && !this.options.httpsAgent) {
      this.options.httpsAgent = new https.Agent({
        keepAlive: true,
        keepAliveMsecs: 3000,
      });
    }

    this.axiosInstance = axios.create(this.options);

    this.setBaseURL(this.options.baseURL || 'https://chat.stream-io-api.com');

    if (typeof process !== 'undefined' && 'env' in process && process.env.STREAM_LOCAL_TEST_RUN) {
      this.setBaseURL('http://localhost:3030');
    }

    if (typeof process !== 'undefined' && 'env' in process && process.env.STREAM_LOCAL_TEST_HOST) {
      this.setBaseURL('http://' + process.env.STREAM_LOCAL_TEST_HOST);
    }

    // WS connection is initialized when setUser is called
    this.wsConnection = null;
    this.wsPromise = null;
    this.setUserPromise = null;
    // keeps a reference to all the channels that are in use
    this.activeChannels = {};

    // mapping between channel groups and configs
    this.configs = {};
    this.anonymous = false;
    this.persistUserOnConnectionFailure = this.options?.persistUserOnConnectionFailure;

    // If its a server-side client, then lets initialize the tokenManager, since token will be
    // generated from secret.
    this.tokenManager = new TokenManager(this.secret);
    this.consecutiveFailures = 0;
    this.insightMetrics = new InsightMetrics();

    this.defaultWSTimeoutWithFallback = 6 * 1000;
    this.defaultWSTimeout = 15 * 1000;

    this.axiosInstance.defaults.paramsSerializer = axiosParamsSerializer;

    /**
     * logger function should accept 3 parameters:
     * @param logLevel string
     * @param message   string
     * @param extraData object
     *
     * e.g.,
     * const client = new StreamChat('api_key', {}, {
     * 		logger = (logLevel, message, extraData) => {
     * 			console.log(message);
     * 		}
     * })
     *
     * extraData contains tags array attached to log message. Tags can have one/many of following values:
     * 1. api
     * 2. api_request
     * 3. api_response
     * 4. client
     * 5. channel
     * 6. connection
     * 7. event
     *
     * It may also contains some extra data, some examples have been mentioned below:
     * 1. {
     * 		tags: ['api', 'api_request', 'client'],
     * 		url: string,
     * 		payload: object,
     * 		config: object
     * }
     * 2. {
     * 		tags: ['api', 'api_response', 'client'],
     * 		url: string,
     * 		response: object
     * }
     * 3. {
     * 		tags: ['api', 'api_response', 'client'],
     * 		url: string,
     * 		error: object
     * }
     * 4. {
     * 		tags: ['event', 'client'],
     * 		event: object
     * }
     * 5. {
     * 		tags: ['channel'],
     * 		channel: object
     * }
     */
    this.logger = isFunction(inputOptions.logger) ? inputOptions.logger : () => null;
    this.recoverStateOnReconnect = this.options.recoverStateOnReconnect;
    this.threads = new ThreadManager({ client: this });
    this.polls = new PollManager({ client: this });
  }

  /**
   * Get a client instance
   *
   * This function always returns the same Client instance to avoid issues raised by multiple Client and WS connections
   *
   * **After the first call, the client configuration will not change if the key or options parameters change**
   *
   * @param {string} key - the api key
   * @param {string} [secret] - the api secret
   * @param {StreamChatOptions} [options] - additional options, here you can pass custom options to axios instance
   * @param {boolean} [options.browser] - enforce the client to be in browser mode
   * @param {boolean} [options.warmUp] - default to false, if true, client will open a connection as soon as possible to speed up following requests
   * @param {Logger} [options.Logger] - custom logger
   * @param {number} [options.timeout] - default to 3000
   * @param {httpsAgent} [options.httpsAgent] - custom httpsAgent, in node it's default to https.agent()
   * @example <caption>initialize the client in user mode</caption>
   * StreamChat.getInstance('api_key')
   * @example <caption>initialize the client in user mode with options</caption>
   * StreamChat.getInstance('api_key', { timeout:5000 })
   * @example <caption>secret is optional and only used in server side mode</caption>
   * StreamChat.getInstance('api_key', "secret", { httpsAgent: customAgent })
   */
  public static getInstance<StreamChatGenerics extends ExtendableGenerics = DefaultGenerics>(
    key: string,
    options?: StreamChatOptions,
  ): StreamChat<StreamChatGenerics>;
  public static getInstance<StreamChatGenerics extends ExtendableGenerics = DefaultGenerics>(
    key: string,
    secret?: string,
    options?: StreamChatOptions,
  ): StreamChat<StreamChatGenerics>;
  public static getInstance<StreamChatGenerics extends ExtendableGenerics = DefaultGenerics>(
    key: string,
    secretOrOptions?: StreamChatOptions | string,
    options?: StreamChatOptions,
  ): StreamChat<StreamChatGenerics> {
    if (!StreamChat._instance) {
      if (typeof secretOrOptions === 'string') {
        StreamChat._instance = new StreamChat<StreamChatGenerics>(key, secretOrOptions, options);
      } else {
        StreamChat._instance = new StreamChat<StreamChatGenerics>(key, secretOrOptions);
      }
    }

    return StreamChat._instance as StreamChat<StreamChatGenerics>;
  }

  devToken(userID: string) {
    return DevToken(userID);
  }

  getAuthType() {
    return this.anonymous ? 'anonymous' : 'jwt';
  }

  setBaseURL(baseURL: string) {
    this.baseURL = baseURL;
    this.wsBaseURL = this.baseURL.replace('http', 'ws').replace(':3030', ':8800');
  }

  _getConnectionID = () => this.wsConnection?.connectionID || this.wsFallback?.connectionID;

  _hasConnectionID = () => Boolean(this._getConnectionID());

  /**
   * connectUser - Set the current user and open a WebSocket connection
   *
   * @param {OwnUserResponse<StreamChatGenerics> | UserResponse<StreamChatGenerics>} user Data about this user. IE {name: "john"}
   * @param {TokenOrProvider} userTokenOrProvider Token or provider
   *
   * @return {ConnectAPIResponse<StreamChatGenerics>} Returns a promise that resolves when the connection is setup
   */
  connectUser = async (
    user: OwnUserResponse<StreamChatGenerics> | UserResponse<StreamChatGenerics>,
    userTokenOrProvider: TokenOrProvider,
  ) => {
    if (!user.id) {
      throw new Error('The "id" field on the user is missing');
    }

    /**
     * Calling connectUser multiple times is potentially the result of a  bad integration, however,
     * If the user id remains the same we don't throw error
     */
    if (this.userID === user.id && this.setUserPromise) {
      console.warn(
        'Consecutive calls to connectUser is detected, ideally you should only call this function once in your app.',
      );
      return this.setUserPromise;
    }

    if (this.userID) {
      throw new Error(
        'Use client.disconnect() before trying to connect as a different user. connectUser was called twice.',
      );
    }

    if ((this._isUsingServerAuth() || this.node) && !this.options.allowServerSideConnect) {
      console.warn(
        'Please do not use connectUser server side. connectUser impacts MAU and concurrent connection usage and thus your bill. If you have a valid use-case, add "allowServerSideConnect: true" to the client options to disable this warning.',
      );
    }

    // we generate the client id client side
    this.userID = user.id;
    this.anonymous = false;

    const setTokenPromise = this._setToken(user, userTokenOrProvider);
    this._setUser(user);

    const wsPromise = this.openConnection();

    this.setUserPromise = Promise.all([setTokenPromise, wsPromise]).then(
      (result) => result[1], // We only return connection promise;
    );

    try {
      return await this.setUserPromise;
    } catch (err) {
      if (this.persistUserOnConnectionFailure) {
        // cleanup client to allow the user to retry connectUser again
        this.closeConnection();
      } else {
        this.disconnectUser();
      }
      throw err;
    }
  };

  /**
   * @deprecated Please use connectUser() function instead. Its naming is more consistent with its functionality.
   *
   * setUser - Set the current user and open a WebSocket connection
   *
   * @param {OwnUserResponse<StreamChatGenerics> | UserResponse<StreamChatGenerics>} user Data about this user. IE {name: "john"}
   * @param {TokenOrProvider} userTokenOrProvider Token or provider
   *
   * @return {ConnectAPIResponse<StreamChatGenerics>} Returns a promise that resolves when the connection is setup
   */
  setUser = this.connectUser;

  _setToken = (user: UserResponse<StreamChatGenerics>, userTokenOrProvider: TokenOrProvider) =>
    this.tokenManager.setTokenOrProvider(userTokenOrProvider, user);

  _setUser(user: OwnUserResponse<StreamChatGenerics> | UserResponse<StreamChatGenerics>) {
    /**
     * This one is used by the frontend. This is a copy of the current user object stored on backend.
     * It contains reserved properties and own user properties which are not present in `this._user`.
     */
    this.user = user;
    this.userID = user.id;
    // this one is actually used for requests. This is a copy of current user provided to `connectUser` function.
    this._user = { ...user };
  }

  /**
   * Disconnects the websocket connection, without removing the user set on client.
   * client.closeConnection will not trigger default auto-retry mechanism for reconnection. You need
   * to call client.openConnection to reconnect to websocket.
   *
   * This is mainly useful on mobile side. You can only receive push notifications
   * if you don't have active websocket connection.
   * So when your app goes to background, you can call `client.closeConnection`.
   * And when app comes back to foreground, call `client.openConnection`.
   *
   * @param timeout Max number of ms, to wait for close event of websocket, before forcefully assuming succesful disconnection.
   *                https://developer.mozilla.org/en-US/docs/Web/API/CloseEvent
   */
  closeConnection = async (timeout?: number) => {
    if (this.cleaningIntervalRef != null) {
      clearInterval(this.cleaningIntervalRef);
      this.cleaningIntervalRef = undefined;
    }

    await Promise.all([this.wsConnection?.disconnect(timeout), this.wsFallback?.disconnect(timeout)]);
    return Promise.resolve();
  };

  /**
   * Creates an instance of ChannelManager.
   *
   * @internal
   *
   * @param eventHandlerOverrides - the overrides for event handlers to be used
   * @param options - the options used for the channel manager
   */
  createChannelManager = ({
    eventHandlerOverrides = {},
    options = {},
  }: {
    eventHandlerOverrides?: ChannelManagerEventHandlerOverrides<StreamChatGenerics>;
    options?: ChannelManagerOptions;
  }) => {
    return new ChannelManager({ client: this, eventHandlerOverrides, options });
  };

  /**
   * Creates a new WebSocket connection with the current user. Returns empty promise, if there is an active connection
   */
  openConnection = async () => {
    if (!this.userID) {
      throw Error('User is not set on client, use client.connectUser or client.connectAnonymousUser instead');
    }

    if (this.wsConnection?.isConnecting && this.wsPromise) {
      this.logger('info', 'client:openConnection() - connection already in progress', {
        tags: ['connection', 'client'],
      });
      return this.wsPromise;
    }

    if ((this.wsConnection?.isHealthy || this.wsFallback?.isHealthy()) && this._hasConnectionID()) {
      this.logger('info', 'client:openConnection() - openConnection called twice, healthy connection already exists', {
        tags: ['connection', 'client'],
      });

      return;
    }

    this.clientID = `${this.userID}--${randomId()}`;
    this.wsPromise = this.connect();
    this._startCleaning();
    return this.wsPromise;
  };

  /**
   * @deprecated Please use client.openConnction instead.
   * @private
   *
   * Creates a new websocket connection with current user.
   */
  _setupConnection = this.openConnection;

  /**
   * updateAppSettings - updates application settings
   *
   * @param {AppSettings} options App settings.
   * IE: {
      'apn_config': {
        'auth_type': 'token',
        'auth_key": fs.readFileSync(
          './apn-push-auth-key.p8',
          'utf-8',
        ),
        'key_id': 'keyid',
        'team_id': 'teamid',
        'notification_template": 'notification handlebars template',
        'bundle_id': 'com.apple.your.app',
        'development': true
      },
      'firebase_config': {
        'server_key': 'server key from fcm',
        'notification_template': 'notification handlebars template',
        'data_template': 'data handlebars template',
        'apn_template': 'apn notification handlebars template under v2'
      },
      'webhook_url': 'https://acme.com/my/awesome/webhook/'
    }
   */
  async updateAppSettings(options: AppSettings) {
    const apn_config = options.apn_config;
    if (apn_config?.p12_cert) {
      options = {
        ...options,
        apn_config: {
          ...apn_config,
          p12_cert: Buffer.from(apn_config.p12_cert).toString('base64'),
        },
      };
    }
    return await this.patch<APIResponse>(this.baseURL + '/app', options);
  }

  _normalizeDate = (before: Date | string | null): string | null => {
    if (before instanceof Date) {
      before = before.toISOString();
    }

    if (before === '') {
      throw new Error("Don't pass blank string for since, use null instead if resetting the token revoke");
    }

    return before;
  };

  /**
   * Revokes all tokens on application level issued before given time
   */
  async revokeTokens(before: Date | string | null) {
    return await this.updateAppSettings({
      revoke_tokens_issued_before: this._normalizeDate(before),
    });
  }

  /**
   * Revokes token for a user issued before given time
   */
  async revokeUserToken(userID: string, before?: Date | string | null) {
    return await this.revokeUsersToken([userID], before);
  }

  /**
   * Revokes tokens for a list of users issued before given time
   */
  async revokeUsersToken(userIDs: string[], before?: Date | string | null) {
    if (before === undefined) {
      before = new Date().toISOString();
    } else {
      before = this._normalizeDate(before);
    }

    const users: PartialUserUpdate<StreamChatGenerics>[] = [];
    for (const userID of userIDs) {
      users.push({
        id: userID,
        set: <Partial<UserResponse<StreamChatGenerics>>>{
          revoke_tokens_issued_before: before,
        },
      });
    }

    return await this.partialUpdateUsers(users);
  }

  /**
   * getAppSettings - retrieves application settings
   */
  async getAppSettings() {
    return await this.get<AppSettingsAPIResponse<StreamChatGenerics>>(this.baseURL + '/app');
  }

  /**
   * testPushSettings - Tests the push settings for a user with a random chat message and the configured push templates
   *
   * @param {string} userID User ID. If user has no devices, it will error
   * @param {TestPushDataInput} [data] Overrides for push templates/message used
   *  IE: {
        messageID: 'id-of-message', // will error if message does not exist
        apnTemplate: '{}', // if app doesn't have apn configured it will error
        firebaseTemplate: '{}', // if app doesn't have firebase configured it will error
        firebaseDataTemplate: '{}', // if app doesn't have firebase configured it will error
        skipDevices: true, // skip config/device checks and sending to real devices
        pushProviderName: 'staging' // one of your configured push providers
        pushProviderType: 'apn' // one of supported provider types
      }
  */
  async testPushSettings(userID: string, data: TestPushDataInput = {}) {
    return await this.post<CheckPushResponse>(this.baseURL + '/check_push', {
      user_id: userID,
      ...(data.messageID ? { message_id: data.messageID } : {}),
      ...(data.apnTemplate ? { apn_template: data.apnTemplate } : {}),
      ...(data.firebaseTemplate ? { firebase_template: data.firebaseTemplate } : {}),
      ...(data.firebaseDataTemplate ? { firebase_data_template: data.firebaseDataTemplate } : {}),
      ...(data.skipDevices ? { skip_devices: true } : {}),
      ...(data.pushProviderName ? { push_provider_name: data.pushProviderName } : {}),
      ...(data.pushProviderType ? { push_provider_type: data.pushProviderType } : {}),
    });
  }

  /**
   * testSQSSettings - Tests that the given or configured SQS configuration is valid
   *
   * @param {TestSQSDataInput} [data] Overrides SQS settings for testing if needed
   *  IE: {
        sqs_key: 'auth_key',
        sqs_secret: 'auth_secret',
        sqs_url: 'url_to_queue',
      }
   */
  async testSQSSettings(data: TestSQSDataInput = {}) {
    return await this.post<CheckSQSResponse>(this.baseURL + '/check_sqs', data);
  }

  /**
   * testSNSSettings - Tests that the given or configured SNS configuration is valid
   *
   * @param {TestSNSDataInput} [data] Overrides SNS settings for testing if needed
   *  IE: {
        sns_key: 'auth_key',
        sns_secret: 'auth_secret',
        sns_topic_arn: 'topic_to_publish_to',
      }
   */
  async testSNSSettings(data: TestSNSDataInput = {}) {
    return await this.post<CheckSNSResponse>(this.baseURL + '/check_sns', data);
  }

  /**
   * Disconnects the websocket and removes the user from client.
   *
   * @param timeout Max number of ms, to wait for close event of websocket, before forcefully assuming successful disconnection.
   *                https://developer.mozilla.org/en-US/docs/Web/API/CloseEvent
   */
  disconnectUser = async (timeout?: number) => {
    this.logger('info', 'client:disconnect() - Disconnecting the client', {
      tags: ['connection', 'client'],
    });

    // remove the user specific fields
    delete this.user;
    delete this._user;
    delete this.userID;

    this.anonymous = false;

    const closePromise = this.closeConnection(timeout);

    for (const channel of Object.values(this.activeChannels)) {
      channel._disconnect();
    }
    // ensure we no longer return inactive channels
    this.activeChannels = {};
    // reset client state
    this.state = new ClientState({ client: this });
    // reset thread manager
    this.threads.resetState();
    // reset token manager
    setTimeout(this.tokenManager.reset); // delay reseting to use token for disconnect calls

    // close the WS connection
    return closePromise;
  };

  /**
   *
   * @deprecated Please use client.disconnectUser instead.
   *
   * Disconnects the websocket and removes the user from client.
   */
  disconnect = this.disconnectUser;

  /**
   * connectAnonymousUser - Set an anonymous user and open a WebSocket connection
   */
  connectAnonymousUser = () => {
    if ((this._isUsingServerAuth() || this.node) && !this.options.allowServerSideConnect) {
      console.warn(
        'Please do not use connectUser server side. connectUser impacts MAU and concurrent connection usage and thus your bill. If you have a valid use-case, add "allowServerSideConnect: true" to the client options to disable this warning.',
      );
    }

    this.anonymous = true;
    this.userID = randomId();
    const anonymousUser = {
      id: this.userID,
      anon: true,
    } as UserResponse<StreamChatGenerics>;

    this._setToken(anonymousUser, '');
    this._setUser(anonymousUser);

    return this._setupConnection();
  };

  /**
   * @deprecated Please use connectAnonymousUser. Its naming is more consistent with its functionality.
   */
  setAnonymousUser = this.connectAnonymousUser;

  /**
   * setGuestUser - Setup a temporary guest user
   *
   * @param {UserResponse<StreamChatGenerics>} user Data about this user. IE {name: "john"}
   *
   * @return {ConnectAPIResponse<StreamChatGenerics>} Returns a promise that resolves when the connection is setup
   */
  async setGuestUser(user: UserResponse<StreamChatGenerics>) {
    let response: { access_token: string; user: UserResponse<StreamChatGenerics> } | undefined;
    this.anonymous = true;
    try {
      response = await this.post<
        APIResponse & {
          access_token: string;
          user: UserResponse<StreamChatGenerics>;
        }
      >(this.baseURL + '/guest', { user });
    } catch (e) {
      this.anonymous = false;
      throw e;
    }
    this.anonymous = false;
    // eslint-disable-next-line @typescript-eslint/no-unused-vars
    const { created_at, updated_at, last_active, online, ...guestUser } = response.user;
    return await this.connectUser(guestUser as UserResponse<StreamChatGenerics>, response.access_token);
  }

  /**
   * createToken - Creates a token to authenticate this user. This function is used server side.
   * The resulting token should be passed to the client side when the users registers or logs in.
   *
   * @param {string} userID The User ID
   * @param {number} [exp] The expiration time for the token expressed in the number of seconds since the epoch
   *
   * @return {string} Returns a token
   */
  createToken(userID: string, exp?: number, iat?: number) {
    if (this.secret == null) {
      throw Error(`tokens can only be created server-side using the API Secret`);
    }
    const extra: { exp?: number; iat?: number } = {};

    if (exp) {
      extra.exp = exp;
    }

    if (iat) {
      extra.iat = iat;
    }

    return JWTUserToken(this.secret, userID, extra, {});
  }

  /**
   * on - Listen to events on all channels and users your watching
   *
   * client.on('message.new', event => {console.log("my new message", event, channel.state.messages)})
   * or
   * client.on(event => {console.log(event.type)})
   *
   * @param {EventHandler<StreamChatGenerics> | string} callbackOrString  The event type to listen for (optional)
   * @param {EventHandler<StreamChatGenerics>} [callbackOrNothing] The callback to call
   *
   * @return {{ unsubscribe: () => void }} Description
   */
  on(callback: EventHandler<StreamChatGenerics>): { unsubscribe: () => void };
  on(eventType: string, callback: EventHandler<StreamChatGenerics>): { unsubscribe: () => void };
  on(
    callbackOrString: EventHandler<StreamChatGenerics> | string,
    callbackOrNothing?: EventHandler<StreamChatGenerics>,
  ): { unsubscribe: () => void } {
    const key = callbackOrNothing ? (callbackOrString as string) : 'all';
    const callback = callbackOrNothing ? callbackOrNothing : (callbackOrString as EventHandler<StreamChatGenerics>);
    if (!(key in this.listeners)) {
      this.listeners[key] = [];
    }
    this.logger('info', `Attaching listener for ${key} event`, {
      tags: ['event', 'client'],
    });
    this.listeners[key].push(callback);
    return {
      unsubscribe: () => {
        this.logger('info', `Removing listener for ${key} event`, {
          tags: ['event', 'client'],
        });
        this.listeners[key] = this.listeners[key].filter((el) => el !== callback);
      },
    };
  }

  /**
   * off - Remove the event handler
   *
   */
  off(callback: EventHandler<StreamChatGenerics>): void;
  off(eventType: string, callback: EventHandler<StreamChatGenerics>): void;
  off(
    callbackOrString: EventHandler<StreamChatGenerics> | string,
    callbackOrNothing?: EventHandler<StreamChatGenerics>,
  ) {
    const key = callbackOrNothing ? (callbackOrString as string) : 'all';
    const callback = callbackOrNothing ? callbackOrNothing : (callbackOrString as EventHandler<StreamChatGenerics>);
    if (!(key in this.listeners)) {
      this.listeners[key] = [];
    }

    this.logger('info', `Removing listener for ${key} event`, {
      tags: ['event', 'client'],
    });
    this.listeners[key] = this.listeners[key].filter((value) => value !== callback);
  }

  _logApiRequest(
    type: string,
    url: string,
    data: unknown,
    config: AxiosRequestConfig & {
      config?: AxiosRequestConfig & { maxBodyLength?: number };
    },
  ) {
    this.logger('info', `client: ${type} - Request - ${url}`, {
      tags: ['api', 'api_request', 'client'],
      url,
      payload: data,
      config,
    });
  }

  _logApiResponse<T>(type: string, url: string, response: AxiosResponse<T>) {
    this.logger('info', `client:${type} - Response - url: ${url} > status ${response.status}`, {
      tags: ['api', 'api_response', 'client'],
      url,
      response,
    });
  }

  _logApiError(type: string, url: string, error: unknown) {
    this.logger('error', `client:${type} - Error - url: ${url}`, {
      tags: ['api', 'api_response', 'client'],
      url,
      error,
    });
  }

  doAxiosRequest = async <T>(
    type: string,
    url: string,
    data?: unknown,
    options: AxiosRequestConfig & {
      config?: AxiosRequestConfig & { maxBodyLength?: number };
    } = {},
  ): Promise<T> => {
    await this.tokenManager.tokenReady();
    const requestConfig = this._enrichAxiosOptions(options);
    try {
      let response: AxiosResponse<T>;
      this._logApiRequest(type, url, data, requestConfig);
      switch (type) {
        case 'get':
          response = await this.axiosInstance.get(url, requestConfig);
          break;
        case 'delete':
          response = await this.axiosInstance.delete(url, requestConfig);
          break;
        case 'post':
          response = await this.axiosInstance.post(url, data, requestConfig);
          break;
        case 'postForm':
          response = await this.axiosInstance.postForm(url, data, requestConfig);
          break;
        case 'put':
          response = await this.axiosInstance.put(url, data, requestConfig);
          break;
        case 'patch':
          response = await this.axiosInstance.patch(url, data, requestConfig);
          break;
        case 'options':
          response = await this.axiosInstance.options(url, requestConfig);
          break;
        default:
          throw new Error('Invalid request type');
      }
      this._logApiResponse<T>(type, url, response);
      this.consecutiveFailures = 0;
      return this.handleResponse(response);
      // eslint-disable-next-line @typescript-eslint/no-explicit-any
    } catch (e: any /**TODO: generalize error types  */) {
      e.client_request_id = requestConfig.headers?.['x-client-request-id'];
      this._logApiError(type, url, e);
      this.consecutiveFailures += 1;
      if (e.response) {
        /** connection_fallback depends on this token expiration logic */
        if (e.response.data.code === chatCodes.TOKEN_EXPIRED && !this.tokenManager.isStatic()) {
          if (this.consecutiveFailures > 1) {
            await sleep(retryInterval(this.consecutiveFailures));
          }
          this.tokenManager.loadToken();
          return await this.doAxiosRequest<T>(type, url, data, options);
        }
        return this.handleResponse(e.response);
      } else {
        throw e as AxiosError<APIErrorResponse>;
      }
    }
  };

  get<T>(url: string, params?: AxiosRequestConfig['params']) {
    return this.doAxiosRequest<T>('get', url, null, { params });
  }

  put<T>(url: string, data?: unknown) {
    return this.doAxiosRequest<T>('put', url, data);
  }

  post<T>(url: string, data?: unknown) {
    return this.doAxiosRequest<T>('post', url, data);
  }

  patch<T>(url: string, data?: unknown) {
    return this.doAxiosRequest<T>('patch', url, data);
  }

  delete<T>(url: string, params?: AxiosRequestConfig['params']) {
    return this.doAxiosRequest<T>('delete', url, null, { params });
  }

  sendFile(
    url: string,
    uri: string | NodeJS.ReadableStream | Buffer | File,
    name?: string,
    contentType?: string,
    user?: UserResponse<StreamChatGenerics>,
  ) {
    const data = addFileToFormData(uri, name, contentType || 'multipart/form-data');
    if (user != null) data.append('user', JSON.stringify(user));

    return this.doAxiosRequest<SendFileAPIResponse>('postForm', url, data, {
      headers: data.getHeaders ? data.getHeaders() : {}, // node vs browser
      config: {
        timeout: 0,
        maxContentLength: Infinity,
        maxBodyLength: Infinity,
      },
    });
  }

  errorFromResponse(response: AxiosResponse<APIErrorResponse>): ErrorFromResponse<APIErrorResponse> {
    let err: ErrorFromResponse<APIErrorResponse>;
    err = new ErrorFromResponse(`StreamChat error HTTP code: ${response.status}`);
    if (response.data && response.data.code) {
      err = new Error(`StreamChat error code ${response.data.code}: ${response.data.message}`);
      err.code = response.data.code;
    }
    err.response = response;
    err.status = response.status;
    return err;
  }

  handleResponse<T>(response: AxiosResponse<T>) {
    const data = response.data;
    if (isErrorResponse(response)) {
      throw this.errorFromResponse(response);
    }
    return data;
  }

  dispatchEvent = (event: Event<StreamChatGenerics>) => {
    if (!event.received_at) event.received_at = new Date();

    // client event handlers
    const postListenerCallbacks = this._handleClientEvent(event);

    // channel event handlers
    const cid = event.cid;
    const channel = cid ? this.activeChannels[cid] : undefined;
    if (channel) {
      channel._handleChannelEvent(event);
    }

    this._callClientListeners(event);

    if (channel) {
      channel._callChannelListeners(event);
    }

    postListenerCallbacks.forEach((c) => c());
  };

  handleEvent = (messageEvent: WebSocket.MessageEvent) => {
    // dispatch the event to the channel listeners
    const jsonString = messageEvent.data as string;
    const event = JSON.parse(jsonString) as Event<StreamChatGenerics>;
    this.dispatchEvent(event);
  };

  /**
   * Updates the members, watchers and read references of the currently active channels that contain this user
   *
   * @param {UserResponse<StreamChatGenerics>} user
   */
  _updateMemberWatcherReferences = (user: UserResponse<StreamChatGenerics>) => {
    const refMap = this.state.userChannelReferences[user.id] || {};
    for (const channelID in refMap) {
      const channel = this.activeChannels[channelID];
      if (channel?.state) {
        if (channel.state.members[user.id]) {
          channel.state.members[user.id].user = user;
        }
        if (channel.state.watchers[user.id]) {
          channel.state.watchers[user.id] = user;
        }
        if (channel.state.read[user.id]) {
          channel.state.read[user.id].user = user;
        }
      }
    }
  };

  /**
   * @deprecated Please _updateMemberWatcherReferences instead.
   * @private
   */
  _updateUserReferences = this._updateMemberWatcherReferences;

  /**
   * @private
   *
   * Updates the messages from the currently active channels that contain this user,
   * with updated user object.
   *
   * @param {UserResponse<StreamChatGenerics>} user
   */
  _updateUserMessageReferences = (user: UserResponse<StreamChatGenerics>) => {
    const refMap = this.state.userChannelReferences[user.id] || {};

    for (const channelID in refMap) {
      const channel = this.activeChannels[channelID];

      if (!channel) continue;

      const state = channel.state;

      /** update the messages from this user. */
      state?.updateUserMessages(user);
    }
  };

  /**
   * @private
   *
   * Deletes the messages from the currently active channels that contain this user
   *
   * If hardDelete is true, all the content of message will be stripped down.
   * Otherwise, only 'message.type' will be set as 'deleted'.
   *
   * @param {UserResponse<StreamChatGenerics>} user
   * @param {boolean} hardDelete
   */
  _deleteUserMessageReference = (user: UserResponse<StreamChatGenerics>, hardDelete = false) => {
    const refMap = this.state.userChannelReferences[user.id] || {};

    for (const channelID in refMap) {
      const channel = this.activeChannels[channelID];
      if (channel) {
        const state = channel.state;

        /** deleted the messages from this user. */
        state?.deleteUserMessages(user, hardDelete);
      }
    }
  };

  /**
   * @private
   *
   * Handle following user related events:
   * - user.presence.changed
   * - user.updated
   * - user.deleted
   *
   * @param {Event} event
   */
  _handleUserEvent = (event: Event<StreamChatGenerics>) => {
    if (!event.user) {
      return;
    }

    /** update the client.state with any changes to users */
    if (event.type === 'user.presence.changed' || event.type === 'user.updated') {
      if (event.user.id === this.userID) {
        const user = { ...(this.user || {}) };
        const _user = { ...(this._user || {}) };

        // Remove deleted properties from user objects.
        for (const key in this.user) {
          if (key in event.user || isOwnUserBaseProperty(key)) {
            continue;
          }

          delete user[key];
          delete _user[key];
        }

        /** Updating only available properties in _user object. */
        for (const key in event.user) {
          if (_user && key in _user) {
            _user[key] = event.user[key];
          }
        }

        // @ts-expect-error
        this._user = { ..._user };
        this.user = { ...user, ...event.user };
      }

      this.state.updateUser(event.user);
      this._updateMemberWatcherReferences(event.user);
    }

    if (event.type === 'user.updated') {
      this._updateUserMessageReferences(event.user);
    }

    if (event.type === 'user.deleted' && event.user.deleted_at && (event.mark_messages_deleted || event.hard_delete)) {
      this._deleteUserMessageReference(event.user, event.hard_delete);
    }
  };

  _handleClientEvent(event: Event<StreamChatGenerics>) {
    const client = this;
    const postListenerCallbacks = [];
    this.logger('info', `client:_handleClientEvent - Received event of type { ${event.type} }`, {
      tags: ['event', 'client'],
      event,
    });

    if (event.type === 'user.presence.changed' || event.type === 'user.updated' || event.type === 'user.deleted') {
      this._handleUserEvent(event);
    }

    if (event.type === 'health.check' && event.me) {
      client.user = event.me;
      client.state.updateUser(event.me);
      client.mutedChannels = event.me.channel_mutes;
      client.mutedUsers = event.me.mutes;
    }

    if (event.channel && event.type === 'notification.message_new') {
      this._addChannelConfig(event.channel);
    }

    if (event.type === 'notification.channel_mutes_updated' && event.me?.channel_mutes) {
      this.mutedChannels = event.me.channel_mutes;
    }

    if (event.type === 'notification.mutes_updated' && event.me?.mutes) {
      this.mutedUsers = event.me.mutes;
    }

    if (event.type === 'notification.mark_read' && event.unread_channels === 0) {
      const activeChannelKeys = Object.keys(this.activeChannels);
      activeChannelKeys.forEach((activeChannelKey) => (this.activeChannels[activeChannelKey].state.unreadCount = 0));
    }

    if ((event.type === 'channel.deleted' || event.type === 'notification.channel_deleted') && event.cid) {
      client.state.deleteAllChannelReference(event.cid);
      this.activeChannels[event.cid]?._disconnect();

      postListenerCallbacks.push(() => {
        if (!event.cid) return;

        delete this.activeChannels[event.cid];
      });
    }

    return postListenerCallbacks;
  }

  _muteStatus(cid: string) {
    let muteStatus;
    for (let i = 0; i < this.mutedChannels.length; i++) {
      const mute = this.mutedChannels[i];
      if (mute.channel?.cid === cid) {
        muteStatus = {
          muted: mute.expires ? new Date(mute.expires).getTime() > new Date().getTime() : true,
          createdAt: mute.created_at ? new Date(mute.created_at) : new Date(),
          expiresAt: mute.expires ? new Date(mute.expires) : null,
        };
        break;
      }
    }

    if (muteStatus) {
      return muteStatus;
    }

    return {
      muted: false,
      createdAt: null,
      expiresAt: null,
    };
  }

  _callClientListeners = (event: Event<StreamChatGenerics>) => {
    const client = this;
    // gather and call the listeners
    const listeners: Array<(event: Event<StreamChatGenerics>) => void> = [];
    if (client.listeners.all) {
      listeners.push(...client.listeners.all);
    }
    if (client.listeners[event.type]) {
      listeners.push(...client.listeners[event.type]);
    }

    // call the event and send it to the listeners
    for (const listener of listeners) {
      listener(event);
    }
  };

  recoverState = async () => {
    this.logger('info', `client:recoverState() - Start of recoverState with connectionID ${this._getConnectionID()}`, {
      tags: ['connection'],
    });

    const cids = Object.keys(this.activeChannels);
    if (cids.length && this.recoverStateOnReconnect) {
      this.logger('info', `client:recoverState() - Start the querying of ${cids.length} channels`, {
        tags: ['connection', 'client'],
      });

      await this.queryChannels(
        { cid: { $in: cids } } as ChannelFilters<StreamChatGenerics>,
        { last_message_at: -1 },
        { limit: 30 },
      );

      this.logger('info', 'client:recoverState() - Querying channels finished', { tags: ['connection', 'client'] });
      this.dispatchEvent({
        type: 'connection.recovered',
      } as Event<StreamChatGenerics>);
    } else {
      this.dispatchEvent({
        type: 'connection.recovered',
      } as Event<StreamChatGenerics>);
    }

    this.wsPromise = Promise.resolve();
    this.setUserPromise = Promise.resolve();
  };

  /**
   * @private
   */
  async connect() {
    if (!this.userID || !this._user) {
      throw Error('Call connectUser or connectAnonymousUser before starting the connection');
    }
    if (!this.wsBaseURL) {
      throw Error('Websocket base url not set');
    }
    if (!this.clientID) {
      throw Error('clientID is not set');
    }

    if (!this.wsConnection && (this.options.warmUp || this.options.enableInsights)) {
      this._sayHi();
    }
    // The StableWSConnection handles all the reconnection logic.
    if (this.options.wsConnection && this.node) {
      // Intentionally avoiding adding ts generics on wsConnection in options since its only useful for unit test purpose.
      ((this.options.wsConnection as unknown) as StableWSConnection<StreamChatGenerics>).setClient(this);
      this.wsConnection = (this.options.wsConnection as unknown) as StableWSConnection<StreamChatGenerics>;
    } else {
      this.wsConnection = new StableWSConnection<StreamChatGenerics>({
        client: this,
      });
    }

    try {
      // if fallback is used before, continue using it instead of waiting for WS to fail
      if (this.wsFallback) {
        return await this.wsFallback.connect();
      }

      // if WSFallback is enabled, ws connect should timeout faster so fallback can try
      return await this.wsConnection.connect(
        this.options.enableWSFallback ? this.defaultWSTimeoutWithFallback : this.defaultWSTimeout,
      );
    } catch (err) {
      // run fallback only if it's WS/Network error and not a normal API error
      // make sure browser is online before even trying the longpoll
      if (this.options.enableWSFallback && isWSFailure(err) && isOnline()) {
        this.logger('info', 'client:connect() - WS failed, fallback to longpoll', { tags: ['connection', 'client'] });
        this.dispatchEvent({ type: 'transport.changed', mode: 'longpoll' });

        this.wsConnection._destroyCurrentWSConnection();
        this.wsConnection.disconnect().then(); // close WS so no retry
        this.wsFallback = new WSConnectionFallback<StreamChatGenerics>({
          client: this,
        });
        return await this.wsFallback.connect();
      }

      throw err;
    }
  }

  /**
   * Check the connectivity with server for warmup purpose.
   *
   * @private
   */
  _sayHi() {
    const client_request_id = randomId();
    const opts = { headers: { 'x-client-request-id': client_request_id } };
    this.doAxiosRequest('get', this.baseURL + '/hi', null, opts).catch((e) => {
      if (this.options.enableInsights) {
        postInsights('http_hi_failed', {
          api_key: this.key,
          err: e,
          client_request_id,
        });
      }
    });
  }

  /**
   * queryUsers - Query users and watch user presence
   *
   * @param {UserFilters<StreamChatGenerics>} filterConditions MongoDB style filter conditions
   * @param {UserSort<StreamChatGenerics>} sort Sort options, for instance [{last_active: -1}].
   * When using multiple fields, make sure you use array of objects to guarantee field order, for instance [{last_active: -1}, {created_at: 1}]
   * @param {UserOptions} options Option object, {presence: true}
   *
   * @return {Promise<{ users: Array<UserResponse<StreamChatGenerics>> }>} User Query Response
   */
  async queryUsers(
    filterConditions: UserFilters<StreamChatGenerics>,
    sort: UserSort<StreamChatGenerics> = [],
    options: UserOptions = {},
  ) {
    const defaultOptions = {
      presence: false,
    };

    // Make sure we wait for the connect promise if there is a pending one
    await this.wsPromise;

    if (!this._hasConnectionID()) {
      defaultOptions.presence = false;
    }

    // Return a list of users
    const data = await this.get<APIResponse & { users: Array<UserResponse<StreamChatGenerics>> }>(
      this.baseURL + '/users',
      {
        payload: {
          filter_conditions: filterConditions,
          sort: normalizeQuerySort(sort),
          ...defaultOptions,
          ...options,
        },
      },
    );

    this.state.updateUsers(data.users);

    return data;
  }

  /**
   * queryBannedUsers - Query user bans
   *
   * @param {BannedUsersFilters} filterConditions MongoDB style filter conditions
   * @param {BannedUsersSort} sort Sort options [{created_at: 1}].
   * @param {BannedUsersPaginationOptions} options Option object, {limit: 10, offset:0, exclude_expired_bans: true}
   *
   * @return {Promise<BannedUsersResponse<StreamChatGenerics>>} Ban Query Response
   */
  async queryBannedUsers(
    filterConditions: BannedUsersFilters = {},
    sort: BannedUsersSort = [],
    options: BannedUsersPaginationOptions = {},
  ) {
    // Return a list of user bans
    return await this.get<BannedUsersResponse<StreamChatGenerics>>(this.baseURL + '/query_banned_users', {
      payload: {
        filter_conditions: filterConditions,
        sort: normalizeQuerySort(sort),
        ...options,
      },
    });
  }

  /**
   * queryMessageFlags - Query message flags
   *
   * @param {MessageFlagsFilters} filterConditions MongoDB style filter conditions
   * @param {MessageFlagsPaginationOptions} options Option object, {limit: 10, offset:0}
   *
   * @return {Promise<MessageFlagsResponse<StreamChatGenerics>>} Message Flags Response
   */
  async queryMessageFlags(filterConditions: MessageFlagsFilters = {}, options: MessageFlagsPaginationOptions = {}) {
    // Return a list of message flags
    return await this.get<MessageFlagsResponse<StreamChatGenerics>>(this.baseURL + '/moderation/flags/message', {
      payload: { filter_conditions: filterConditions, ...options },
    });
  }

  /**
   * queryChannels - Query channels
   *
   * @param {ChannelFilters<StreamChatGenerics>} filterConditions object MongoDB style filters
   * @param {ChannelSort<StreamChatGenerics>} [sort] Sort options, for instance {created_at: -1}.
   * When using multiple fields, make sure you use array of objects to guarantee field order, for instance [{last_updated: -1}, {created_at: 1}]
   * @param {ChannelOptions} [options] Options object
   * @param {ChannelStateOptions} [stateOptions] State options object. These options will only be used for state management and won't be sent in the request.
   * - stateOptions.skipInitialization - Skips the initialization of the state for the channels matching the ids in the list.
   *
   * @return {Promise<{ channels: Array<ChannelAPIResponse<AStreamChatGenerics>>}> } search channels response
   */
  async queryChannels(
    filterConditions: ChannelFilters<StreamChatGenerics>,
    sort: ChannelSort<StreamChatGenerics> = [],
    options: ChannelOptions = {},
    stateOptions: ChannelStateOptions = {},
  ) {
    const defaultOptions: ChannelOptions = {
      state: true,
      watch: true,
      presence: false,
    };

    // Make sure we wait for the connect promise if there is a pending one
    await this.wsPromise;
    if (!this._hasConnectionID()) {
      defaultOptions.watch = false;
    }

    // Return a list of channels
    const payload = {
      filter_conditions: filterConditions,
      sort: normalizeQuerySort(sort),
      ...defaultOptions,
      ...options,
    };

    const data = await this.post<QueryChannelsAPIResponse<StreamChatGenerics>>(this.baseURL + '/channels', payload);

    this.dispatchEvent({
      type: 'channels.queried',
      queriedChannels: {
        channels: data.channels,
        isLatestMessageSet: true,
      },
    });

    return this.hydrateActiveChannels(data.channels, stateOptions, options);
  }

  /**
   * queryReactions - Query reactions
   *
   * @param {ReactionFilters<StreamChatGenerics>} filter object MongoDB style filters
   * @param {ReactionSort<StreamChatGenerics>} [sort] Sort options, for instance {created_at: -1}.
   * @param {QueryReactionsOptions} [options] Pagination object
   *
   * @return {Promise<{ QueryReactionsAPIResponse } search channels response
   */
  async queryReactions(
    messageID: string,
    filter: ReactionFilters<StreamChatGenerics>,
    sort: ReactionSort<StreamChatGenerics> = [],
    options: QueryReactionsOptions = {},
  ) {
    // Make sure we wait for the connect promise if there is a pending one
    await this.wsPromise;

    // Return a list of channels
    const payload = {
      filter,
      sort: normalizeQuerySort(sort),
      ...options,
    };

    return await this.post<QueryReactionsAPIResponse<StreamChatGenerics>>(
      this.baseURL + '/messages/' + encodeURIComponent(messageID) + '/reactions',
      payload,
    );
  }

  hydrateActiveChannels(
    channelsFromApi: ChannelAPIResponse<StreamChatGenerics>[] = [],
    stateOptions: ChannelStateOptions = {},
    queryChannelsOptions?: ChannelOptions,
  ) {
    const { skipInitialization, offlineMode = false } = stateOptions;
    const channels: Channel<StreamChatGenerics>[] = [];

    for (const channelState of channelsFromApi) {
      this._addChannelConfig(channelState.channel);
      const c = this.channel(channelState.channel.type, channelState.channel.id);
      c.data = channelState.channel;
      c.offlineMode = offlineMode;
      c.initialized = !offlineMode;
      c.push_preferences = channelState.push_preferences;

      let updatedMessagesSet;
      if (skipInitialization === undefined) {
        const { messageSet } = c._initializeState(channelState, 'latest');
        updatedMessagesSet = messageSet;
      } else if (!skipInitialization.includes(channelState.channel.id)) {
        c.state.clearMessages();
        const { messageSet } = c._initializeState(channelState, 'latest');
        updatedMessagesSet = messageSet;
      }

      if (updatedMessagesSet) {
        updatedMessagesSet.pagination = {
          ...updatedMessagesSet.pagination,
          ...messageSetPagination({
            parentSet: updatedMessagesSet,
            requestedPageSize: queryChannelsOptions?.message_limit || DEFAULT_QUERY_CHANNELS_MESSAGE_LIST_PAGE_SIZE,
            returnedPage: channelState.messages,
            logger: this.logger,
          }),
        };
        this.polls.hydratePollCache(channelState.messages, true);
      }

      channels.push(c);
    }

    return channels;
  }

  /**
   * search - Query messages
   *
   * @param {ChannelFilters<StreamChatGenerics>} filterConditions MongoDB style filter conditions
   * @param {MessageFilters<StreamChatGenerics> | string} query search query or object MongoDB style filters
   * @param {SearchOptions<StreamChatGenerics>} [options] Option object, {user_id: 'tommaso'}
   *
   * @return {Promise<SearchAPIResponse<StreamChatGenerics>>} search messages response
   */
  async search(
    filterConditions: ChannelFilters<StreamChatGenerics>,
    query: string | MessageFilters<StreamChatGenerics>,
    options: SearchOptions<StreamChatGenerics> = {},
  ) {
    if (options.offset && options.next) {
      throw Error(`Cannot specify offset with next`);
    }
    const payload: SearchPayload<StreamChatGenerics> = {
      filter_conditions: filterConditions,
      ...options,
      sort: options.sort ? normalizeQuerySort<SearchMessageSortBase<StreamChatGenerics>>(options.sort) : undefined,
    };
    if (typeof query === 'string') {
      payload.query = query;
    } else if (typeof query === 'object') {
      payload.message_filter_conditions = query;
    } else {
      throw Error(`Invalid type ${typeof query} for query parameter`);
    }

    // Make sure we wait for the connect promise if there is a pending one
    await this.wsPromise;

    return await this.get<SearchAPIResponse<StreamChatGenerics>>(this.baseURL + '/search', { payload });
  }

  /**
   * setLocalDevice - Set the device info for the current client(device) that will be sent via WS connection automatically
   *
   * @param {BaseDeviceFields} device the device object
   * @param {string} device.id device id
   * @param {string} device.push_provider the push provider
   *
   */
  setLocalDevice(device: BaseDeviceFields) {
    if (
      (this.wsConnection?.isConnecting && this.wsPromise) ||
      ((this.wsConnection?.isHealthy || this.wsFallback?.isHealthy()) && this._hasConnectionID())
    ) {
      throw new Error('you can only set device before opening a websocket connection');
    }

    this.options.device = device;
  }

  /**
   * addDevice - Adds a push device for a user.
   *
   * @param {string} id the device id
   * @param {PushProvider} push_provider the push provider
   * @param {string} [userID] the user id (defaults to current user)
   * @param {string} [push_provider_name] user provided push provider name for multi bundle support
   *
   */
  async addDevice(id: string, push_provider: PushProvider, userID?: string, push_provider_name?: string) {
    return await this.post<APIResponse>(this.baseURL + '/devices', {
      id,
      push_provider,
      ...(userID != null ? { user_id: userID } : {}),
      ...(push_provider_name != null ? { push_provider_name } : {}),
    });
  }

  /**
   * getDevices - Returns the devices associated with a current user
   *
   * @param {string} [userID] User ID. Only works on serverside
   *
   * @return {Device<StreamChatGenerics>[]} Array of devices
   */
  async getDevices(userID?: string) {
    return await this.get<APIResponse & { devices?: Device<StreamChatGenerics>[] }>(
      this.baseURL + '/devices',
      userID ? { user_id: userID } : {},
    );
  }

  /**
   * getUnreadCount - Returns unread counts for a single user
   *
   * @param {string} [userID] User ID.
   *
   * @return {<GetUnreadCountAPIResponse>}
   */
  async getUnreadCount(userID?: string) {
    return await this.get<GetUnreadCountAPIResponse>(this.baseURL + '/unread', userID ? { user_id: userID } : {});
  }

  /**
   * getUnreadCountBatch - Returns unread counts for multiple users at once. Only works server side.
   *
   * @param {string[]} [userIDs] List of user IDs to fetch unread counts for.
   *
   * @return {<GetUnreadCountBatchAPIResponse>}
   */
  async getUnreadCountBatch(userIDs: string[]) {
    return await this.post<GetUnreadCountBatchAPIResponse>(this.baseURL + '/unread_batch', { user_ids: userIDs });
  }

  /**
   * setPushPreferences - Applies the list of push preferences.
   *
   * @param {PushPreference[]} A list of push preferences.
   *
   * @return {<UpsertPushPreferencesResponse>}
   */
  async setPushPreferences(preferences: PushPreference[]) {
    return await this.post<UpsertPushPreferencesResponse>(this.baseURL + '/push_preferences', { preferences });
  }

  /**
   * removeDevice - Removes the device with the given id. Clientside users can only delete their own devices
   *
   * @param {string} id The device id
   * @param {string} [userID] The user id. Only specify this for serverside requests
   *
   */
  async removeDevice(id: string, userID?: string) {
    return await this.delete<APIResponse>(this.baseURL + '/devices', {
      id,
      ...(userID ? { user_id: userID } : {}),
    });
  }

  /**
   * getRateLimits - Returns the rate limits quota and usage for the current app, possibly filter for a specific platform and/or endpoints.
   * Only available server-side.
   *
   * @param {object} [params] The params for the call. If none of the params are set, all limits for all platforms are returned.
   * @returns {Promise<GetRateLimitsResponse>}
   */
  async getRateLimits(params?: {
    android?: boolean;
    endpoints?: EndpointName[];
    ios?: boolean;
    serverSide?: boolean;
    web?: boolean;
  }) {
    const { serverSide, web, android, ios, endpoints } = params || {};
    return this.get<GetRateLimitsResponse>(this.baseURL + '/rate_limits', {
      server_side: serverSide,
      web,
      android,
      ios,
      endpoints: endpoints ? endpoints.join(',') : undefined,
    });
  }

  _addChannelConfig({ cid, config }: ChannelResponse<StreamChatGenerics>) {
    if (this._cacheEnabled()) {
      this.configs[cid] = config;
    }
  }

  /**
   * channel - Returns a new channel with the given type, id and custom data
   *
   * If you want to create a unique conversation between 2 or more users; you can leave out the ID parameter and provide the list of members.
   * Make sure to await channel.create() or channel.watch() before accessing channel functions:
   * ie. channel = client.channel("messaging", {members: ["tommaso", "thierry"]})
   * await channel.create() to assign an ID to channel
   *
   * @param {string} channelType The channel type
   * @param {string | ChannelData<StreamChatGenerics> | null} [channelIDOrCustom]   The channel ID, you can leave this out if you want to create a conversation channel
   * @param {object} [custom]    Custom data to attach to the channel
   *
   * @return {channel} The channel object, initialize it using channel.watch()
   */
  channel(
    channelType: string,
    channelID?: string | null,
    custom?: ChannelData<StreamChatGenerics>,
  ): Channel<StreamChatGenerics>;
  channel(channelType: string, custom?: ChannelData<StreamChatGenerics>): Channel<StreamChatGenerics>;
  channel(
    channelType: string,
    channelIDOrCustom?: string | ChannelData<StreamChatGenerics> | null,
    custom: ChannelData<StreamChatGenerics> = {} as ChannelData<StreamChatGenerics>,
  ) {
    if (!this.userID && !this._isUsingServerAuth()) {
      throw Error('Call connectUser or connectAnonymousUser before creating a channel');
    }

    if (~channelType.indexOf(':')) {
      throw Error(`Invalid channel group ${channelType}, can't contain the : character`);
    }

    // support channel("messaging", {options})
    if (channelIDOrCustom && typeof channelIDOrCustom === 'object') {
      return this.getChannelByMembers(channelType, channelIDOrCustom);
    }

    // // support channel("messaging", undefined, {options})
    if (!channelIDOrCustom && typeof custom === 'object' && custom.members?.length) {
      return this.getChannelByMembers(channelType, custom);
    }

    // support channel("messaging", null, {options})
    // support channel("messaging", undefined, {options})
    // support channel("messaging", "", {options})
    if (!channelIDOrCustom) {
      return new Channel<StreamChatGenerics>(this, channelType, undefined, custom);
    }

    return this.getChannelById(channelType, channelIDOrCustom, custom);
  }

  /**
   * It's a helper method for `client.channel()` method, used to create unique conversation or
   * channel based on member list instead of id.
   *
   * If the channel already exists in `activeChannels` list, then we simply return it, since that
   * means the same channel was already requested or created.
   *
   * Otherwise we create a new instance of Channel class and return it.
   *
   * @private
   *
   * @param {string} channelType The channel type
   * @param {object} [custom]    Custom data to attach to the channel
   *
   * @return {channel} The channel object, initialize it using channel.watch()
   */
  getChannelByMembers = (channelType: string, custom: ChannelData<StreamChatGenerics>) => {
    // Check if the channel already exists.
    // Only allow 1 channel object per cid
    const memberIds = (custom.members ?? []).map((member: string | NewMemberPayload<StreamChatGenerics>) =>
      typeof member === 'string' ? member : member.user_id ?? '',
    );
    const membersStr = memberIds.sort().join(',');
    const tempCid = generateChannelTempCid(channelType, memberIds);

    if (!tempCid) {
      throw Error('Please specify atleast one member when creating unique conversation');
    }

    // channel could exist in `activeChannels` list with either one of the following two keys:
    // 1. cid - Which gets set on channel only after calling channel.query or channel.watch or channel.create
    // 2. Sorted membersStr - E.g., "messaging:amin,vishal" OR "messaging:amin,jaap,tom"
    //                        This is set when you create a channel, but haven't queried yet. After query,
    //                        we will replace it with `cid`
    for (const key in this.activeChannels) {
      const channel = this.activeChannels[key];
      if (channel.disconnected) {
        continue;
      }

      if (key === tempCid) {
        return channel;
      }

      if (key.indexOf(`${channelType}:!members-`) === 0) {
        const membersStrInExistingChannel = Object.keys(channel.state.members).sort().join(',');
        if (membersStrInExistingChannel === membersStr) {
          return channel;
        }
      }
    }

    const channel = new Channel<StreamChatGenerics>(this, channelType, undefined, custom);

    // For the time being set the key as membersStr, since we don't know the cid yet.
    // In channel.query, we will replace it with 'cid'.
    if (this._cacheEnabled()) {
      this.activeChannels[tempCid] = channel;
    }

    return channel;
  };

  /**
   * Its a helper method for `client.channel()` method, used to channel given the id of channel.
   *
   * If the channel already exists in `activeChannels` list, then we simply return it, since that
   * means the same channel was already requested or created.
   *
   * Otherwise we create a new instance of Channel class and return it.
   *
   * @private
   *
   * @param {string} channelType The channel type
   * @param {string} [channelID] The channel ID
   * @param {object} [custom]    Custom data to attach to the channel
   *
   * @return {channel} The channel object, initialize it using channel.watch()
   */
  getChannelById = (channelType: string, channelID: string, custom: ChannelData<StreamChatGenerics>) => {
    if (typeof channelID === 'string' && ~channelID.indexOf(':')) {
      throw Error(`Invalid channel id ${channelID}, can't contain the : character`);
    }

    // only allow 1 channel object per cid
    const cid = `${channelType}:${channelID}`;
    if (cid in this.activeChannels && this.activeChannels[cid] && !this.activeChannels[cid].disconnected) {
      const channel = this.activeChannels[cid];
      if (Object.keys(custom).length > 0) {
        channel.data = { ...channel.data, ...custom };
        channel._data = { ...channel._data, ...custom };
      }
      return channel;
    }
    const channel = new Channel<StreamChatGenerics>(this, channelType, channelID, custom);
    if (this._cacheEnabled()) {
      this.activeChannels[channel.cid] = channel;
    }

    return channel;
  };

  /**
   * partialUpdateUser - Update the given user object
   *
   * @param {PartialUserUpdate<StreamChatGenerics>} partialUserObject which should contain id and any of "set" or "unset" params;
   * example: {id: "user1", set:{field: value}, unset:["field2"]}
   *
   * @return {Promise<{ users: { [key: string]: UserResponse<StreamChatGenerics> } }>} list of updated users
   */
  async partialUpdateUser(partialUserObject: PartialUserUpdate<StreamChatGenerics>) {
    return await this.partialUpdateUsers([partialUserObject]);
  }

  /**
   * upsertUsers - Batch upsert the list of users
   *
   * @param {UserResponse<StreamChatGenerics>[]} users list of users
   *
   * @return {Promise<{ users: { [key: string]: UserResponse<StreamChatGenerics> } }>}
   */
  async upsertUsers(users: UserResponse<StreamChatGenerics>[]) {
    const userMap: { [key: string]: UserResponse<StreamChatGenerics> } = {};
    for (const userObject of users) {
      if (!userObject.id) {
        throw Error('User ID is required when updating a user');
      }
      userMap[userObject.id] = userObject;
    }

    return await this.post<
      APIResponse & {
        users: { [key: string]: UserResponse<StreamChatGenerics> };
      }
    >(this.baseURL + '/users', { users: userMap });
  }

  /**
   * @deprecated Please use upsertUsers() function instead.
   *
   * updateUsers - Batch update the list of users
   *
   * @param {UserResponse<StreamChatGenerics>[]} users list of users
   * @return {Promise<{ users: { [key: string]: UserResponse<StreamChatGenerics> } }>}
   */
  updateUsers = this.upsertUsers;

  /**
   * upsertUser - Update or Create the given user object
   *
   * @param {UserResponse<StreamChatGenerics>} userObject user object, the only required field is the user id. IE {id: "myuser"} is valid
   *
   * @return {Promise<{ users: { [key: string]: UserResponse<StreamChatGenerics> } }>}
   */
  upsertUser(userObject: UserResponse<StreamChatGenerics>) {
    return this.upsertUsers([userObject]);
  }

  /**
   * @deprecated Please use upsertUser() function instead.
   *
   * updateUser - Update or Create the given user object
   *
   * @param {UserResponse<StreamChatGenerics>} userObject user object, the only required field is the user id. IE {id: "myuser"} is valid
   * @return {Promise<{ users: { [key: string]: UserResponse<StreamChatGenerics> } }>}
   */
  updateUser = this.upsertUser;

  /**
   * partialUpdateUsers - Batch partial update of users
   *
   * @param {PartialUserUpdate<StreamChatGenerics>[]} users list of partial update requests
   *
   * @return {Promise<{ users: { [key: string]: UserResponse<StreamChatGenerics> } }>}
   */
  async partialUpdateUsers(users: PartialUserUpdate<StreamChatGenerics>[]) {
    for (const userObject of users) {
      if (!userObject.id) {
        throw Error('User ID is required when updating a user');
      }
    }

    return await this.patch<
      APIResponse & {
        users: { [key: string]: UserResponse<StreamChatGenerics> };
      }
    >(this.baseURL + '/users', { users });
  }

  async deleteUser(
    userID: string,
    params?: {
      delete_conversation_channels?: boolean;
      hard_delete?: boolean;
      mark_messages_deleted?: boolean;
    },
  ) {
    return await this.delete<
      APIResponse & { user: UserResponse<StreamChatGenerics> } & {
        task_id?: string;
      }
    >(this.baseURL + `/users/${encodeURIComponent(userID)}`, params);
  }

  /**
   * restoreUsers - Restore soft deleted users
   *
   * @param {string[]} user_ids which users to restore
   *
   * @return {APIResponse} An API response
   */
  async restoreUsers(user_ids: string[]) {
    return await this.post<APIResponse>(this.baseURL + `/users/restore`, {
      user_ids,
    });
  }

  /**
   * reactivateUser - Reactivate one user
   *
   * @param {string} userID which user to reactivate
   * @param {ReactivateUserOptions} [options]
   *
   * @return {UserResponse} Reactivated user
   */
  async reactivateUser(userID: string, options?: ReactivateUserOptions) {
    return await this.post<APIResponse & { user: UserResponse<StreamChatGenerics> }>(
      this.baseURL + `/users/${encodeURIComponent(userID)}/reactivate`,
      { ...options },
    );
  }

  /**
   * reactivateUsers - Reactivate many users asynchronously
   *
   * @param {string[]} user_ids which users to reactivate
   * @param {ReactivateUsersOptions} [options]
   *
   * @return {TaskResponse} A task ID
   */
  async reactivateUsers(user_ids: string[], options?: ReactivateUsersOptions) {
    return await this.post<APIResponse & TaskResponse>(this.baseURL + `/users/reactivate`, { user_ids, ...options });
  }

  /**
   * deactivateUser - Deactivate one user
   *
   * @param {string} userID which user to deactivate
   * @param {DeactivateUsersOptions} [options]
   *
   * @return {UserResponse} Deactivated user
   */
  async deactivateUser(userID: string, options?: DeactivateUsersOptions) {
    return await this.post<APIResponse & { user: UserResponse<StreamChatGenerics> }>(
      this.baseURL + `/users/${encodeURIComponent(userID)}/deactivate`,
      { ...options },
    );
  }

  /**
   * deactivateUsers - Deactivate many users asynchronously
   *
   * @param {string[]} user_ids which users to deactivate
   * @param {DeactivateUsersOptions} [options]
   *
   * @return {TaskResponse} A task ID
   */
  async deactivateUsers(user_ids: string[], options?: DeactivateUsersOptions) {
    return await this.post<APIResponse & TaskResponse>(this.baseURL + `/users/deactivate`, { user_ids, ...options });
  }

  async exportUser(userID: string, options?: Record<string, string>) {
    return await this.get<
      APIResponse & {
        messages: MessageResponse<StreamChatGenerics>[];
        reactions: ReactionResponse<StreamChatGenerics>[];
        user: UserResponse<StreamChatGenerics>;
      }
    >(this.baseURL + `/users/${encodeURIComponent(userID)}/export`, { ...options });
  }

  /** banUser - bans a user from all channels
   *
   * @param {string} targetUserID
   * @param {BanUserOptions<StreamChatGenerics>} [options]
   * @returns {Promise<APIResponse>}
   */
  async banUser(targetUserID: string, options?: BanUserOptions<StreamChatGenerics>) {
    return await this.post<APIResponse>(this.baseURL + '/moderation/ban', {
      target_user_id: targetUserID,
      ...options,
    });
  }

  /** unbanUser - revoke global ban for a user
   *
   * @param {string} targetUserID
   * @param {UnBanUserOptions} [options]
   * @returns {Promise<APIResponse>}
   */
  async unbanUser(targetUserID: string, options?: UnBanUserOptions) {
    return await this.delete<APIResponse>(this.baseURL + '/moderation/ban', {
      target_user_id: targetUserID,
      ...options,
    });
  }

  /** shadowBan - shadow bans a user from all channels
   *
   * @param {string} targetUserID
   * @param {BanUserOptions<StreamChatGenerics>} [options]
   * @returns {Promise<APIResponse>}
   */
  async shadowBan(targetUserID: string, options?: BanUserOptions<StreamChatGenerics>) {
    return await this.banUser(targetUserID, {
      shadow: true,
      ...options,
    });
  }

  /** removeShadowBan - revoke global shadow ban for a user
   *
   * @param {string} targetUserID
   * @param {UnBanUserOptions} [options]
   * @returns {Promise<APIResponse>}
   */
  async removeShadowBan(targetUserID: string, options?: UnBanUserOptions) {
    return await this.unbanUser(targetUserID, {
      shadow: true,
      ...options,
    });
  }
  async blockUser(blockedUserID: string, user_id?: string) {
    return await this.post<BlockUserAPIResponse>(this.baseURL + '/users/block', {
      blocked_user_id: blockedUserID,
      ...(user_id ? { user_id } : {}),
    });
  }

  async getBlockedUsers(user_id?: string) {
    return await this.get<GetBlockedUsersAPIResponse>(this.baseURL + '/users/block', {
      ...(user_id ? { user_id } : {}),
    });
  }
  async unBlockUser(blockedUserID: string, userID?: string) {
    return await this.post<APIResponse>(this.baseURL + '/users/unblock', {
      blocked_user_id: blockedUserID,
      ...(userID ? { user_id: userID } : {}),
    });
  }
  /** muteUser - mutes a user
   *
   * @param {string} targetID
   * @param {string} [userID] Only used with serverside auth
   * @param {MuteUserOptions<StreamChatGenerics>} [options]
   * @returns {Promise<MuteUserResponse<StreamChatGenerics>>}
   */
  async muteUser(targetID: string, userID?: string, options: MuteUserOptions<StreamChatGenerics> = {}) {
    return await this.post<MuteUserResponse<StreamChatGenerics>>(this.baseURL + '/moderation/mute', {
      target_id: targetID,
      ...(userID ? { user_id: userID } : {}),
      ...options,
    });
  }

  /** unmuteUser - unmutes a user
   *
   * @param {string} targetID
   * @param {string} [currentUserID] Only used with serverside auth
   * @returns {Promise<APIResponse>}
   */
  async unmuteUser(targetID: string, currentUserID?: string) {
    return await this.post<APIResponse>(this.baseURL + '/moderation/unmute', {
      target_id: targetID,
      ...(currentUserID ? { user_id: currentUserID } : {}),
    });
  }

  /** userMuteStatus - check if a user is muted or not, can be used after connectUser() is called
   *
   * @param {string} targetID
   * @returns {boolean}
   */
  userMuteStatus(targetID: string) {
    if (!this.user || !this.wsPromise) {
      throw new Error('Make sure to await connectUser() first.');
    }

    for (let i = 0; i < this.mutedUsers.length; i += 1) {
      if (this.mutedUsers[i].target.id === targetID) return true;
    }
    return false;
  }

  /**
   * flagMessage - flag a message
   * @param {string} targetMessageID
   * @param {string} [options.user_id] currentUserID, only used with serverside auth
   * @returns {Promise<APIResponse>}
   */
  async flagMessage(targetMessageID: string, options: { reason?: string; user_id?: string } = {}) {
    return await this.post<FlagMessageResponse<StreamChatGenerics>>(this.baseURL + '/moderation/flag', {
      target_message_id: targetMessageID,
      ...options,
    });
  }

  /**
   * flagUser - flag a user
   * @param {string} targetID
   * @param {string} [options.user_id] currentUserID, only used with serverside auth
   * @returns {Promise<APIResponse>}
   */
  async flagUser(targetID: string, options: { reason?: string; user_id?: string } = {}) {
    return await this.post<FlagUserResponse<StreamChatGenerics>>(this.baseURL + '/moderation/flag', {
      target_user_id: targetID,
      ...options,
    });
  }

  /**
   * unflagMessage - unflag a message
   * @param {string} targetMessageID
   * @param {string} [options.user_id] currentUserID, only used with serverside auth
   * @returns {Promise<APIResponse>}
   */
  async unflagMessage(targetMessageID: string, options: { user_id?: string } = {}) {
    return await this.post<FlagMessageResponse<StreamChatGenerics>>(this.baseURL + '/moderation/unflag', {
      target_message_id: targetMessageID,
      ...options,
    });
  }

  /**
   * unflagUser - unflag a user
   * @param {string} targetID
   * @param {string} [options.user_id] currentUserID, only used with serverside auth
   * @returns {Promise<APIResponse>}
   */
  async unflagUser(targetID: string, options: { user_id?: string } = {}) {
    return await this.post<FlagUserResponse<StreamChatGenerics>>(this.baseURL + '/moderation/unflag', {
      target_user_id: targetID,
      ...options,
    });
  }

  /**
   * getCallToken - retrieves the auth token needed to join a call
   *
   * @param {string} callID
   * @param {object} options
   * @returns {Promise<GetCallTokenResponse>}
   */
  async getCallToken(callID: string, options: { user_id?: string } = {}) {
    return await this.post<GetCallTokenResponse>(this.baseURL + `/calls/${encodeURIComponent(callID)}`, { ...options });
  }

  /**
   * _queryFlags - Query flags.
   *
   * Note: Do not use this.
   * It is present for internal usage only.
   * This function can, and will, break and/or be removed at any point in time.
   *
   * @private
   * @param {FlagsFilters} filterConditions MongoDB style filter conditions
   * @param {FlagsPaginationOptions} options Option object, {limit: 10, offset:0}
   *
   * @return {Promise<FlagsResponse<StreamChatGenerics>>} Flags Response
   */
  async _queryFlags(filterConditions: FlagsFilters = {}, options: FlagsPaginationOptions = {}) {
    // Return a list of flags
    return await this.post<FlagsResponse<StreamChatGenerics>>(this.baseURL + '/moderation/flags', {
      filter_conditions: filterConditions,
      ...options,
    });
  }

  /**
   * _queryFlagReports - Query flag reports.
   *
   * Note: Do not use this.
   * It is present for internal usage only.
   * This function can, and will, break and/or be removed at any point in time.
   *
   * @private
   * @param {FlagReportsFilters} filterConditions MongoDB style filter conditions
   * @param {FlagReportsPaginationOptions} options Option object, {limit: 10, offset:0}
   *
   * @return {Promise<FlagReportsResponse<StreamChatGenerics>>} Flag Reports Response
   */
  async _queryFlagReports(filterConditions: FlagReportsFilters = {}, options: FlagReportsPaginationOptions = {}) {
    // Return a list of message flags
    return await this.post<FlagReportsResponse<StreamChatGenerics>>(this.baseURL + '/moderation/reports', {
      filter_conditions: filterConditions,
      ...options,
    });
  }

  /**
   * _reviewFlagReport - review flag report
   *
   * Note: Do not use this.
   * It is present for internal usage only.
   * This function can, and will, break and/or be removed at any point in time.
   *
   * @private
   * @param {string} [id] flag report to review
   * @param {string} [reviewResult] flag report review result
   * @param {string} [options.user_id] currentUserID, only used with serverside auth
   * @param {string} [options.review_details] custom information about review result
   * @returns {Promise<ReviewFlagReportResponse>>}
   */
  async _reviewFlagReport(id: string, reviewResult: string, options: ReviewFlagReportOptions = {}) {
    return await this.patch<ReviewFlagReportResponse<StreamChatGenerics>>(
      this.baseURL + `/moderation/reports/${encodeURIComponent(id)}`,
      {
        review_result: reviewResult,
        ...options,
      },
    );
  }

  /**
   * unblockMessage - unblocks message blocked by automod
   *
   *
   * @param {string} targetMessageID
   * @param {string} [options.user_id] currentUserID, only used with serverside auth
   * @returns {Promise<APIResponse>}
   */
  async unblockMessage(targetMessageID: string, options: { user_id?: string } = {}) {
    return await this.post<APIResponse>(this.baseURL + '/moderation/unblock_message', {
      target_message_id: targetMessageID,
      ...options,
    });
  }
  // alias for backwards compatibility
  _unblockMessage = this.unblockMessage;

  /**
   * @deprecated use markChannelsRead instead
   *
   * markAllRead - marks all channels for this user as read
   * @param {MarkAllReadOptions<StreamChatGenerics>} [data]
   *
   * @return {Promise<APIResponse>}
   */
  markAllRead = this.markChannelsRead;

  /**
   * markChannelsRead - marks channels read -
   * it accepts a map of cid:messageid pairs, if messageid is empty, the whole channel will be marked as read
   *
   * @param {MarkChannelsReadOptions <StreamChatGenerics>} [data]
   *
   * @return {Promise<APIResponse>}
   */
  async markChannelsRead(data: MarkChannelsReadOptions<StreamChatGenerics> = {}) {
    await this.post<APIResponse>(this.baseURL + '/channels/read', { ...data });
  }

  createCommand(data: CreateCommandOptions<StreamChatGenerics>) {
    return this.post<CreateCommandResponse<StreamChatGenerics>>(this.baseURL + '/commands', data);
  }

  getCommand(name: string) {
    return this.get<GetCommandResponse<StreamChatGenerics>>(this.baseURL + `/commands/${encodeURIComponent(name)}`);
  }

  updateCommand(name: string, data: UpdateCommandOptions<StreamChatGenerics>) {
    return this.put<UpdateCommandResponse<StreamChatGenerics>>(
      this.baseURL + `/commands/${encodeURIComponent(name)}`,
      data,
    );
  }

  deleteCommand(name: string) {
    return this.delete<DeleteCommandResponse<StreamChatGenerics>>(
      this.baseURL + `/commands/${encodeURIComponent(name)}`,
    );
  }

  listCommands() {
    return this.get<ListCommandsResponse<StreamChatGenerics>>(this.baseURL + `/commands`);
  }

  createChannelType(data: CreateChannelOptions<StreamChatGenerics>) {
    const channelData = Object.assign({}, { commands: ['all'] }, data);
    return this.post<CreateChannelResponse<StreamChatGenerics>>(this.baseURL + '/channeltypes', channelData);
  }

  getChannelType(channelType: string) {
    return this.get<GetChannelTypeResponse<StreamChatGenerics>>(
      this.baseURL + `/channeltypes/${encodeURIComponent(channelType)}`,
    );
  }

  updateChannelType(channelType: string, data: UpdateChannelOptions<StreamChatGenerics>) {
    return this.put<UpdateChannelResponse<StreamChatGenerics>>(
      this.baseURL + `/channeltypes/${encodeURIComponent(channelType)}`,
      data,
    );
  }

  deleteChannelType(channelType: string) {
    return this.delete<APIResponse>(this.baseURL + `/channeltypes/${encodeURIComponent(channelType)}`);
  }

  listChannelTypes() {
    return this.get<ListChannelResponse<StreamChatGenerics>>(this.baseURL + `/channeltypes`);
  }

  /**
   * translateMessage - adds the translation to the message
   *
   * @param {string} messageId
   * @param {string} language
   *
   * @return {MessageResponse<StreamChatGenerics>} Response that includes the message
   */
  async translateMessage(messageId: string, language: string) {
    return await this.post<APIResponse & MessageResponse<StreamChatGenerics>>(
      this.baseURL + `/messages/${encodeURIComponent(messageId)}/translate`,
      { language },
    );
  }

  /**
   * translate - translates the given text to provided language
   *
   * @param {string} text
   * @param {string} destination_language
   * @param {string} source_language
   *
   * @return {TranslateResponse} Response that includes the message
   */
  async translate(text: string, destination_language: string, source_language: string) {
    return await this.post<APIResponse & TranslateResponse>(this.baseURL + `/translate`, {
      text,
      source_language,
      destination_language,
    });
  }

  /**
   * _normalizeExpiration - transforms expiration value into ISO string
   * @param {undefined|null|number|string|Date} timeoutOrExpirationDate expiration date or timeout. Use number type to set timeout in seconds, string or Date to set exact expiration date
   */
  _normalizeExpiration(timeoutOrExpirationDate?: null | number | string | Date) {
    let pinExpires: null | string = null;
    if (typeof timeoutOrExpirationDate === 'number') {
      const now = new Date();
      now.setSeconds(now.getSeconds() + timeoutOrExpirationDate);
      pinExpires = now.toISOString();
    } else if (isString(timeoutOrExpirationDate)) {
      pinExpires = timeoutOrExpirationDate;
    } else if (timeoutOrExpirationDate instanceof Date) {
      pinExpires = timeoutOrExpirationDate.toISOString();
    }
    return pinExpires;
  }

  /**
   * _messageId - extracts string message id from either message object or message id
   * @param {string | { id: string }} messageOrMessageId message object or message id
   * @param {string} errorText error message to report in case of message id absence
   */
  _validateAndGetMessageId(messageOrMessageId: string | { id: string }, errorText: string) {
    let messageId: string;
    if (typeof messageOrMessageId === 'string') {
      messageId = messageOrMessageId;
    } else {
      if (!messageOrMessageId.id) {
        throw Error(errorText);
      }
      messageId = messageOrMessageId.id;
    }
    return messageId;
  }

  /**
   * pinMessage - pins the message
   * @param {string | { id: string }} messageOrMessageId message object or message id
   * @param {undefined|null|number|string|Date} timeoutOrExpirationDate expiration date or timeout. Use number type to set timeout in seconds, string or Date to set exact expiration date
   * @param {undefined|string | { id: string }} [pinnedBy] who will appear as a user who pinned a message. Only for server-side use. Provide `undefined` when pinning message client-side
   * @param {undefined|number|string|Date} pinnedAt date when message should be pinned. It affects the order of pinned messages. Use negative number to set relative time in the past, string or Date to set exact date of pin
   */
  pinMessage(
    messageOrMessageId: string | { id: string },
    timeoutOrExpirationDate?: null | number | string | Date,
    pinnedBy?: string | { id: string },
    pinnedAt?: number | string | Date,
  ) {
    const messageId = this._validateAndGetMessageId(
      messageOrMessageId,
      'Please specify the message id when calling unpinMessage',
    );
    return this.partialUpdateMessage(
      messageId,
      ({
        set: {
          pinned: true,
          pin_expires: this._normalizeExpiration(timeoutOrExpirationDate),
          pinned_at: this._normalizeExpiration(pinnedAt),
        },
      } as unknown) as PartialMessageUpdate<StreamChatGenerics>,
      pinnedBy,
    );
  }

  /**
   * unpinMessage - unpins the message that was previously pinned
   * @param {string | { id: string }} messageOrMessageId message object or message id
   * @param {string | { id: string }} [userId]
   */
  unpinMessage(messageOrMessageId: string | { id: string }, userId?: string | { id: string }) {
    const messageId = this._validateAndGetMessageId(
      messageOrMessageId,
      'Please specify the message id when calling unpinMessage',
    );
    return this.partialUpdateMessage(
      messageId,
      ({
        set: { pinned: false },
      } as unknown) as PartialMessageUpdate<StreamChatGenerics>,
      userId,
    );
  }

  /**
   * updateMessage - Update the given message
   *
   * @param {Omit<MessageResponse<StreamChatGenerics>, 'mentioned_users'> & { mentioned_users?: string[] }} message object, id needs to be specified
   * @param {string | { id: string }} [userId]
   * @param {boolean} [options.skip_enrich_url] Do not try to enrich the URLs within message
   *
   * @return {{ message: MessageResponse<StreamChatGenerics> }} Response that includes the message
   */
  async updateMessage(
    message: UpdatedMessage<StreamChatGenerics>,
    userId?: string | { id: string },
    options?: UpdateMessageOptions,
  ) {
    if (!message.id) {
      throw Error('Please specify the message id when calling updateMessage');
    }

    const clonedMessage: Message = Object.assign({}, message);
    delete clonedMessage.id;

    const reservedMessageFields: Array<ReservedMessageFields> = [
      'command',
      'created_at',
      'html',
      'latest_reactions',
      'own_reactions',
      'quoted_message',
      'reaction_counts',
      'reply_count',
      'type',
      'updated_at',
      'user',
      'pinned_at',
      '__html',
    ];

    reservedMessageFields.forEach(function (item) {
      if (clonedMessage[item] != null) {
        delete clonedMessage[item];
      }
    });

    if (userId != null) {
      if (isString(userId)) {
        clonedMessage.user_id = userId;
      } else {
        clonedMessage.user = {
          id: userId.id,
        } as UserResponse<StreamChatGenerics>;
      }
    }

    /**
     * Server always expects mentioned_users to be array of string. We are adding extra check, just in case
     * SDK missed this conversion.
     */
    if (Array.isArray(clonedMessage.mentioned_users) && !isString(clonedMessage.mentioned_users[0])) {
      clonedMessage.mentioned_users = clonedMessage.mentioned_users.map((mu) => ((mu as unknown) as UserResponse).id);
    }

    return await this.post<UpdateMessageAPIResponse<StreamChatGenerics>>(
      this.baseURL + `/messages/${encodeURIComponent(message.id as string)}`,
      {
        message: clonedMessage,
        ...options,
      },
    );
  }

  /**
   * partialUpdateMessage - Update the given message id while retaining additional properties
   *
   * @param {string} id the message id
   *
   * @param {PartialUpdateMessage<StreamChatGenerics>}  partialMessageObject which should contain id and any of "set" or "unset" params;
   *         example: {id: "user1", set:{text: "hi"}, unset:["color"]}
   * @param {string | { id: string }} [userId]
   *
   * @param {boolean} [options.skip_enrich_url] Do not try to enrich the URLs within message
   *
   * @return {{ message: MessageResponse<StreamChatGenerics> }} Response that includes the updated message
   */
  async partialUpdateMessage(
    id: string,
    partialMessageObject: PartialMessageUpdate<StreamChatGenerics>,
    userId?: string | { id: string },
    options?: UpdateMessageOptions,
  ) {
    if (!id) {
      throw Error('Please specify the message id when calling partialUpdateMessage');
    }
    let user = userId;
    if (userId != null && isString(userId)) {
      user = { id: userId };
    }
    return await this.put<UpdateMessageAPIResponse<StreamChatGenerics>>(
      this.baseURL + `/messages/${encodeURIComponent(id)}`,
      {
        ...partialMessageObject,
        ...options,
        user,
      },
    );
  }

  async deleteMessage(messageID: string, hardDelete?: boolean) {
    let params = {};
    if (hardDelete) {
      params = { hard: true };
    }
    return await this.delete<APIResponse & { message: MessageResponse<StreamChatGenerics> }>(
      this.baseURL + `/messages/${encodeURIComponent(messageID)}`,
      params,
    );
  }

  /**
   * undeleteMessage - Undelete a message
   *
   * undeletes a message that was previous soft deleted. Hard deleted messages
   * cannot be undeleted. This is only allowed to be called from server-side
   * clients.
   *
   * @param {string} messageID The id of the message to undelete
   * @param {string} userID The id of the user who undeleted the message
   *
   * @return {{ message: MessageResponse<StreamChatGenerics> }} Response that includes the message
   */
  async undeleteMessage(messageID: string, userID: string) {
    return await this.post<APIResponse & { message: MessageResponse<StreamChatGenerics> }>(
      this.baseURL + `/messages/${encodeURIComponent(messageID)}/undelete`,
      { undeleted_by: userID },
    );
  }

  async getMessage(messageID: string, options?: GetMessageOptions) {
    return await this.get<GetMessageAPIResponse<StreamChatGenerics>>(
      this.baseURL + `/messages/${encodeURIComponent(messageID)}`,
      { ...options },
    );
  }

  /**
   * queryThreads - returns the list of threads of current user.
   *
   * @param {QueryThreadsOptions} options Options object for pagination and limiting the participants and replies.
   * @param {number}  options.limit Limits the number of threads to be returned.
   * @param {boolean} options.watch Subscribes the user to the channels of the threads.
   * @param {number}  options.participant_limit Limits the number of participants returned per threads.
   * @param {number}  options.reply_limit Limits the number of replies returned per threads.
   * @param {ThreadFilters} options.filter MongoDB style filters for threads
   * @param {ThreadSort} options.sort MongoDB style sort for threads
   *
   * @returns {{ threads: Thread<StreamChatGenerics>[], next: string }} Returns the list of threads and the next cursor.
   */
  async queryThreads(options: QueryThreadsOptions = {}) {
    const optionsWithDefaults = {
      limit: 10,
      participant_limit: 10,
      reply_limit: 3,
      watch: true,
      ...options,
    };

    const requestBody: Record<string, unknown> = {
      ...optionsWithDefaults,
    };

    if (optionsWithDefaults.filter && Object.keys(optionsWithDefaults.filter).length > 0) {
      requestBody.filter = optionsWithDefaults.filter;
    }

    if (
      optionsWithDefaults.sort &&
      (Array.isArray(optionsWithDefaults.sort)
        ? optionsWithDefaults.sort.length > 0
        : Object.keys(optionsWithDefaults.sort).length > 0)
    ) {
      requestBody.sort = normalizeQuerySort(optionsWithDefaults.sort);
    }

    const response = await this.post<QueryThreadsAPIResponse<StreamChatGenerics>>(
      `${this.baseURL}/threads`,
      requestBody,
    );

    return {
      threads: response.threads.map(
        (thread) => new Thread<StreamChatGenerics>({ client: this, threadData: thread }),
      ),
      next: response.next,
    };
  }

  /**
   * getThread - returns the thread of a message by its id.
   *
   * @param {string}            messageId The message id
   * @param {GetThreadOptions}  options Options object for pagination and limiting the participants and replies.
   * @param {boolean}           options.watch Subscribes the user to the channel of the thread.
   * @param {number}            options.participant_limit Limits the number of participants returned per threads.
   * @param {number}            options.reply_limit Limits the number of replies returned per threads.
   *
   * @returns {Thread<StreamChatGenerics>} Returns the thread.
   */
  async getThread(messageId: string, options: GetThreadOptions = {}) {
    if (!messageId) {
      throw Error('Please specify the messageId when calling getThread');
    }

    const optionsWithDefaults = {
      participant_limit: 100,
      reply_limit: 3,
      watch: true,
      ...options,
    };

    const response = await this.get<GetThreadAPIResponse<StreamChatGenerics>>(
      `${this.baseURL}/threads/${encodeURIComponent(messageId)}`,
      optionsWithDefaults,
    );

    return new Thread<StreamChatGenerics>({ client: this, threadData: response.thread });
  }

  /**
   * partialUpdateThread - updates the given thread
   *
   * @param {string}              messageId The id of the thread message which needs to be updated.
   * @param {PartialThreadUpdate} partialThreadObject should contain "set" or "unset" params for any of the thread's non-reserved fields.
   *
   * @returns {GetThreadAPIResponse<StreamChatGenerics>} Returns the updated thread.
   */
  async partialUpdateThread(messageId: string, partialThreadObject: PartialThreadUpdate) {
    if (!messageId) {
      throw Error('Please specify the message id when calling partialUpdateThread');
    }

    // check for reserved fields from ThreadResponse type within partialThreadObject's set and unset.
    // Throw error if any of the reserved field is found.
    const reservedThreadFields = [
      'created_at',
      'id',
      'last_message_at',
      'type',
      'updated_at',
      'user',
      'reply_count',
      'participants',
      'channel',
      'custom',
    ];

    for (const key in { ...partialThreadObject.set, ...partialThreadObject.unset }) {
      if (reservedThreadFields.includes(key)) {
        throw Error(
          `You cannot set ${key} field on Thread object. ${key} is reserved for server-side use. Please omit ${key} from your set object.`,
        );
      }
    }

    return await this.patch<GetThreadAPIResponse<StreamChatGenerics>>(
      `${this.baseURL}/threads/${encodeURIComponent(messageId)}`,
      partialThreadObject,
    );
  }

  getUserAgent() {
    if (this.userAgent) {
      return this.userAgent;
    }

    const version = process.env.PKG_VERSION;
    const clientBundle = process.env.CLIENT_BUNDLE;

    let userAgentString = '';
    if (this.sdkIdentifier) {
      userAgentString = `stream-chat-${this.sdkIdentifier.name}-v${this.sdkIdentifier.version}-llc-v${version}`;
    } else {
      userAgentString = `stream-chat-js-v${version}-${this.node ? 'node' : 'browser'}`;
    }

    const { os, model } = this.deviceIdentifier ?? {};

    return ([
      // reports the device OS, if provided
      ['os', os],
      // reports the device model, if provided
      ['device_model', model],
      // reports which bundle is being picked from the exports
      ['client_bundle', clientBundle],
    ] as const).reduce(
      (withArguments, [key, value]) =>
        value && value.length > 0 ? withArguments.concat(`|${key}=${value}`) : withArguments,
      userAgentString,
    );
  }

  /**
   * @deprecated use sdkIdentifier instead
   * @param userAgent
   */
  setUserAgent(userAgent: string) {
    this.userAgent = userAgent;
  }

  /**
   * _isUsingServerAuth - Returns true if we're using server side auth
   */
  _isUsingServerAuth = () => !!this.secret;

  _cacheEnabled = () => !this._isUsingServerAuth() || !this.options.disableCache;

  _enrichAxiosOptions(
    options: AxiosRequestConfig & { config?: AxiosRequestConfig } = {
      params: {},
      headers: {},
      config: {},
    },
  ): AxiosRequestConfig {
    const token = this._getToken();
    const authorization = token ? { Authorization: token } : undefined;
    let signal: AbortSignal | null = null;
    if (this.nextRequestAbortController !== null) {
      signal = this.nextRequestAbortController.signal;
      this.nextRequestAbortController = null;
    }

    if (!options.headers?.['x-client-request-id']) {
      options.headers = {
        ...options.headers,
        'x-client-request-id': randomId(),
      };
    }

    const { params: axiosRequestConfigParams, headers: axiosRequestConfigHeaders, ...axiosRequestConfigRest } =
      this.options.axiosRequestConfig || {};

    return {
      params: {
        user_id: this.userID,
        connection_id: this._getConnectionID(),
        api_key: this.key,
        ...options.params,
        ...(axiosRequestConfigParams || {}),
      },
      headers: {
        ...authorization,
        'stream-auth-type': this.getAuthType(),
        'X-Stream-Client': this.getUserAgent(),
        ...options.headers,
        ...(axiosRequestConfigHeaders || {}),
      },
      ...(signal ? { signal } : {}),
      ...options.config,
      ...(axiosRequestConfigRest || {}),
    };
  }

  _getToken() {
    if (!this.tokenManager || this.anonymous) return null;

    return this.tokenManager.getToken();
  }

  _startCleaning() {
    const that = this;
    if (this.cleaningIntervalRef != null) {
      return;
    }
    this.cleaningIntervalRef = setInterval(() => {
      // call clean on the channel, used for calling the stop.typing event etc.
      for (const channel of Object.values(that.activeChannels)) {
        channel.clean();
      }
    }, 500);
  }

  /**
   * encode ws url payload
   * @private
   * @returns json string
   */
  _buildWSPayload = (client_request_id?: string) => {
    return JSON.stringify({
      user_id: this.userID,
      user_details: this._user,
      device: this.options.device,
      client_request_id,
    });
  };

  /**
   * checks signature of a request
   * @param {string | Buffer} rawBody
   * @param {string} signature from HTTP header
   * @returns {boolean}
   */
  verifyWebhook(requestBody: string | Buffer, xSignature: string) {
    return !!this.secret && CheckSignature(requestBody, this.secret, xSignature);
  }

  /** getPermission - gets the definition for a permission
   *
   * @param {string} name
   * @returns {Promise<PermissionAPIResponse>}
   */
  getPermission(name: string) {
    return this.get<PermissionAPIResponse>(`${this.baseURL}/permissions/${encodeURIComponent(name)}`);
  }

  /** createPermission - creates a custom permission
   *
   * @param {CustomPermissionOptions} permissionData the permission data
   * @returns {Promise<APIResponse>}
   */
  createPermission(permissionData: CustomPermissionOptions) {
    return this.post<APIResponse>(`${this.baseURL}/permissions`, {
      ...permissionData,
    });
  }

  /** updatePermission - updates an existing custom permission
   *
   * @param {string} id
   * @param {Omit<CustomPermissionOptions, 'id'>} permissionData the permission data
   * @returns {Promise<APIResponse>}
   */
  updatePermission(id: string, permissionData: Omit<CustomPermissionOptions, 'id'>) {
    return this.put<APIResponse>(`${this.baseURL}/permissions/${encodeURIComponent(id)}`, {
      ...permissionData,
    });
  }

  /** deletePermission - deletes a custom permission
   *
   * @param {string} name
   * @returns {Promise<APIResponse>}
   */
  deletePermission(name: string) {
    return this.delete<APIResponse>(`${this.baseURL}/permissions/${encodeURIComponent(name)}`);
  }

  /** listPermissions - returns the list of all permissions for this application
   *
   * @returns {Promise<APIResponse>}
   */
  listPermissions() {
    return this.get<PermissionsAPIResponse>(`${this.baseURL}/permissions`);
  }

  /** createRole - creates a custom role
   *
   * @param {string} name the new role name
   * @returns {Promise<APIResponse>}
   */
  createRole(name: string) {
    return this.post<APIResponse>(`${this.baseURL}/roles`, { name });
  }

  /** listRoles - returns the list of all roles for this application
   *
   * @returns {Promise<APIResponse>}
   */
  listRoles() {
    return this.get<APIResponse>(`${this.baseURL}/roles`);
  }

  /** deleteRole - deletes a custom role
   *
   * @param {string} name the role name
   * @returns {Promise<APIResponse>}
   */
  deleteRole(name: string) {
    return this.delete<APIResponse>(`${this.baseURL}/roles/${encodeURIComponent(name)}`);
  }

  /** sync - returns all events that happened for a list of channels since last sync
   * @param {string[]} channel_cids list of channel CIDs
   * @param {string} last_sync_at last time the user was online and in sync. RFC3339 ie. "2020-05-06T15:05:01.207Z"
   * @param {SyncOptions} options See JSDoc in the type fields for more info
   *
   * @returns {Promise<SyncResponse>}
   */
  sync(channel_cids: string[], last_sync_at: string, options: SyncOptions = {}) {
    return this.post<SyncResponse>(`${this.baseURL}/sync`, {
      channel_cids,
      last_sync_at,
      ...options,
    });
  }

  /**
   * sendUserCustomEvent - Send a custom event to a user
   *
   * @param {string} targetUserID target user id
   * @param {UserCustomEvent} event for example {type: 'friendship-request'}
   *
   * @return {Promise<APIResponse>} The Server Response
   */
  async sendUserCustomEvent(targetUserID: string, event: UserCustomEvent) {
    return await this.post<APIResponse>(`${this.baseURL}/users/${encodeURIComponent(targetUserID)}/event`, {
      event,
    });
  }

  /**
   * Creates a new block list
   *
   * @param {BlockList} blockList - The block list to create
   * @param {string} blockList.name - The name of the block list
   * @param {string[]} blockList.words - List of words to block
   * @param {string} [blockList.team] - Team ID the block list belongs to
   *
   * @returns {Promise<APIResponse>} The server response
   */
  createBlockList(blockList: BlockList) {
    return this.post<APIResponse>(`${this.baseURL}/blocklists`, blockList);
  }

  /**
   * Lists all block lists
   *
   * @param {Object} [data] - Query parameters
   * @param {string} [data.team] - Team ID to filter block lists by
   *
   * @returns {Promise<APIResponse & {blocklists: BlockListResponse[]}>} Response containing array of block lists
   */
  listBlockLists(data?: { team?: string }) {
    return this.get<APIResponse & { blocklists: BlockListResponse[] }>(`${this.baseURL}/blocklists`, data);
  }

  /**
   * Gets a specific block list
   *
   * @param {string} name - The name of the block list to retrieve
   * @param {Object} [data] - Query parameters
   * @param {string} [data.team] - Team ID that blocklist belongs to
   *
   * @returns {Promise<APIResponse & {blocklist: BlockListResponse}>} Response containing the block list
   */
  getBlockList(name: string, data?: { team?: string }) {
    return this.get<APIResponse & { blocklist: BlockListResponse }>(
      `${this.baseURL}/blocklists/${encodeURIComponent(name)}`,
      data,
    );
  }

  /**
   * Updates an existing block list
   *
   * @param {string} name - The name of the block list to update
   * @param {Object} data - The update data
   * @param {string[]} data.words - New list of words to block
   * @param {string} [data.team] - Team ID that blocklist belongs to
   *
   * @returns {Promise<APIResponse>} The server response
   */
  updateBlockList(name: string, data: { words: string[]; team?: string }) {
    return this.put<APIResponse>(`${this.baseURL}/blocklists/${encodeURIComponent(name)}`, data);
  }

  /**
   * Deletes a block list
   *
   * @param {string} name - The name of the block list to delete
   * @param {Object} [data] - Query parameters
   * @param {string} [data.team] - Team ID that blocklist belongs to
   *
   * @returns {Promise<APIResponse>} The server response
   */
  deleteBlockList(name: string, data?: { team?: string }) {
    return this.delete<APIResponse>(`${this.baseURL}/blocklists/${encodeURIComponent(name)}`, data);
  }

  exportChannels(request: Array<ExportChannelRequest>, options: ExportChannelOptions = {}) {
    const payload = { channels: request, ...options };
    return this.post<APIResponse & ExportChannelResponse>(`${this.baseURL}/export_channels`, payload);
  }

  exportUsers(request: ExportUsersRequest) {
    return this.post<APIResponse & ExportUsersResponse>(`${this.baseURL}/export/users`, request);
  }

  exportChannel(request: ExportChannelRequest, options?: ExportChannelOptions) {
    return this.exportChannels([request], options);
  }

  getExportChannelStatus(id: string) {
    return this.get<APIResponse & ExportChannelStatusResponse>(
      `${this.baseURL}/export_channels/${encodeURIComponent(id)}`,
    );
  }

  campaign(idOrData: string | CampaignData, data?: CampaignData) {
    if (idOrData && typeof idOrData === 'object') {
      return new Campaign(this, null, idOrData);
    }

    return new Campaign(this, idOrData, data);
  }

  segment(type: SegmentType, idOrData: string | SegmentData, data?: SegmentData) {
    if (typeof idOrData === 'string') {
      return new Segment(this, type, idOrData, data);
    }

    return new Segment(this, type, null, idOrData);
  }

  validateServerSideAuth() {
    if (!this.secret) {
      throw new Error(
        'Campaigns is a server-side only feature. Please initialize the client with a secret to use this feature.',
      );
    }
  }

  /**
   * createSegment - Creates a segment
   *
   * @private
   * @param {SegmentType} type Segment type
   * @param {string} id Segment ID
   * @param {string} name Segment name
   * @param {SegmentData} params Segment data
   *
   * @return {{segment: SegmentResponse} & APIResponse} The created Segment
   */
  async createSegment(type: SegmentType, id: string | null, data?: SegmentData) {
    this.validateServerSideAuth();
    const body = {
      id,
      type,
      ...data,
    };
    return this.post<{ segment: SegmentResponse }>(this.baseURL + `/segments`, body);
  }

  /**
   * createUserSegment - Creates a user segment
   *
   * @param {string} id Segment ID
   * @param {string} name Segment name
   * @param {SegmentData} data Segment data
   *
   * @return {Segment} The created Segment
   */
  async createUserSegment(id: string | null, data?: SegmentData) {
    this.validateServerSideAuth();
    return this.createSegment('user', id, data);
  }

  /**
   * createChannelSegment - Creates a channel segment
   *
   * @param {string} id Segment ID
   * @param {string} name Segment name
   * @param {SegmentData} data Segment data
   *
   * @return {Segment} The created Segment
   */
  async createChannelSegment(id: string | null, data?: SegmentData) {
    this.validateServerSideAuth();
    return this.createSegment('channel', id, data);
  }

  async getSegment(id: string) {
    this.validateServerSideAuth();
    return this.get<{ segment: SegmentResponse } & APIResponse>(this.baseURL + `/segments/${encodeURIComponent(id)}`);
  }

  /**
   * updateSegment - Update a segment
   *
   * @param {string} id Segment ID
   * @param {Partial<UpdateSegmentData>} data Data to update
   *
   * @return {Segment} Updated Segment
   */
  async updateSegment(id: string, data: Partial<UpdateSegmentData>) {
    this.validateServerSideAuth();
    return this.put<{ segment: SegmentResponse }>(this.baseURL + `/segments/${encodeURIComponent(id)}`, data);
  }

  /**
   * addSegmentTargets - Add targets to a segment
   *
   * @param {string} id Segment ID
   * @param {string[]} targets Targets to add to the segment
   *
   * @return {APIResponse} API response
   */
  async addSegmentTargets(id: string, targets: string[]) {
    this.validateServerSideAuth();
    const body = { target_ids: targets };
    return this.post<APIResponse>(this.baseURL + `/segments/${encodeURIComponent(id)}/addtargets`, body);
  }

  async querySegmentTargets(
    id: string,
    filter: QuerySegmentTargetsFilter | null = {},
    sort: SortParam[] | null | [] = [],
    options = {},
  ) {
    this.validateServerSideAuth();
    return this.post<{ targets: SegmentTargetsResponse[]; next?: string } & APIResponse>(
      this.baseURL + `/segments/${encodeURIComponent(id)}/targets/query`,
      {
        filter: filter || {},
        sort: sort || [],
        ...options,
      },
    );
  }
  /**
   * removeSegmentTargets - Remove targets from a segment
   *
   * @param {string} id Segment ID
   * @param {string[]} targets Targets to add to the segment
   *
   * @return {APIResponse} API response
   */
  async removeSegmentTargets(id: string, targets: string[]) {
    this.validateServerSideAuth();
    const body = { target_ids: targets };
    return this.post<APIResponse>(this.baseURL + `/segments/${encodeURIComponent(id)}/deletetargets`, body);
  }

  /**
   * querySegments - Query Segments
   *
   * @param {filter} filter MongoDB style filter conditions
   * @param {QuerySegmentsOptions} options Options for sorting/paginating the results
   *
   * @return {Segment[]} Segments
   */
  async querySegments(filter: {}, sort?: SortParam[], options: QuerySegmentsOptions = {}) {
    this.validateServerSideAuth();
    return this.post<
      {
        segments: SegmentResponse[];
        next?: string;
        prev?: string;
      } & APIResponse
    >(this.baseURL + `/segments/query`, {
      filter,
      sort,
      ...options,
    });
  }

  /**
   * deleteSegment - Delete a Campaign Segment
   *
   * @param {string} id Segment ID
   *
   * @return {Promise<APIResponse>} The Server Response
   */
  async deleteSegment(id: string) {
    this.validateServerSideAuth();
    return this.delete<APIResponse>(this.baseURL + `/segments/${encodeURIComponent(id)}`);
  }

  /**
   * segmentTargetExists - Check if a target exists in a segment
   *
   * @param {string} segmentId Segment ID
   * @param {string} targetId Target ID
   *
   * @return {Promise<APIResponse>} The Server Response
   */
  async segmentTargetExists(segmentId: string, targetId: string) {
    this.validateServerSideAuth();
    return this.get<APIResponse>(
      this.baseURL + `/segments/${encodeURIComponent(segmentId)}/target/${encodeURIComponent(targetId)}`,
    );
  }

  /**
   * createCampaign - Creates a Campaign
   *
   * @param {CampaignData} params Campaign data
   *
   * @return {Campaign} The Created Campaign
   */
  async createCampaign(params: CampaignData) {
    this.validateServerSideAuth();
    return this.post<
      {
        campaign: CampaignResponse;
        users: {
          next?: string;
          prev?: string;
        };
      } & APIResponse
    >(this.baseURL + `/campaigns`, { ...params });
  }

  async getCampaign(id: string, options?: GetCampaignOptions) {
    this.validateServerSideAuth();
    return this.get<
      {
        campaign: CampaignResponse;
        users: {
          next?: string;
          prev?: string;
        };
      } & APIResponse
    >(this.baseURL + `/campaigns/${encodeURIComponent(id)}`, { ...options?.users });
  }

  async startCampaign(id: string, options?: { scheduledFor?: string; stopAt?: string }) {
    this.validateServerSideAuth();
    return this.post<
      {
        campaign: CampaignResponse;
        users: {
          next?: string;
          prev?: string;
        };
      } & APIResponse
    >(this.baseURL + `/campaigns/${encodeURIComponent(id)}/start`, {
      scheduled_for: options?.scheduledFor,
      stop_at: options?.stopAt,
    });
  }
  /**
   * queryCampaigns - Query Campaigns
   *
   *
   * @return {Campaign[]} Campaigns
   */
  async queryCampaigns(filter: CampaignFilters, sort?: CampaignSort, options?: CampaignQueryOptions) {
    this.validateServerSideAuth();
    return await this.post<
      {
        campaigns: CampaignResponse[];
        next?: string;
        prev?: string;
      } & APIResponse
    >(this.baseURL + `/campaigns/query`, {
      filter,
      sort,
      ...(options || {}),
    });
  }

  /**
   * updateCampaign - Update a Campaign
   *
   * @param {string} id Campaign ID
   * @param {Partial<CampaignData>} params Campaign data
   *
   * @return {Campaign} Updated Campaign
   */
  async updateCampaign(id: string, params: Partial<CampaignData>) {
    this.validateServerSideAuth();
    return this.put<{
      campaign: CampaignResponse;
      users: {
        next?: string;
        prev?: string;
      };
    }>(this.baseURL + `/campaigns/${encodeURIComponent(id)}`, params);
  }

  /**
   * deleteCampaign - Delete a Campaign
   *
   * @param {string} id Campaign ID
   *
   * @return {Promise<APIResponse>} The Server Response
   */
  async deleteCampaign(id: string) {
    this.validateServerSideAuth();
    return this.delete<APIResponse>(this.baseURL + `/campaigns/${encodeURIComponent(id)}`);
  }

  /**
   * stopCampaign - Stop a Campaign
   *
   * @param {string} id Campaign ID
   *
   * @return {Campaign} Stopped Campaign
   */
  async stopCampaign(id: string) {
    this.validateServerSideAuth();
    return this.post<{ campaign: CampaignResponse }>(this.baseURL + `/campaigns/${encodeURIComponent(id)}/stop`);
  }

  /**
   * enrichURL - Get OpenGraph data of the given link
   *
   * @param {string} url link
   * @return {OGAttachment} OG Attachment
   */
  async enrichURL(url: string) {
    return this.get<APIResponse & OGAttachment>(this.baseURL + `/og`, { url });
  }

  /**
   * getTask - Gets status of a long running task
   *
   * @param {string} id Task ID
   *
   * @return {TaskStatus} The task status
   */
  async getTask(id: string) {
    return this.get<APIResponse & TaskStatus>(`${this.baseURL}/tasks/${encodeURIComponent(id)}`);
  }

  /**
   * deleteChannels - Deletes a list of channel
   *
   * @param {string[]} cids Channel CIDs
   * @param {boolean} [options.hard_delete] Defines if the channel is hard deleted or not
   *
   * @return {DeleteChannelsResponse} Result of the soft deletion, if server-side, it holds the task ID as well
   */
  async deleteChannels(cids: string[], options: { hard_delete?: boolean } = {}) {
    return await this.post<APIResponse & DeleteChannelsResponse>(this.baseURL + `/channels/delete`, {
      cids,
      ...options,
    });
  }

  /**
   * deleteUsers - Batch Delete Users
   *
   * @param {string[]} user_ids which users to delete
   * @param {DeleteUserOptions} options Configuration how to delete users
   *
   * @return {TaskResponse} A task ID
   */
  async deleteUsers(user_ids: string[], options: DeleteUserOptions = {}) {
    if (typeof options.user !== 'undefined' && !['soft', 'hard', 'pruning'].includes(options.user)) {
      throw new Error('Invalid delete user options. user must be one of [soft hard pruning]');
    }
    if (typeof options.conversations !== 'undefined' && !['soft', 'hard'].includes(options.conversations)) {
      throw new Error('Invalid delete user options. conversations must be one of [soft hard]');
    }
    if (typeof options.messages !== 'undefined' && !['soft', 'hard', 'pruning'].includes(options.messages)) {
      throw new Error('Invalid delete user options. messages must be one of [soft hard pruning]');
    }
    return await this.post<APIResponse & TaskResponse>(this.baseURL + `/users/delete`, {
      user_ids,
      ...options,
    });
  }

  /**
   * _createImportURL - Create an Import upload url.
   *
   * Note: Do not use this.
   * It is present for internal usage only.
   * This function can, and will, break and/or be removed at any point in time.
   *
   * @private
   * @param {string} filename filename of uploaded data
   * @return {APIResponse & CreateImportResponse} An ImportTask
   */
  async _createImportURL(filename: string) {
    return await this.post<APIResponse & CreateImportURLResponse>(this.baseURL + `/import_urls`, {
      filename,
    });
  }

  /**
   * _createImport - Create an Import Task.
   *
   * Note: Do not use this.
   * It is present for internal usage only.
   * This function can, and will, break and/or be removed at any point in time.
   *
   * @private
   * @param {string} path path of uploaded data
   * @param {CreateImportOptions} options import options
   * @return {APIResponse & CreateImportResponse} An ImportTask
   */
  async _createImport(path: string, options: CreateImportOptions = { mode: 'upsert' }) {
    return await this.post<APIResponse & CreateImportResponse>(this.baseURL + `/imports`, {
      path,
      ...options,
    });
  }

  /**
   * _getImport - Get an Import Task.
   *
   * Note: Do not use this.
   * It is present for internal usage only.
   * This function can, and will, break and/or be removed at any point in time.
   *
   * @private
   * @param {string} id id of Import Task
   *
   * @return {APIResponse & GetImportResponse} An ImportTask
   */
  async _getImport(id: string) {
    return await this.get<APIResponse & GetImportResponse>(this.baseURL + `/imports/${encodeURIComponent(id)}`);
  }

  /**
   * _listImports - Lists Import Tasks.
   *
   * Note: Do not use this.
   * It is present for internal usage only.
   * This function can, and will, break and/or be removed at any point in time.
   *
   * @private
   * @param {ListImportsPaginationOptions} options pagination options
   *
   * @return {APIResponse & ListImportsResponse} An ImportTask
   */
  async _listImports(options: ListImportsPaginationOptions) {
    return await this.get<APIResponse & ListImportsResponse>(this.baseURL + `/imports`, options);
  }

  /**
   * upsertPushProvider - Create or Update a push provider
   *
   * Note: Works only for v2 push version is enabled on app settings.
   *
   * @param {PushProviderConfig} configuration of the provider you want to create or update
   *
   * @return {APIResponse & PushProviderUpsertResponse} A push provider
   */
  async upsertPushProvider(pushProvider: PushProviderConfig) {
    return await this.post<APIResponse & PushProviderUpsertResponse>(this.baseURL + `/push_providers`, {
      push_provider: pushProvider,
    });
  }

  /**
   * deletePushProvider - Delete a push provider
   *
   * Note: Works only for v2 push version is enabled on app settings.
   *
   * @param {PushProviderID} type and foreign id of the push provider to be deleted
   *
   * @return {APIResponse} An API response
   */
  async deletePushProvider({ type, name }: PushProviderID) {
    return await this.delete<APIResponse>(
      this.baseURL + `/push_providers/${encodeURIComponent(type)}/${encodeURIComponent(name)}`,
    );
  }

  /**
   * listPushProviders - Get all push providers in the app
   *
   * Note: Works only for v2 push version is enabled on app settings.
   *
   * @return {APIResponse & PushProviderListResponse} A push provider
   */
  async listPushProviders() {
    return await this.get<APIResponse & PushProviderListResponse>(this.baseURL + `/push_providers`);
  }

  /**
   * creates an abort controller that will be used by the next HTTP Request.
   */
  createAbortControllerForNextRequest() {
    return (this.nextRequestAbortController = new AbortController());
  }

  /**
   * commits a pending message, making it visible in the channel and for other users
   * @param id the message id
   *
   * @return {APIResponse & MessageResponse} The message
   */
  async commitMessage(id: string) {
    return await this.post<APIResponse & MessageResponse>(this.baseURL + `/messages/${encodeURIComponent(id)}/commit`);
  }

  /**
   * Creates a poll
   * @param poll PollData The poll that will be created
   * @param userId string The user id (only serverside)
   * @returns {APIResponse & CreatePollAPIResponse} The poll
   */
  async createPoll(poll: CreatePollData<StreamChatGenerics>, userId?: string) {
    return await this.post<APIResponse & CreatePollAPIResponse<StreamChatGenerics>>(this.baseURL + `/polls`, {
      ...poll,
      ...(userId ? { user_id: userId } : {}),
    });
  }

  /**
   * Retrieves a poll
   * @param id string The poll id
   *  @param userId string The user id (only serverside)
   * @returns {APIResponse & GetPollAPIResponse} The poll
   */
  async getPoll(id: string, userId?: string): Promise<APIResponse & GetPollAPIResponse<StreamChatGenerics>> {
    return await this.get<APIResponse & GetPollAPIResponse<StreamChatGenerics>>(
      this.baseURL + `/polls/${encodeURIComponent(id)}`,
      userId ? { user_id: userId } : {},
    );
  }

  /**
   * Updates a poll
   * @param poll PollData The poll that will be updated
   * @param userId string The user id (only serverside)
   * @returns {APIResponse & PollResponse} The poll
   */
  async updatePoll(poll: PollData<StreamChatGenerics>, userId?: string) {
    return await this.put<APIResponse & UpdatePollAPIResponse<StreamChatGenerics>>(this.baseURL + `/polls`, {
      ...poll,
      ...(userId ? { user_id: userId } : {}),
    });
  }

  /**
   * Partially updates a poll
   * @param id string The poll id
   * @param {PartialPollUpdate<StreamChatGenerics>} partialPollObject which should contain id and any of "set" or "unset" params;
   * @param userId string The user id (only serverside)
   * example: {id: "44f26af5-f2be-4fa7-9dac-71cf893781de", set:{field: value}, unset:["field2"]}
   * @returns {APIResponse & UpdatePollAPIResponse} The poll
   */
  async partialUpdatePoll(
    id: string,
    partialPollObject: PartialPollUpdate<StreamChatGenerics>,
    userId?: string,
  ): Promise<APIResponse & UpdatePollAPIResponse<StreamChatGenerics>> {
    return await this.patch<APIResponse & UpdatePollAPIResponse<StreamChatGenerics>>(
      this.baseURL + `/polls/${encodeURIComponent(id)}`,
      {
        ...partialPollObject,
        ...(userId ? { user_id: userId } : {}),
      },
    );
  }

  /**
   * Delete a poll
   * @param id string The poll id
   * @param userId string The user id (only serverside)
   * @returns
   */
  async deletePoll(id: string, userId?: string): Promise<APIResponse> {
    return await this.delete<APIResponse>(this.baseURL + `/polls/${encodeURIComponent(id)}`, {
      ...(userId ? { user_id: userId } : {}),
    });
  }

  /**
   * Close a poll
   * @param id string The poll id
   * @param userId string The user id (only serverside)
   * @returns {APIResponse & UpdatePollAPIResponse} The poll
   */
  async closePoll(id: string, userId?: string): Promise<APIResponse & UpdatePollAPIResponse<StreamChatGenerics>> {
    return this.partialUpdatePoll(
      id,
      {
        set: {
          is_closed: true,
        } as PartialPollUpdate<StreamChatGenerics>['set'],
      },
      userId,
    );
  }

  /**
   * Creates a poll option
   * @param pollId string The poll id
   * @param option PollOptionData The poll option that will be created
   * @param userId string The user id (only serverside)
   * @returns {APIResponse & PollOptionResponse} The poll option
   */
  async createPollOption(pollId: string, option: PollOptionData<StreamChatGenerics>, userId?: string) {
    return await this.post<APIResponse & CreatePollOptionAPIResponse<StreamChatGenerics>>(
      this.baseURL + `/polls/${encodeURIComponent(pollId)}/options`,
      {
        ...option,
        ...(userId ? { user_id: userId } : {}),
      },
    );
  }

  /**
   * Retrieves a poll option
   * @param pollId string The poll id
   * @param optionId string The poll option id
   * @param userId string The user id (only serverside)
   * @returns {APIResponse & PollOptionResponse} The poll option
   */
  async getPollOption(pollId: string, optionId: string, userId?: string) {
    return await this.get<APIResponse & GetPollOptionAPIResponse<StreamChatGenerics>>(
      this.baseURL + `/polls/${encodeURIComponent(pollId)}/options/${encodeURIComponent(optionId)}`,
      userId ? { user_id: userId } : {},
    );
  }

  /**
   * Updates a poll option
   * @param pollId string The poll id
   * @param option PollOptionData The poll option that will be updated
   * @param userId string The user id (only serverside)
   * @returns
   */
  async updatePollOption(pollId: string, option: PollOptionData<StreamChatGenerics>, userId?: string) {
    return await this.put<APIResponse & UpdatePollOptionAPIResponse<StreamChatGenerics>>(
      this.baseURL + `/polls/${encodeURIComponent(pollId)}/options`,
      {
        ...option,
        ...(userId ? { user_id: userId } : {}),
      },
    );
  }

  /**
   * Delete a poll option
   * @param pollId string The poll id
   * @param optionId string The poll option id
   * @param userId string The user id (only serverside)
   * @returns {APIResponse} The poll option
   */
  async deletePollOption(pollId: string, optionId: string, userId?: string) {
    return await this.delete<APIResponse>(
      this.baseURL + `/polls/${encodeURIComponent(pollId)}/options/${encodeURIComponent(optionId)}`,
      userId ? { user_id: userId } : {},
    );
  }

  /**
   * Cast vote on a poll
   * @param messageId string The message id
   * @param pollId string The poll id
   * @param vote PollVoteData The vote that will be casted
   * @param userId string The user id (only serverside)
   * @returns {APIResponse & CastVoteAPIResponse} The poll vote
   */
  async castPollVote(messageId: string, pollId: string, vote: PollVoteData, userId?: string) {
    return await this.post<APIResponse & CastVoteAPIResponse<StreamChatGenerics>>(
      this.baseURL + `/messages/${encodeURIComponent(messageId)}/polls/${encodeURIComponent(pollId)}/vote`,
      {
        vote,
        ...(userId ? { user_id: userId } : {}),
      },
    );
  }

  /**
   * Add a poll answer
   * @param messageId string The message id
   * @param pollId string The poll id
   * @param answerText string The answer text
   * @param userId string The user id (only serverside)
   */
  async addPollAnswer(messageId: string, pollId: string, answerText: string, userId?: string) {
    return this.castPollVote(
      messageId,
      pollId,
      {
        answer_text: answerText,
      },
      userId,
    );
  }

  async removePollVote(messageId: string, pollId: string, voteId: string, userId?: string) {
    return await this.delete<APIResponse & { vote: PollVote }>(
      this.baseURL +
        `/messages/${encodeURIComponent(messageId)}/polls/${encodeURIComponent(pollId)}/vote/${encodeURIComponent(
          voteId,
        )}`,
      {
        ...(userId ? { user_id: userId } : {}),
      },
    );
  }

  /**
   * Queries polls
   * @param filter
   * @param sort
   * @param options Option object, {limit: 10, offset:0}
   * @param userId string The user id (only serverside)
   * @returns {APIResponse & QueryPollsResponse} The polls
   */
  async queryPolls(
    filter: QueryPollsFilters = {},
    sort: PollSort = [],
    options: QueryPollsOptions = {},
    userId?: string,
  ): Promise<APIResponse & QueryPollsResponse<StreamChatGenerics>> {
    const q = userId ? `?user_id=${userId}` : '';
    return await this.post<APIResponse & QueryPollsResponse<StreamChatGenerics>>(this.baseURL + `/polls/query${q}`, {
      filter,
      sort: normalizeQuerySort(sort),
      ...options,
    });
  }

  /**
   * Queries poll votes
   * @param pollId
   * @param filter
   * @param sort
   * @param options Option object, {limit: 10, offset:0}
   * @param userId string The user id (only serverside)
   * @returns {APIResponse & PollVotesAPIResponse} The poll votes
   */
  async queryPollVotes(
    pollId: string,
    filter: QueryVotesFilters = {},
    sort: VoteSort = [],
    options: QueryVotesOptions = {},
    userId?: string,
  ): Promise<APIResponse & PollVotesAPIResponse<StreamChatGenerics>> {
    const q = userId ? `?user_id=${userId}` : '';
    return await this.post<APIResponse & PollVotesAPIResponse<StreamChatGenerics>>(
      this.baseURL + `/polls/${encodeURIComponent(pollId)}/votes${q}`,
      {
        filter,
        sort: normalizeQuerySort(sort),
        ...options,
      },
    );
  }

  /**
   * Queries poll answers
   * @param pollId
   * @param filter
   * @param sort
   * @param options Option object, {limit: 10, offset:0}
   * @param userId string The user id (only serverside)
   * @returns {APIResponse & PollAnswersAPIResponse} The poll votes
   */
  async queryPollAnswers(
    pollId: string,
    filter: QueryVotesFilters = {},
    sort: VoteSort = [],
    options: QueryVotesOptions = {},
    userId?: string,
  ): Promise<APIResponse & PollAnswersAPIResponse<StreamChatGenerics>> {
    const q = userId ? `?user_id=${userId}` : '';
    return await this.post<APIResponse & PollAnswersAPIResponse<StreamChatGenerics>>(
      this.baseURL + `/polls/${encodeURIComponent(pollId)}/votes${q}`,
      {
        filter: { ...filter, is_answer: true },
        sort: normalizeQuerySort(sort),
        ...options,
      },
    );
  }

  /**
   * Query message history
   * @param filter
   * @param sort
   * @param options Option object, {limit: 10}
   * @returns {APIResponse & QueryMessageHistoryResponse} The message histories
   */
  async queryMessageHistory(
    filter: QueryMessageHistoryFilters = {},
    sort: QueryMessageHistorySort = [],
    options: QueryMessageHistoryOptions = {},
  ): Promise<APIResponse & QueryMessageHistoryResponse<StreamChatGenerics>> {
    return await this.post<APIResponse & QueryMessageHistoryResponse<StreamChatGenerics>>(
      this.baseURL + '/messages/history',
      {
        filter,
        sort: normalizeQuerySort(sort),
        ...options,
      },
    );
  }

  /**
   * updateFlags - reviews/unflags flagged message
   *
   * @param {string[]} message_ids list of message IDs
   * @param {string} options Option object in case user ID is set to review all the flagged messages by the user
   * @param {string} reviewed_by user ID who reviewed the flagged message
   * @returns {APIResponse}
   */
  async updateFlags(message_ids: string[], reviewed_by: string, options: { user_id?: string } = {}) {
    return await this.post<APIResponse>(this.baseURL + '/automod/v1/moderation/update_flags', {
      message_ids,
      reviewed_by,
      ...options,
    });
  }

  /**
<<<<<<< HEAD
   * createReminder - Creates a reminder for a message
   *
   * @param {string} messageId The ID of the message to create reminder for
   * @param {CreateReminderOptions} options The options for creating the reminder
   * @returns {Promise<ReminderResponse>}
   */
  async createReminder<StreamChatGenerics extends ExtendableGenerics = DefaultGenerics>(
    messageId: string,
    options: CreateReminderOptions = {},
  ): Promise<ReminderResponse<StreamChatGenerics>> {
    return await this.post<ReminderResponse<StreamChatGenerics>>(
      `${this.baseURL}/messages/${messageId}/reminders`,
      options,
    );
  }

  /**
   * updateReminder - Updates an existing reminder for a message
   *
   * @param {string} messageId The ID of the message whose reminder to update
   * @param {UpdateReminderOptions} options The options for updating the reminder
   * @returns {Promise<ReminderResponse>}
   */
  async updateReminder<StreamChatGenerics extends ExtendableGenerics = DefaultGenerics>(
    messageId: string,
    options: UpdateReminderOptions = {},
  ): Promise<ReminderResponse<StreamChatGenerics>> {
    return await this.patch<ReminderResponse<StreamChatGenerics>>(
      `${this.baseURL}/messages/${messageId}/reminders`,
      options,
    );
  }

  /**
   * deleteReminder - Deletes a reminder for a message
   *
   * @param {string} messageId The ID of the message whose reminder to delete
   * @param {string} [userId] Optional user ID, required for server-side operations
   * @returns {Promise<APIResponse>}
   */
  async deleteReminder(messageId: string, userId?: string): Promise<APIResponse> {
    return await this.delete<APIResponse>(
      `${this.baseURL}/messages/${messageId}/reminders`,
      userId ? { user_id: userId } : {},
    );
  }

  /**
   * queryReminders - Queries reminders based on given filters
   *
   * @param {QueryRemindersOptions} options The options for querying reminders
   * @returns {Promise<QueryRemindersResponse>}
   */
  async queryReminders<StreamChatGenerics extends ExtendableGenerics = DefaultGenerics>(
    options: QueryRemindersOptions = {},
  ): Promise<QueryRemindersResponse<StreamChatGenerics>> {
    return await this.post<QueryRemindersResponse<StreamChatGenerics>>(`${this.baseURL}/reminders/query`, options);
=======
   * queryDrafts - Queries drafts for the current user
   *
   * @param {object} [options] Query options
   * @param {object} [options.filter] Filters for the query
   * @param {number} [options.sort] Sort parameters
   * @param {number} [options.limit] Limit the number of results
   * @param {string} [options.next] Pagination parameter
   * @param {string} [options.prev] Pagination parameter
   * @param {string} [options.user_id] Has to be provided when called server-side
   *
   * @return {Promise<APIResponse & { drafts: DraftResponse<StreamChatGenerics>[]; next?: string }>} Response containing the drafts
   */
  async queryDrafts(
    options: Pager & {
      filter?: DraftFilters<StreamChatGenerics>;
      sort?: DraftSort;
      user_id?: string;
    } = {},
  ) {
    const payload = {
      ...options,
      sort: options.sort ? normalizeQuerySort(options.sort) : undefined,
    };

    return await this.post<QueryDraftsResponse<StreamChatGenerics>>(this.baseURL + '/drafts/query', payload);
>>>>>>> 318825a3
  }
}<|MERGE_RESOLUTION|>--- conflicted
+++ resolved
@@ -214,18 +214,15 @@
   UserResponse,
   UserSort,
   VoteSort,
-<<<<<<< HEAD
+  QueryDraftsResponse,
+  DraftFilters,
+  DraftSort,
+  Pager,
   CreateReminderOptions,
   UpdateReminderOptions,
   QueryRemindersOptions,
   ReminderResponse,
   QueryRemindersResponse,
-=======
-  QueryDraftsResponse,
-  DraftFilters,
-  DraftSort,
-  Pager,
->>>>>>> 318825a3
 } from './types';
 import { InsightMetrics, postInsights } from './insights';
 import { Thread } from './thread';
@@ -4079,65 +4076,6 @@
   }
 
   /**
-<<<<<<< HEAD
-   * createReminder - Creates a reminder for a message
-   *
-   * @param {string} messageId The ID of the message to create reminder for
-   * @param {CreateReminderOptions} options The options for creating the reminder
-   * @returns {Promise<ReminderResponse>}
-   */
-  async createReminder<StreamChatGenerics extends ExtendableGenerics = DefaultGenerics>(
-    messageId: string,
-    options: CreateReminderOptions = {},
-  ): Promise<ReminderResponse<StreamChatGenerics>> {
-    return await this.post<ReminderResponse<StreamChatGenerics>>(
-      `${this.baseURL}/messages/${messageId}/reminders`,
-      options,
-    );
-  }
-
-  /**
-   * updateReminder - Updates an existing reminder for a message
-   *
-   * @param {string} messageId The ID of the message whose reminder to update
-   * @param {UpdateReminderOptions} options The options for updating the reminder
-   * @returns {Promise<ReminderResponse>}
-   */
-  async updateReminder<StreamChatGenerics extends ExtendableGenerics = DefaultGenerics>(
-    messageId: string,
-    options: UpdateReminderOptions = {},
-  ): Promise<ReminderResponse<StreamChatGenerics>> {
-    return await this.patch<ReminderResponse<StreamChatGenerics>>(
-      `${this.baseURL}/messages/${messageId}/reminders`,
-      options,
-    );
-  }
-
-  /**
-   * deleteReminder - Deletes a reminder for a message
-   *
-   * @param {string} messageId The ID of the message whose reminder to delete
-   * @param {string} [userId] Optional user ID, required for server-side operations
-   * @returns {Promise<APIResponse>}
-   */
-  async deleteReminder(messageId: string, userId?: string): Promise<APIResponse> {
-    return await this.delete<APIResponse>(
-      `${this.baseURL}/messages/${messageId}/reminders`,
-      userId ? { user_id: userId } : {},
-    );
-  }
-
-  /**
-   * queryReminders - Queries reminders based on given filters
-   *
-   * @param {QueryRemindersOptions} options The options for querying reminders
-   * @returns {Promise<QueryRemindersResponse>}
-   */
-  async queryReminders<StreamChatGenerics extends ExtendableGenerics = DefaultGenerics>(
-    options: QueryRemindersOptions = {},
-  ): Promise<QueryRemindersResponse<StreamChatGenerics>> {
-    return await this.post<QueryRemindersResponse<StreamChatGenerics>>(`${this.baseURL}/reminders/query`, options);
-=======
    * queryDrafts - Queries drafts for the current user
    *
    * @param {object} [options] Query options
@@ -4163,6 +4101,65 @@
     };
 
     return await this.post<QueryDraftsResponse<StreamChatGenerics>>(this.baseURL + '/drafts/query', payload);
->>>>>>> 318825a3
+  }
+
+  /**
+   * createReminder - Creates a reminder for a message
+   *
+   * @param {string} messageId The ID of the message to create reminder for
+   * @param {CreateReminderOptions} options The options for creating the reminder
+   * @returns {Promise<ReminderResponse>}
+   */
+  async createReminder<StreamChatGenerics extends ExtendableGenerics = DefaultGenerics>(
+    messageId: string,
+    options: CreateReminderOptions = {},
+  ): Promise<ReminderResponse<StreamChatGenerics>> {
+    return await this.post<ReminderResponse<StreamChatGenerics>>(
+      `${this.baseURL}/messages/${messageId}/reminders`,
+      options,
+    );
+  }
+
+  /**
+   * updateReminder - Updates an existing reminder for a message
+   *
+   * @param {string} messageId The ID of the message whose reminder to update
+   * @param {UpdateReminderOptions} options The options for updating the reminder
+   * @returns {Promise<ReminderResponse>}
+   */
+  async updateReminder<StreamChatGenerics extends ExtendableGenerics = DefaultGenerics>(
+    messageId: string,
+    options: UpdateReminderOptions = {},
+  ): Promise<ReminderResponse<StreamChatGenerics>> {
+    return await this.patch<ReminderResponse<StreamChatGenerics>>(
+      `${this.baseURL}/messages/${messageId}/reminders`,
+      options,
+    );
+  }
+
+  /**
+   * deleteReminder - Deletes a reminder for a message
+   *
+   * @param {string} messageId The ID of the message whose reminder to delete
+   * @param {string} [userId] Optional user ID, required for server-side operations
+   * @returns {Promise<APIResponse>}
+   */
+  async deleteReminder(messageId: string, userId?: string): Promise<APIResponse> {
+    return await this.delete<APIResponse>(
+      `${this.baseURL}/messages/${messageId}/reminders`,
+      userId ? { user_id: userId } : {},
+    );
+  }
+
+  /**
+   * queryReminders - Queries reminders based on given filters
+   *
+   * @param {QueryRemindersOptions} options The options for querying reminders
+   * @returns {Promise<QueryRemindersResponse>}
+   */
+  async queryReminders<StreamChatGenerics extends ExtendableGenerics = DefaultGenerics>(
+    options: QueryRemindersOptions = {},
+  ): Promise<QueryRemindersResponse<StreamChatGenerics>> {
+    return await this.post<QueryRemindersResponse<StreamChatGenerics>>(`${this.baseURL}/reminders/query`, options);
   }
 }