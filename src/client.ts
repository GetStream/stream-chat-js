/* eslint no-unused-vars: "off" */
/* global process */

import axios, { AxiosError, AxiosInstance, AxiosRequestConfig, AxiosResponse } from 'axios';
import https from 'https';
import WebSocket from 'isomorphic-ws';

import { Channel } from './channel';
import { ClientState } from './client_state';
import { StableWSConnection } from './connection';
import { CheckSignature, DevToken, JWTUserToken } from './signing';
import { TokenManager } from './token_manager';
import { WSConnectionFallback } from './connection_fallback';
import { Campaign } from './campaign';
import { Segment } from './segment';
import { isErrorResponse, isWSFailure } from './errors';
import {
  addFileToFormData,
  axiosParamsSerializer,
  chatCodes,
  isFunction,
  isOnline,
  isOwnUserBaseProperty,
  normalizeQuerySort,
  randomId,
  retryInterval,
  sleep,
} from './utils';

import {
  APIErrorResponse,
  APIResponse,
  AppSettings,
  AppSettingsAPIResponse,
  BannedUsersFilters,
  BannedUsersPaginationOptions,
  BannedUsersResponse,
  BannedUsersSort,
  BanUserOptions,
  BaseDeviceFields,
  BlockList,
  BlockListResponse,
  BlockUserAPIResponse,
  CampaignResponse,
  CampaignData,
  CampaignFilters,
  CampaignQueryOptions,
  ChannelAPIResponse,
  ChannelData,
  ChannelFilters,
  ChannelMute,
  ChannelOptions,
  ChannelResponse,
  ChannelSort,
  ChannelStateOptions,
  CheckPushResponse,
  CheckSNSResponse,
  CheckSQSResponse,
  Configs,
  ConnectAPIResponse,
  CreateChannelOptions,
  CreateChannelResponse,
  CreateCommandOptions,
  CreateCommandResponse,
  CreateImportOptions,
  CreateImportResponse,
  CreateImportURLResponse,
  CustomPermissionOptions,
  DeactivateUsersOptions,
  DefaultGenerics,
  DeleteChannelsResponse,
  DeleteCommandResponse,
  DeleteUserOptions,
  Device,
  EndpointName,
  ErrorFromResponse,
  Event,
  EventHandler,
  ExportChannelOptions,
  ExportChannelRequest,
  ExportChannelResponse,
  ExportChannelStatusResponse,
  ExportUsersRequest,
  ExportUsersResponse,
  ExtendableGenerics,
  FlagMessageResponse,
  FlagReportsFilters,
  FlagReportsPaginationOptions,
  FlagReportsResponse,
  FlagsFilters,
  FlagsPaginationOptions,
  FlagsResponse,
  FlagUserResponse,
  GetCallTokenResponse,
  GetChannelTypeResponse,
  GetCommandResponse,
  GetImportResponse,
  GetMessageAPIResponse,
  GetRateLimitsResponse,
  QueryThreadsAPIResponse,
  GetUnreadCountAPIResponse,
  GetUnreadCountBatchAPIResponse,
  ListChannelResponse,
  ListCommandsResponse,
  ListImportsPaginationOptions,
  ListImportsResponse,
  Logger,
  MarkChannelsReadOptions,
  Message,
  MessageFilters,
  MessageFlagsFilters,
  MessageFlagsPaginationOptions,
  MessageFlagsResponse,
  MessageResponse,
  Mute,
  MuteUserOptions,
  MuteUserResponse,
  OGAttachment,
  OwnUserResponse,
  PartialMessageUpdate,
  PartialPollUpdate,
  PartialUserUpdate,
  PermissionAPIResponse,
  PermissionsAPIResponse,
  PollData,
  PollOptionData,
  PollVoteData,
  PollVotesAPIResponse,
  PushProvider,
  PushProviderConfig,
  PushProviderID,
  PushProviderListResponse,
  PushProviderUpsertResponse,
  QueryChannelsAPIResponse,
  QuerySegmentsOptions,
  QueryPollsResponse,
  ReactionResponse,
  ReactivateUserOptions,
  ReactivateUsersOptions,
  ReservedMessageFields,
  ReviewFlagReportOptions,
  ReviewFlagReportResponse,
  SearchAPIResponse,
  SearchMessageSortBase,
  SearchOptions,
  SearchPayload,
  SegmentResponse,
  SegmentData,
  SegmentType,
  SendFileAPIResponse,
  StreamChatOptions,
  SyncOptions,
  SyncResponse,
  TaskResponse,
  TaskStatus,
  TestPushDataInput,
  TestSNSDataInput,
  TestSQSDataInput,
  TokenOrProvider,
  UnBanUserOptions,
  UpdateChannelOptions,
  UpdateChannelResponse,
  UpdateCommandOptions,
  UpdateCommandResponse,
  UpdatedMessage,
  UpdateMessageAPIResponse,
  UpdateMessageOptions,
  UpdateSegmentData,
  UserCustomEvent,
  UserFilters,
  UserOptions,
  UserResponse,
  UserSort,
  GetThreadAPIResponse,
  PartialThreadUpdate,
  QueryThreadsOptions,
  GetThreadOptions,
  CampaignSort,
  SegmentTargetsResponse,
  QuerySegmentTargetsFilter,
  SortParam,
  GetMessageOptions,
  GetBlockedUsersAPIResponse,
  QueryVotesFilters,
  VoteSort,
  CreatePollAPIResponse,
  GetPollAPIResponse,
  UpdatePollAPIResponse,
  CreatePollOptionAPIResponse,
  GetPollOptionAPIResponse,
  UpdatePollOptionAPIResponse,
  PollVote,
  CastVoteAPIResponse,
  QueryPollsFilters,
  PollSort,
  QueryPollsOptions,
  QueryVotesOptions,
  ReactionFilters,
  ReactionSort,
  QueryReactionsAPIResponse,
  QueryReactionsOptions,
  QueryMessageHistoryFilters,
  QueryMessageHistorySort,
  QueryMessageHistoryOptions,
  QueryMessageHistoryResponse,
  GetUserModerationReportResponse,
  ReviewQueueFilters,
  ReviewQueueSort,
  ReviewQueuePaginationOptions,
  ReviewQueueResponse,
} from './types';
import { InsightMetrics, postInsights } from './insights';
import { Thread } from './thread';

function isString(x: unknown): x is string {
  return typeof x === 'string' || x instanceof String;
}

export class StreamChat<StreamChatGenerics extends ExtendableGenerics = DefaultGenerics> {
  private static _instance?: unknown | StreamChat; // type is undefined|StreamChat, unknown is due to TS limitations with statics

  _user?: OwnUserResponse<StreamChatGenerics> | UserResponse<StreamChatGenerics>;
  activeChannels: {
    [key: string]: Channel<StreamChatGenerics>;
  };
  anonymous: boolean;
  persistUserOnConnectionFailure?: boolean;
  axiosInstance: AxiosInstance;
  baseURL?: string;
  browser: boolean;
  cleaningIntervalRef?: NodeJS.Timeout;
  clientID?: string;
  configs: Configs<StreamChatGenerics>;
  key: string;
  listeners: Record<string, Array<(event: Event<StreamChatGenerics>) => void>>;
  logger: Logger;
  /**
   * When network is recovered, we re-query the active channels on client. But in single query, you can recover
   * only 30 channels. So its not guaranteed that all the channels in activeChannels object have updated state.
   * Thus in UI sdks, state recovery is managed by components themselves, they don't rely on js client for this.
   *
   * `recoverStateOnReconnect` parameter can be used in such cases, to disable state recovery within js client.
   * When false, user/consumer of this client will need to make sure all the channels present on UI by
   * manually calling queryChannels endpoint.
   */
  recoverStateOnReconnect?: boolean;
  mutedChannels: ChannelMute<StreamChatGenerics>[];
  mutedUsers: Mute<StreamChatGenerics>[];
  node: boolean;
  options: StreamChatOptions;
  secret?: string;
  setUserPromise: ConnectAPIResponse<StreamChatGenerics> | null;
  state: ClientState<StreamChatGenerics>;
  tokenManager: TokenManager<StreamChatGenerics>;
  user?: OwnUserResponse<StreamChatGenerics> | UserResponse<StreamChatGenerics>;
  userAgent?: string;
  userID?: string;
  wsBaseURL?: string;
  wsConnection: StableWSConnection<StreamChatGenerics> | null;
  wsFallback?: WSConnectionFallback<StreamChatGenerics>;
  wsPromise: ConnectAPIResponse<StreamChatGenerics> | null;
  consecutiveFailures: number;
  insightMetrics: InsightMetrics;
  defaultWSTimeoutWithFallback: number;
  defaultWSTimeout: number;
  private nextRequestAbortController: AbortController | null = null;

  /**
   * Initialize a client
   *
   * **Only use constructor for advanced usages. It is strongly advised to use `StreamChat.getInstance()` instead of `new StreamChat()` to reduce integration issues due to multiple WebSocket connections**
   * @param {string} key - the api key
   * @param {string} [secret] - the api secret
   * @param {StreamChatOptions} [options] - additional options, here you can pass custom options to axios instance
   * @param {boolean} [options.browser] - enforce the client to be in browser mode
   * @param {boolean} [options.warmUp] - default to false, if true, client will open a connection as soon as possible to speed up following requests
   * @param {Logger} [options.Logger] - custom logger
   * @param {number} [options.timeout] - default to 3000
   * @param {httpsAgent} [options.httpsAgent] - custom httpsAgent, in node it's default to https.agent()
   * @example <caption>initialize the client in user mode</caption>
   * new StreamChat('api_key')
   * @example <caption>initialize the client in user mode with options</caption>
   * new StreamChat('api_key', { warmUp:true, timeout:5000 })
   * @example <caption>secret is optional and only used in server side mode</caption>
   * new StreamChat('api_key', "secret", { httpsAgent: customAgent })
   */
  constructor(key: string, options?: StreamChatOptions);
  constructor(key: string, secret?: string, options?: StreamChatOptions);
  constructor(key: string, secretOrOptions?: StreamChatOptions | string, options?: StreamChatOptions) {
    // set the key
    this.key = key;
    this.listeners = {};
    this.state = new ClientState<StreamChatGenerics>();
    // a list of channels to hide ws events from
    this.mutedChannels = [];
    this.mutedUsers = [];

    // set the secret
    if (secretOrOptions && isString(secretOrOptions)) {
      this.secret = secretOrOptions;
    }

    // set the options... and figure out defaults...
    const inputOptions = options ? options : secretOrOptions && !isString(secretOrOptions) ? secretOrOptions : {};

    this.browser = typeof inputOptions.browser !== 'undefined' ? inputOptions.browser : typeof window !== 'undefined';
    this.node = !this.browser;

    this.options = {
      timeout: 3000,
      withCredentials: false, // making sure cookies are not sent
      warmUp: false,
      recoverStateOnReconnect: true,
      ...inputOptions,
    };

    if (this.node && !this.options.httpsAgent) {
      this.options.httpsAgent = new https.Agent({
        keepAlive: true,
        keepAliveMsecs: 3000,
      });
    }

    this.axiosInstance = axios.create(this.options);

    this.setBaseURL(this.options.baseURL || 'https://chat.stream-io-api.com');

    if (typeof process !== 'undefined' && process.env.STREAM_LOCAL_TEST_RUN) {
      this.setBaseURL('http://localhost:3030');
    }

    if (typeof process !== 'undefined' && process.env.STREAM_LOCAL_TEST_HOST) {
      this.setBaseURL('http://' + process.env.STREAM_LOCAL_TEST_HOST);
    }

    // WS connection is initialized when setUser is called
    this.wsConnection = null;
    this.wsPromise = null;
    this.setUserPromise = null;
    // keeps a reference to all the channels that are in use
    this.activeChannels = {};
    // mapping between channel groups and configs
    this.configs = {};
    this.anonymous = false;
    this.persistUserOnConnectionFailure = this.options?.persistUserOnConnectionFailure;

    // If its a server-side client, then lets initialize the tokenManager, since token will be
    // generated from secret.
    this.tokenManager = new TokenManager(this.secret);
    this.consecutiveFailures = 0;
    this.insightMetrics = new InsightMetrics();

    this.defaultWSTimeoutWithFallback = 6000;
    this.defaultWSTimeout = 15000;

    this.axiosInstance.defaults.paramsSerializer = axiosParamsSerializer;

    /**
     * logger function should accept 3 parameters:
     * @param logLevel string
     * @param message   string
     * @param extraData object
     *
     * e.g.,
     * const client = new StreamChat('api_key', {}, {
     * 		logger = (logLevel, message, extraData) => {
     * 			console.log(message);
     * 		}
     * })
     *
     * extraData contains tags array attached to log message. Tags can have one/many of following values:
     * 1. api
     * 2. api_request
     * 3. api_response
     * 4. client
     * 5. channel
     * 6. connection
     * 7. event
     *
     * It may also contains some extra data, some examples have been mentioned below:
     * 1. {
     * 		tags: ['api', 'api_request', 'client'],
     * 		url: string,
     * 		payload: object,
     * 		config: object
     * }
     * 2. {
     * 		tags: ['api', 'api_response', 'client'],
     * 		url: string,
     * 		response: object
     * }
     * 3. {
     * 		tags: ['api', 'api_response', 'client'],
     * 		url: string,
     * 		error: object
     * }
     * 4. {
     * 		tags: ['event', 'client'],
     * 		event: object
     * }
     * 5. {
     * 		tags: ['channel'],
     * 		channel: object
     * }
     */
    this.logger = isFunction(inputOptions.logger) ? inputOptions.logger : () => null;
    this.recoverStateOnReconnect = this.options.recoverStateOnReconnect;
  }

  /**
   * Get a client instance
   *
   * This function always returns the same Client instance to avoid issues raised by multiple Client and WS connections
   *
   * **After the first call, the client configuration will not change if the key or options parameters change**
   *
   * @param {string} key - the api key
   * @param {string} [secret] - the api secret
   * @param {StreamChatOptions} [options] - additional options, here you can pass custom options to axios instance
   * @param {boolean} [options.browser] - enforce the client to be in browser mode
   * @param {boolean} [options.warmUp] - default to false, if true, client will open a connection as soon as possible to speed up following requests
   * @param {Logger} [options.Logger] - custom logger
   * @param {number} [options.timeout] - default to 3000
   * @param {httpsAgent} [options.httpsAgent] - custom httpsAgent, in node it's default to https.agent()
   * @example <caption>initialize the client in user mode</caption>
   * StreamChat.getInstance('api_key')
   * @example <caption>initialize the client in user mode with options</caption>
   * StreamChat.getInstance('api_key', { timeout:5000 })
   * @example <caption>secret is optional and only used in server side mode</caption>
   * StreamChat.getInstance('api_key', "secret", { httpsAgent: customAgent })
   */
  public static getInstance<StreamChatGenerics extends ExtendableGenerics = DefaultGenerics>(
    key: string,
    options?: StreamChatOptions,
  ): StreamChat<StreamChatGenerics>;
  public static getInstance<StreamChatGenerics extends ExtendableGenerics = DefaultGenerics>(
    key: string,
    secret?: string,
    options?: StreamChatOptions,
  ): StreamChat<StreamChatGenerics>;
  public static getInstance<StreamChatGenerics extends ExtendableGenerics = DefaultGenerics>(
    key: string,
    secretOrOptions?: StreamChatOptions | string,
    options?: StreamChatOptions,
  ): StreamChat<StreamChatGenerics> {
    if (!StreamChat._instance) {
      if (typeof secretOrOptions === 'string') {
        StreamChat._instance = new StreamChat<StreamChatGenerics>(key, secretOrOptions, options);
      } else {
        StreamChat._instance = new StreamChat<StreamChatGenerics>(key, secretOrOptions);
      }
    }

    return StreamChat._instance as StreamChat<StreamChatGenerics>;
  }

  devToken(userID: string) {
    return DevToken(userID);
  }

  getAuthType() {
    return this.anonymous ? 'anonymous' : 'jwt';
  }

  setBaseURL(baseURL: string) {
    this.baseURL = baseURL;
    this.wsBaseURL = this.baseURL.replace('http', 'ws').replace(':3030', ':8800');
  }

  _getConnectionID = () => this.wsConnection?.connectionID || this.wsFallback?.connectionID;

  _hasConnectionID = () => Boolean(this._getConnectionID());

  /**
   * connectUser - Set the current user and open a WebSocket connection
   *
   * @param {OwnUserResponse<StreamChatGenerics> | UserResponse<StreamChatGenerics>} user Data about this user. IE {name: "john"}
   * @param {TokenOrProvider} userTokenOrProvider Token or provider
   *
   * @return {ConnectAPIResponse<StreamChatGenerics>} Returns a promise that resolves when the connection is setup
   */
  connectUser = async (
    user: OwnUserResponse<StreamChatGenerics> | UserResponse<StreamChatGenerics>,
    userTokenOrProvider: TokenOrProvider,
  ) => {
    if (!user.id) {
      throw new Error('The "id" field on the user is missing');
    }

    /**
     * Calling connectUser multiple times is potentially the result of a  bad integration, however,
     * If the user id remains the same we don't throw error
     */
    if (this.userID === user.id && this.setUserPromise) {
      console.warn(
        'Consecutive calls to connectUser is detected, ideally you should only call this function once in your app.',
      );
      return this.setUserPromise;
    }

    if (this.userID) {
      throw new Error(
        'Use client.disconnect() before trying to connect as a different user. connectUser was called twice.',
      );
    }

    if ((this._isUsingServerAuth() || this.node) && !this.options.allowServerSideConnect) {
      console.warn(
        'Please do not use connectUser server side. connectUser impacts MAU and concurrent connection usage and thus your bill. If you have a valid use-case, add "allowServerSideConnect: true" to the client options to disable this warning.',
      );
    }

    // we generate the client id client side
    this.userID = user.id;
    this.anonymous = false;

    const setTokenPromise = this._setToken(user, userTokenOrProvider);
    this._setUser(user);

    const wsPromise = this.openConnection();

    this.setUserPromise = Promise.all([setTokenPromise, wsPromise]).then(
      (result) => result[1], // We only return connection promise;
    );

    try {
      return await this.setUserPromise;
    } catch (err) {
      if (this.persistUserOnConnectionFailure) {
        // cleanup client to allow the user to retry connectUser again
        this.closeConnection();
      } else {
        this.disconnectUser();
      }
      throw err;
    }
  };

  /**
   * @deprecated Please use connectUser() function instead. Its naming is more consistent with its functionality.
   *
   * setUser - Set the current user and open a WebSocket connection
   *
   * @param {OwnUserResponse<StreamChatGenerics> | UserResponse<StreamChatGenerics>} user Data about this user. IE {name: "john"}
   * @param {TokenOrProvider} userTokenOrProvider Token or provider
   *
   * @return {ConnectAPIResponse<StreamChatGenerics>} Returns a promise that resolves when the connection is setup
   */
  setUser = this.connectUser;

  _setToken = (user: UserResponse<StreamChatGenerics>, userTokenOrProvider: TokenOrProvider) =>
    this.tokenManager.setTokenOrProvider(userTokenOrProvider, user);

  _setUser(user: OwnUserResponse<StreamChatGenerics> | UserResponse<StreamChatGenerics>) {
    /**
     * This one is used by the frontend. This is a copy of the current user object stored on backend.
     * It contains reserved properties and own user properties which are not present in `this._user`.
     */
    this.user = user;
    this.userID = user.id;
    // this one is actually used for requests. This is a copy of current user provided to `connectUser` function.
    this._user = { ...user };
  }

  /**
   * Disconnects the websocket connection, without removing the user set on client.
   * client.closeConnection will not trigger default auto-retry mechanism for reconnection. You need
   * to call client.openConnection to reconnect to websocket.
   *
   * This is mainly useful on mobile side. You can only receive push notifications
   * if you don't have active websocket connection.
   * So when your app goes to background, you can call `client.closeConnection`.
   * And when app comes back to foreground, call `client.openConnection`.
   *
   * @param timeout Max number of ms, to wait for close event of websocket, before forcefully assuming succesful disconnection.
   *                https://developer.mozilla.org/en-US/docs/Web/API/CloseEvent
   */
  closeConnection = async (timeout?: number) => {
    if (this.cleaningIntervalRef != null) {
      clearInterval(this.cleaningIntervalRef);
      this.cleaningIntervalRef = undefined;
    }

    await Promise.all([this.wsConnection?.disconnect(timeout), this.wsFallback?.disconnect(timeout)]);
    return Promise.resolve();
  };

  /**
   * Creates a new WebSocket connection with the current user. Returns empty promise, if there is an active connection
   */
  openConnection = async () => {
    if (!this.userID) {
      throw Error('User is not set on client, use client.connectUser or client.connectAnonymousUser instead');
    }

    if (this.wsConnection?.isConnecting && this.wsPromise) {
      this.logger('info', 'client:openConnection() - connection already in progress', {
        tags: ['connection', 'client'],
      });
      return this.wsPromise;
    }

    if ((this.wsConnection?.isHealthy || this.wsFallback?.isHealthy()) && this._hasConnectionID()) {
      this.logger('info', 'client:openConnection() - openConnection called twice, healthy connection already exists', {
        tags: ['connection', 'client'],
      });

      return Promise.resolve();
    }

    this.clientID = `${this.userID}--${randomId()}`;
    this.wsPromise = this.connect();
    this._startCleaning();
    return this.wsPromise;
  };

  /**
   * @deprecated Please use client.openConnction instead.
   * @private
   *
   * Creates a new websocket connection with current user.
   */
  _setupConnection = this.openConnection;

  /**
   * updateAppSettings - updates application settings
   *
   * @param {AppSettings} options App settings.
   * IE: {
      'apn_config': {
        'auth_type': 'token',
        'auth_key": fs.readFileSync(
          './apn-push-auth-key.p8',
          'utf-8',
        ),
        'key_id': 'keyid',
        'team_id': 'teamid',
        'notification_template": 'notification handlebars template',
        'bundle_id': 'com.apple.your.app',
        'development': true
      },
      'firebase_config': {
        'server_key': 'server key from fcm',
        'notification_template': 'notification handlebars template',
        'data_template': 'data handlebars template',
        'apn_template': 'apn notification handlebars template under v2'
      },
      'webhook_url': 'https://acme.com/my/awesome/webhook/'
    }
   */
  async updateAppSettings(options: AppSettings) {
    const apn_config = options.apn_config;
    if (apn_config?.p12_cert) {
      options = {
        ...options,
        apn_config: {
          ...apn_config,
          p12_cert: Buffer.from(apn_config.p12_cert).toString('base64'),
        },
      };
    }
    return await this.patch<APIResponse>(this.baseURL + '/app', options);
  }

  _normalizeDate = (before: Date | string | null): string | null => {
    if (before instanceof Date) {
      before = before.toISOString();
    }

    if (before === '') {
      throw new Error("Don't pass blank string for since, use null instead if resetting the token revoke");
    }

    return before;
  };

  /**
   * Revokes all tokens on application level issued before given time
   */
  async revokeTokens(before: Date | string | null) {
    return await this.updateAppSettings({
      revoke_tokens_issued_before: this._normalizeDate(before),
    });
  }

  /**
   * Revokes token for a user issued before given time
   */
  async revokeUserToken(userID: string, before?: Date | string | null) {
    return await this.revokeUsersToken([userID], before);
  }

  /**
   * Revokes tokens for a list of users issued before given time
   */
  async revokeUsersToken(userIDs: string[], before?: Date | string | null) {
    if (before === undefined) {
      before = new Date().toISOString();
    } else {
      before = this._normalizeDate(before);
    }

    const users: PartialUserUpdate<StreamChatGenerics>[] = [];
    for (const userID of userIDs) {
      users.push({
        id: userID,
        set: <Partial<UserResponse<StreamChatGenerics>>>{
          revoke_tokens_issued_before: before,
        },
      });
    }

    return await this.partialUpdateUsers(users);
  }

  /**
   * getAppSettings - retrieves application settings
   */
  async getAppSettings() {
    return await this.get<AppSettingsAPIResponse<StreamChatGenerics>>(this.baseURL + '/app');
  }

  /**
   * testPushSettings - Tests the push settings for a user with a random chat message and the configured push templates
   *
   * @param {string} userID User ID. If user has no devices, it will error
   * @param {TestPushDataInput} [data] Overrides for push templates/message used
   *  IE: {
        messageID: 'id-of-message', // will error if message does not exist
        apnTemplate: '{}', // if app doesn't have apn configured it will error
        firebaseTemplate: '{}', // if app doesn't have firebase configured it will error
        firebaseDataTemplate: '{}', // if app doesn't have firebase configured it will error
        skipDevices: true, // skip config/device checks and sending to real devices
        pushProviderName: 'staging' // one of your configured push providers
        pushProviderType: 'apn' // one of supported provider types
      }
  */
  async testPushSettings(userID: string, data: TestPushDataInput = {}) {
    return await this.post<CheckPushResponse>(this.baseURL + '/check_push', {
      user_id: userID,
      ...(data.messageID ? { message_id: data.messageID } : {}),
      ...(data.apnTemplate ? { apn_template: data.apnTemplate } : {}),
      ...(data.firebaseTemplate ? { firebase_template: data.firebaseTemplate } : {}),
      ...(data.firebaseDataTemplate ? { firebase_data_template: data.firebaseDataTemplate } : {}),
      ...(data.skipDevices ? { skip_devices: true } : {}),
      ...(data.pushProviderName ? { push_provider_name: data.pushProviderName } : {}),
      ...(data.pushProviderType ? { push_provider_type: data.pushProviderType } : {}),
    });
  }

  /**
   * testSQSSettings - Tests that the given or configured SQS configuration is valid
   *
   * @param {TestSQSDataInput} [data] Overrides SQS settings for testing if needed
   *  IE: {
        sqs_key: 'auth_key',
        sqs_secret: 'auth_secret',
        sqs_url: 'url_to_queue',
      }
   */
  async testSQSSettings(data: TestSQSDataInput = {}) {
    return await this.post<CheckSQSResponse>(this.baseURL + '/check_sqs', data);
  }

  /**
   * testSNSSettings - Tests that the given or configured SNS configuration is valid
   *
   * @param {TestSNSDataInput} [data] Overrides SNS settings for testing if needed
   *  IE: {
        sns_key: 'auth_key',
        sns_secret: 'auth_secret',
        sns_topic_arn: 'topic_to_publish_to',
      }
   */
  async testSNSSettings(data: TestSNSDataInput = {}) {
    return await this.post<CheckSNSResponse>(this.baseURL + '/check_sns', data);
  }

  /**
   * Disconnects the websocket and removes the user from client.
   *
   * @param timeout Max number of ms, to wait for close event of websocket, before forcefully assuming successful disconnection.
   *                https://developer.mozilla.org/en-US/docs/Web/API/CloseEvent
   */
  disconnectUser = async (timeout?: number) => {
    this.logger('info', 'client:disconnect() - Disconnecting the client', {
      tags: ['connection', 'client'],
    });

    // remove the user specific fields
    delete this.user;
    delete this._user;
    delete this.userID;

    this.anonymous = false;

    const closePromise = this.closeConnection(timeout);

    for (const channel of Object.values(this.activeChannels)) {
      channel._disconnect();
    }
    // ensure we no longer return inactive channels
    this.activeChannels = {};
    // reset client state
    this.state = new ClientState();
    // reset token manager
    setTimeout(this.tokenManager.reset); // delay reseting to use token for disconnect calls

    // close the WS connection
    return closePromise;
  };

  /**
   *
   * @deprecated Please use client.disconnectUser instead.
   *
   * Disconnects the websocket and removes the user from client.
   */
  disconnect = this.disconnectUser;

  /**
   * connectAnonymousUser - Set an anonymous user and open a WebSocket connection
   */
  connectAnonymousUser = () => {
    if ((this._isUsingServerAuth() || this.node) && !this.options.allowServerSideConnect) {
      console.warn(
        'Please do not use connectUser server side. connectUser impacts MAU and concurrent connection usage and thus your bill. If you have a valid use-case, add "allowServerSideConnect: true" to the client options to disable this warning.',
      );
    }

    this.anonymous = true;
    this.userID = randomId();
    const anonymousUser = {
      id: this.userID,
      anon: true,
    } as UserResponse<StreamChatGenerics>;

    this._setToken(anonymousUser, '');
    this._setUser(anonymousUser);

    return this._setupConnection();
  };

  /**
   * @deprecated Please use connectAnonymousUser. Its naming is more consistent with its functionality.
   */
  setAnonymousUser = this.connectAnonymousUser;

  /**
   * setGuestUser - Setup a temporary guest user
   *
   * @param {UserResponse<StreamChatGenerics>} user Data about this user. IE {name: "john"}
   *
   * @return {ConnectAPIResponse<StreamChatGenerics>} Returns a promise that resolves when the connection is setup
   */
  async setGuestUser(user: UserResponse<StreamChatGenerics>) {
    let response: { access_token: string; user: UserResponse<StreamChatGenerics> } | undefined;
    this.anonymous = true;
    try {
      response = await this.post<
        APIResponse & {
          access_token: string;
          user: UserResponse<StreamChatGenerics>;
        }
      >(this.baseURL + '/guest', { user });
    } catch (e) {
      this.anonymous = false;
      throw e;
    }
    this.anonymous = false;
    // eslint-disable-next-line @typescript-eslint/no-unused-vars
    const { created_at, updated_at, last_active, online, ...guestUser } = response.user;
    return await this.connectUser(guestUser as UserResponse<StreamChatGenerics>, response.access_token);
  }

  /**
   * createToken - Creates a token to authenticate this user. This function is used server side.
   * The resulting token should be passed to the client side when the users registers or logs in.
   *
   * @param {string} userID The User ID
   * @param {number} [exp] The expiration time for the token expressed in the number of seconds since the epoch
   *
   * @return {string} Returns a token
   */
  createToken(userID: string, exp?: number, iat?: number) {
    if (this.secret == null) {
      throw Error(`tokens can only be created server-side using the API Secret`);
    }
    const extra: { exp?: number; iat?: number } = {};

    if (exp) {
      extra.exp = exp;
    }

    if (iat) {
      extra.iat = iat;
    }

    return JWTUserToken(this.secret, userID, extra, {});
  }

  /**
   * on - Listen to events on all channels and users your watching
   *
   * client.on('message.new', event => {console.log("my new message", event, channel.state.messages)})
   * or
   * client.on(event => {console.log(event.type)})
   *
   * @param {EventHandler<StreamChatGenerics> | string} callbackOrString  The event type to listen for (optional)
   * @param {EventHandler<StreamChatGenerics>} [callbackOrNothing] The callback to call
   *
   * @return {{ unsubscribe: () => void }} Description
   */
  on(callback: EventHandler<StreamChatGenerics>): { unsubscribe: () => void };
  on(eventType: string, callback: EventHandler<StreamChatGenerics>): { unsubscribe: () => void };
  on(
    callbackOrString: EventHandler<StreamChatGenerics> | string,
    callbackOrNothing?: EventHandler<StreamChatGenerics>,
  ): { unsubscribe: () => void } {
    const key = callbackOrNothing ? (callbackOrString as string) : 'all';
    const callback = callbackOrNothing ? callbackOrNothing : (callbackOrString as EventHandler<StreamChatGenerics>);
    if (!(key in this.listeners)) {
      this.listeners[key] = [];
    }
    this.logger('info', `Attaching listener for ${key} event`, {
      tags: ['event', 'client'],
    });
    this.listeners[key].push(callback);
    return {
      unsubscribe: () => {
        this.logger('info', `Removing listener for ${key} event`, {
          tags: ['event', 'client'],
        });
        this.listeners[key] = this.listeners[key].filter((el) => el !== callback);
      },
    };
  }

  /**
   * off - Remove the event handler
   *
   */
  off(callback: EventHandler<StreamChatGenerics>): void;
  off(eventType: string, callback: EventHandler<StreamChatGenerics>): void;
  off(
    callbackOrString: EventHandler<StreamChatGenerics> | string,
    callbackOrNothing?: EventHandler<StreamChatGenerics>,
  ) {
    const key = callbackOrNothing ? (callbackOrString as string) : 'all';
    const callback = callbackOrNothing ? callbackOrNothing : (callbackOrString as EventHandler<StreamChatGenerics>);
    if (!(key in this.listeners)) {
      this.listeners[key] = [];
    }

    this.logger('info', `Removing listener for ${key} event`, {
      tags: ['event', 'client'],
    });
    this.listeners[key] = this.listeners[key].filter((value) => value !== callback);
  }

  _logApiRequest(
    type: string,
    url: string,
    data: unknown,
    config: AxiosRequestConfig & {
      config?: AxiosRequestConfig & { maxBodyLength?: number };
    },
  ) {
    this.logger('info', `client: ${type} - Request - ${url}`, {
      tags: ['api', 'api_request', 'client'],
      url,
      payload: data,
      config,
    });
  }

  _logApiResponse<T>(type: string, url: string, response: AxiosResponse<T>) {
    this.logger('info', `client:${type} - Response - url: ${url} > status ${response.status}`, {
      tags: ['api', 'api_response', 'client'],
      url,
      response,
    });
  }

  _logApiError(type: string, url: string, error: unknown) {
    this.logger('error', `client:${type} - Error - url: ${url}`, {
      tags: ['api', 'api_response', 'client'],
      url,
      error,
    });
  }

  doAxiosRequest = async <T>(
    type: string,
    url: string,
    data?: unknown,
    options: AxiosRequestConfig & {
      config?: AxiosRequestConfig & { maxBodyLength?: number };
    } = {},
  ): Promise<T> => {
    await this.tokenManager.tokenReady();
    const requestConfig = this._enrichAxiosOptions(options);
    try {
      let response: AxiosResponse<T>;
      this._logApiRequest(type, url, data, requestConfig);
      switch (type) {
        case 'get':
          response = await this.axiosInstance.get(url, requestConfig);
          break;
        case 'delete':
          response = await this.axiosInstance.delete(url, requestConfig);
          break;
        case 'post':
          response = await this.axiosInstance.post(url, data, requestConfig);
          break;
        case 'postForm':
          response = await this.axiosInstance.postForm(url, data, requestConfig);
          break;
        case 'put':
          response = await this.axiosInstance.put(url, data, requestConfig);
          break;
        case 'patch':
          response = await this.axiosInstance.patch(url, data, requestConfig);
          break;
        case 'options':
          response = await this.axiosInstance.options(url, requestConfig);
          break;
        default:
          throw new Error('Invalid request type');
      }
      this._logApiResponse<T>(type, url, response);
      this.consecutiveFailures = 0;
      return this.handleResponse(response);
      // eslint-disable-next-line @typescript-eslint/no-explicit-any
    } catch (e: any /**TODO: generalize error types  */) {
      e.client_request_id = requestConfig.headers?.['x-client-request-id'];
      this._logApiError(type, url, e);
      this.consecutiveFailures += 1;
      if (e.response) {
        /** connection_fallback depends on this token expiration logic */
        if (e.response.data.code === chatCodes.TOKEN_EXPIRED && !this.tokenManager.isStatic()) {
          if (this.consecutiveFailures > 1) {
            await sleep(retryInterval(this.consecutiveFailures));
          }
          this.tokenManager.loadToken();
          return await this.doAxiosRequest<T>(type, url, data, options);
        }
        return this.handleResponse(e.response);
      } else {
        throw e as AxiosError<APIErrorResponse>;
      }
    }
  };

  get<T>(url: string, params?: AxiosRequestConfig['params']) {
    return this.doAxiosRequest<T>('get', url, null, { params });
  }

  put<T>(url: string, data?: unknown) {
    return this.doAxiosRequest<T>('put', url, data);
  }

  post<T>(url: string, data?: unknown) {
    return this.doAxiosRequest<T>('post', url, data);
  }

  patch<T>(url: string, data?: unknown) {
    return this.doAxiosRequest<T>('patch', url, data);
  }

  delete<T>(url: string, params?: AxiosRequestConfig['params']) {
    return this.doAxiosRequest<T>('delete', url, null, { params });
  }

  sendFile(
    url: string,
    uri: string | NodeJS.ReadableStream | Buffer | File,
    name?: string,
    contentType?: string,
    user?: UserResponse<StreamChatGenerics>,
  ) {
    const data = addFileToFormData(uri, name, contentType || 'multipart/form-data');
    if (user != null) data.append('user', JSON.stringify(user));

    return this.doAxiosRequest<SendFileAPIResponse>('postForm', url, data, {
      headers: data.getHeaders ? data.getHeaders() : {}, // node vs browser
      config: {
        timeout: 0,
        maxContentLength: Infinity,
        maxBodyLength: Infinity,
      },
    });
  }

  errorFromResponse(response: AxiosResponse<APIErrorResponse>): ErrorFromResponse<APIErrorResponse> {
    let err: ErrorFromResponse<APIErrorResponse>;
    err = new ErrorFromResponse(`StreamChat error HTTP code: ${response.status}`);
    if (response.data && response.data.code) {
      err = new Error(`StreamChat error code ${response.data.code}: ${response.data.message}`);
      err.code = response.data.code;
    }
    err.response = response;
    err.status = response.status;
    return err;
  }

  handleResponse<T>(response: AxiosResponse<T>) {
    const data = response.data;
    if (isErrorResponse(response)) {
      throw this.errorFromResponse(response);
    }
    return data;
  }

  dispatchEvent = (event: Event<StreamChatGenerics>) => {
    if (!event.received_at) event.received_at = new Date();

    // client event handlers
    const postListenerCallbacks = this._handleClientEvent(event);

    // channel event handlers
    const cid = event.cid;
    const channel = cid ? this.activeChannels[cid] : undefined;
    if (channel) {
      channel._handleChannelEvent(event);
    }

    this._callClientListeners(event);

    if (channel) {
      channel._callChannelListeners(event);
    }

    postListenerCallbacks.forEach((c) => c());
  };

  handleEvent = (messageEvent: WebSocket.MessageEvent) => {
    // dispatch the event to the channel listeners
    const jsonString = messageEvent.data as string;
    const event = JSON.parse(jsonString) as Event<StreamChatGenerics>;
    this.dispatchEvent(event);
  };

  /**
   * Updates the members, watchers and read references of the currently active channels that contain this user
   *
   * @param {UserResponse<StreamChatGenerics>} user
   */
  _updateMemberWatcherReferences = (user: UserResponse<StreamChatGenerics>) => {
    const refMap = this.state.userChannelReferences[user.id] || {};
    for (const channelID in refMap) {
      const channel = this.activeChannels[channelID];
      if (channel?.state) {
        if (channel.state.members[user.id]) {
          channel.state.members[user.id].user = user;
        }
        if (channel.state.watchers[user.id]) {
          channel.state.watchers[user.id] = user;
        }
        if (channel.state.read[user.id]) {
          channel.state.read[user.id].user = user;
        }
      }
    }
  };

  /**
   * @deprecated Please _updateMemberWatcherReferences instead.
   * @private
   */
  _updateUserReferences = this._updateMemberWatcherReferences;

  /**
   * @private
   *
   * Updates the messages from the currently active channels that contain this user,
   * with updated user object.
   *
   * @param {UserResponse<StreamChatGenerics>} user
   */
  _updateUserMessageReferences = (user: UserResponse<StreamChatGenerics>) => {
    const refMap = this.state.userChannelReferences[user.id] || {};

    for (const channelID in refMap) {
      const channel = this.activeChannels[channelID];

      if (!channel) continue;

      const state = channel.state;

      /** update the messages from this user. */
      state?.updateUserMessages(user);
    }
  };

  /**
   * @private
   *
   * Deletes the messages from the currently active channels that contain this user
   *
   * If hardDelete is true, all the content of message will be stripped down.
   * Otherwise, only 'message.type' will be set as 'deleted'.
   *
   * @param {UserResponse<StreamChatGenerics>} user
   * @param {boolean} hardDelete
   */
  _deleteUserMessageReference = (user: UserResponse<StreamChatGenerics>, hardDelete = false) => {
    const refMap = this.state.userChannelReferences[user.id] || {};

    for (const channelID in refMap) {
      const channel = this.activeChannels[channelID];
      const state = channel.state;

      /** deleted the messages from this user. */
      state?.deleteUserMessages(user, hardDelete);
    }
  };

  /**
   * @private
   *
   * Handle following user related events:
   * - user.presence.changed
   * - user.updated
   * - user.deleted
   *
   * @param {Event} event
   */
  _handleUserEvent = (event: Event<StreamChatGenerics>) => {
    if (!event.user) {
      return;
    }

    /** update the client.state with any changes to users */
    if (event.type === 'user.presence.changed' || event.type === 'user.updated') {
      if (event.user.id === this.userID) {
        const user = { ...(this.user || {}) };
        const _user = { ...(this._user || {}) };

        // Remove deleted properties from user objects.
        for (const key in this.user) {
          if (key in event.user || isOwnUserBaseProperty(key)) {
            continue;
          }

          delete user[key];
          delete _user[key];
        }

        /** Updating only available properties in _user object. */
        for (const key in event.user) {
          if (_user && key in _user) {
            _user[key] = event.user[key];
          }
        }

        // @ts-expect-error
        this._user = { ..._user };
        this.user = { ...user, ...event.user };
      }

      this.state.updateUser(event.user);
      this._updateMemberWatcherReferences(event.user);
    }

    if (event.type === 'user.updated') {
      this._updateUserMessageReferences(event.user);
    }

    if (event.type === 'user.deleted' && event.user.deleted_at && (event.mark_messages_deleted || event.hard_delete)) {
      this._deleteUserMessageReference(event.user, event.hard_delete);
    }
  };

  _handleClientEvent(event: Event<StreamChatGenerics>) {
    const client = this;
    const postListenerCallbacks = [];
    this.logger('info', `client:_handleClientEvent - Received event of type { ${event.type} }`, {
      tags: ['event', 'client'],
      event,
    });

    if (event.type === 'user.presence.changed' || event.type === 'user.updated' || event.type === 'user.deleted') {
      this._handleUserEvent(event);
    }

    if (event.type === 'health.check' && event.me) {
      client.user = event.me;
      client.state.updateUser(event.me);
      client.mutedChannels = event.me.channel_mutes;
      client.mutedUsers = event.me.mutes;
    }

    if (event.channel && event.type === 'notification.message_new') {
      this._addChannelConfig(event.channel);
    }

    if (event.type === 'notification.channel_mutes_updated' && event.me?.channel_mutes) {
      this.mutedChannels = event.me.channel_mutes;
    }

    if (event.type === 'notification.mutes_updated' && event.me?.mutes) {
      this.mutedUsers = event.me.mutes;
    }

    if (event.type === 'notification.mark_read' && event.unread_channels === 0) {
      const activeChannelKeys = Object.keys(this.activeChannels);
      activeChannelKeys.forEach((activeChannelKey) => (this.activeChannels[activeChannelKey].state.unreadCount = 0));
    }

    if ((event.type === 'channel.deleted' || event.type === 'notification.channel_deleted') && event.cid) {
      client.state.deleteAllChannelReference(event.cid);
      this.activeChannels[event.cid]?._disconnect();

      postListenerCallbacks.push(() => {
        if (!event.cid) return;

        delete this.activeChannels[event.cid];
      });
    }

    return postListenerCallbacks;
  }

  _muteStatus(cid: string) {
    let muteStatus;
    for (let i = 0; i < this.mutedChannels.length; i++) {
      const mute = this.mutedChannels[i];
      if (mute.channel?.cid === cid) {
        muteStatus = {
          muted: mute.expires ? new Date(mute.expires).getTime() > new Date().getTime() : true,
          createdAt: mute.created_at ? new Date(mute.created_at) : new Date(),
          expiresAt: mute.expires ? new Date(mute.expires) : null,
        };
        break;
      }
    }

    if (muteStatus) {
      return muteStatus;
    }

    return {
      muted: false,
      createdAt: null,
      expiresAt: null,
    };
  }

  _callClientListeners = (event: Event<StreamChatGenerics>) => {
    const client = this;
    // gather and call the listeners
    const listeners: Array<(event: Event<StreamChatGenerics>) => void> = [];
    if (client.listeners.all) {
      listeners.push(...client.listeners.all);
    }
    if (client.listeners[event.type]) {
      listeners.push(...client.listeners[event.type]);
    }

    // call the event and send it to the listeners
    for (const listener of listeners) {
      listener(event);
    }
  };

  recoverState = async () => {
    this.logger('info', `client:recoverState() - Start of recoverState with connectionID ${this._getConnectionID()}`, {
      tags: ['connection'],
    });

    const cids = Object.keys(this.activeChannels);
    if (cids.length && this.recoverStateOnReconnect) {
      this.logger('info', `client:recoverState() - Start the querying of ${cids.length} channels`, {
        tags: ['connection', 'client'],
      });

      await this.queryChannels(
        { cid: { $in: cids } } as ChannelFilters<StreamChatGenerics>,
        { last_message_at: -1 },
        { limit: 30 },
      );

      this.logger('info', 'client:recoverState() - Querying channels finished', { tags: ['connection', 'client'] });
      this.dispatchEvent({
        type: 'connection.recovered',
      } as Event<StreamChatGenerics>);
    } else {
      this.dispatchEvent({
        type: 'connection.recovered',
      } as Event<StreamChatGenerics>);
    }

    this.wsPromise = Promise.resolve();
    this.setUserPromise = Promise.resolve();
  };

  /**
   * @private
   */
  async connect() {
    if (!this.userID || !this._user) {
      throw Error('Call connectUser or connectAnonymousUser before starting the connection');
    }
    if (!this.wsBaseURL) {
      throw Error('Websocket base url not set');
    }
    if (!this.clientID) {
      throw Error('clientID is not set');
    }

    if (!this.wsConnection && (this.options.warmUp || this.options.enableInsights)) {
      this._sayHi();
    }
    // The StableWSConnection handles all the reconnection logic.
    if (this.options.wsConnection && this.node) {
      // Intentionally avoiding adding ts generics on wsConnection in options since its only useful for unit test purpose.
      ((this.options.wsConnection as unknown) as StableWSConnection<StreamChatGenerics>).setClient(this);
      this.wsConnection = (this.options.wsConnection as unknown) as StableWSConnection<StreamChatGenerics>;
    } else {
      this.wsConnection = new StableWSConnection<StreamChatGenerics>({
        client: this,
      });
    }

    try {
      // if fallback is used before, continue using it instead of waiting for WS to fail
      if (this.wsFallback) {
        return await this.wsFallback.connect();
      }

      // if WSFallback is enabled, ws connect should timeout faster so fallback can try
      return await this.wsConnection.connect(
        this.options.enableWSFallback ? this.defaultWSTimeoutWithFallback : this.defaultWSTimeout,
      );
    } catch (err) {
      // run fallback only if it's WS/Network error and not a normal API error
      // make sure browser is online before even trying the longpoll
      if (this.options.enableWSFallback && isWSFailure(err) && isOnline()) {
        this.logger('info', 'client:connect() - WS failed, fallback to longpoll', { tags: ['connection', 'client'] });
        this.dispatchEvent({ type: 'transport.changed', mode: 'longpoll' });

        this.wsConnection._destroyCurrentWSConnection();
        this.wsConnection.disconnect().then(); // close WS so no retry
        this.wsFallback = new WSConnectionFallback<StreamChatGenerics>({
          client: this,
        });
        return await this.wsFallback.connect();
      }

      throw err;
    }
  }

  /**
   * Check the connectivity with server for warmup purpose.
   *
   * @private
   */
  _sayHi() {
    const client_request_id = randomId();
    const opts = { headers: { 'x-client-request-id': client_request_id } };
    this.doAxiosRequest('get', this.baseURL + '/hi', null, opts).catch((e) => {
      if (this.options.enableInsights) {
        postInsights('http_hi_failed', {
          api_key: this.key,
          err: e,
          client_request_id,
        });
      }
    });
  }

  /**
   * queryUsers - Query users and watch user presence
   *
   * @param {UserFilters<StreamChatGenerics>} filterConditions MongoDB style filter conditions
   * @param {UserSort<StreamChatGenerics>} sort Sort options, for instance [{last_active: -1}].
   * When using multiple fields, make sure you use array of objects to guarantee field order, for instance [{last_active: -1}, {created_at: 1}]
   * @param {UserOptions} options Option object, {presence: true}
   *
   * @return {Promise<{ users: Array<UserResponse<StreamChatGenerics>> }>} User Query Response
   */
  async queryUsers(
    filterConditions: UserFilters<StreamChatGenerics>,
    sort: UserSort<StreamChatGenerics> = [],
    options: UserOptions = {},
  ) {
    const defaultOptions = {
      presence: false,
    };

    // Make sure we wait for the connect promise if there is a pending one
    await this.wsPromise;

    if (!this._hasConnectionID()) {
      defaultOptions.presence = false;
    }

    // Return a list of users
    const data = await this.get<APIResponse & { users: Array<UserResponse<StreamChatGenerics>> }>(
      this.baseURL + '/users',
      {
        payload: {
          filter_conditions: filterConditions,
          sort: normalizeQuerySort(sort),
          ...defaultOptions,
          ...options,
        },
      },
    );

    this.state.updateUsers(data.users);

    return data;
  }

  /**
   * queryBannedUsers - Query user bans
   *
   * @param {BannedUsersFilters} filterConditions MongoDB style filter conditions
   * @param {BannedUsersSort} sort Sort options [{created_at: 1}].
   * @param {BannedUsersPaginationOptions} options Option object, {limit: 10, offset:0, exclude_expired_bans: true}
   *
   * @return {Promise<BannedUsersResponse<StreamChatGenerics>>} Ban Query Response
   */
  async queryBannedUsers(
    filterConditions: BannedUsersFilters = {},
    sort: BannedUsersSort = [],
    options: BannedUsersPaginationOptions = {},
  ) {
    // Return a list of user bans
    return await this.get<BannedUsersResponse<StreamChatGenerics>>(this.baseURL + '/query_banned_users', {
      payload: {
        filter_conditions: filterConditions,
        sort: normalizeQuerySort(sort),
        ...options,
      },
    });
  }

  /**
   * queryMessageFlags - Query message flags
   *
   * @param {MessageFlagsFilters} filterConditions MongoDB style filter conditions
   * @param {MessageFlagsPaginationOptions} options Option object, {limit: 10, offset:0}
   *
   * @return {Promise<MessageFlagsResponse<StreamChatGenerics>>} Message Flags Response
   */
  async queryMessageFlags(filterConditions: MessageFlagsFilters = {}, options: MessageFlagsPaginationOptions = {}) {
    // Return a list of message flags
    return await this.get<MessageFlagsResponse<StreamChatGenerics>>(this.baseURL + '/moderation/flags/message', {
      payload: { filter_conditions: filterConditions, ...options },
    });
  }

  async getUserModerationReport(userID: string, options: {
    include_bans?: boolean;
    include_user_mutes?: boolean;
    include_flag_reports?: boolean;
    include_flag_count?: boolean;
    include_user_blocks?: boolean;
    create_user_if_not_exists?: boolean;
  } = {}) {
    return await this.get<GetUserModerationReportResponse<StreamChatGenerics>>(
      this.baseURL + `/api/v2/moderation/user_report`,
      {
        user_id: userID,
        ...options,
      },
    );
  }

  async queryReviewQueue(
    filterConditions: ReviewQueueFilters = {},
    sort: ReviewQueueSort = [],
    options: ReviewQueuePaginationOptions = {},
  ) {
    return await this.post<ReviewQueueResponse>(this.baseURL + '/api/v2/moderation/review_queue', {
      filter: filterConditions,
      sort: normalizeQuerySort(sort),
      ...options,
    });
  }

<<<<<<< HEAD
  async flagUserV2(
      flaggedUserID: string,
      reason: string,
      options: Record<string, unknown> = {},
  ) {
    return this.flagV2(
        "stream:user",
        flaggedUserID,
        reason,
        options,
    )
  }

  async flagV2(
    entityType: string,
    entityId: string,
    reason: string,
    options: Record<string, unknown> = {},
  ) {
    return await this.post<{ item_id: string } & APIResponse>(this.baseURL + '/api/v2/moderation/flag', {
      entity_type: entityType,
      entity_id: entityId,
      reason,
      ...options,
=======
  async flag(userID: string, flaggedUserID: string, entityType: string, entityID: string, reason: string) {
    return await this.post<{ item_id: string } & APIResponse>(this.baseURL + '/api/v2/moderation/flag', {
      user_id: userID,
      flagged_user_id: flaggedUserID,
      entity_type: entityType,
      entity_id: entityID,
      reason,
>>>>>>> 37ff3307
    });
  }

  /**
   * queryChannels - Query channels
   *
   * @param {ChannelFilters<StreamChatGenerics>} filterConditions object MongoDB style filters
   * @param {ChannelSort<StreamChatGenerics>} [sort] Sort options, for instance {created_at: -1}.
   * When using multiple fields, make sure you use array of objects to guarantee field order, for instance [{last_updated: -1}, {created_at: 1}]
   * @param {ChannelOptions} [options] Options object
   * @param {ChannelStateOptions} [stateOptions] State options object. These options will only be used for state management and won't be sent in the request.
   * - stateOptions.skipInitialization - Skips the initialization of the state for the channels matching the ids in the list.
   *
   * @return {Promise<{ channels: Array<ChannelAPIResponse<AStreamChatGenerics>>}> } search channels response
   */
  async queryChannels(
    filterConditions: ChannelFilters<StreamChatGenerics>,
    sort: ChannelSort<StreamChatGenerics> = [],
    options: ChannelOptions = {},
    stateOptions: ChannelStateOptions = {},
  ) {
    const defaultOptions: ChannelOptions = {
      state: true,
      watch: true,
      presence: false,
    };

    // Make sure we wait for the connect promise if there is a pending one
    await this.wsPromise;
    if (!this._hasConnectionID()) {
      defaultOptions.watch = false;
    }

    // Return a list of channels
    const payload = {
      filter_conditions: filterConditions,
      sort: normalizeQuerySort(sort),
      ...defaultOptions,
      ...options,
    };

    const data = await this.post<QueryChannelsAPIResponse<StreamChatGenerics>>(this.baseURL + '/channels', payload);

    this.dispatchEvent({
      type: 'channels.queried',
      queriedChannels: {
        channels: data.channels,
        isLatestMessageSet: true,
      },
    });

    return this.hydrateActiveChannels(data.channels, stateOptions);
  }

  /**
   * queryReactions - Query reactions
   *
   * @param {ReactionFilters<StreamChatGenerics>} filter object MongoDB style filters
   * @param {ReactionSort<StreamChatGenerics>} [sort] Sort options, for instance {created_at: -1}.
   * @param {QueryReactionsOptions} [options] Pagination object
   *
   * @return {Promise<{ QueryReactionsAPIResponse } search channels response
   */
  async queryReactions(
    messageID: string,
    filter: ReactionFilters<StreamChatGenerics>,
    sort: ReactionSort<StreamChatGenerics> = [],
    options: QueryReactionsOptions = {},
  ) {
    // Make sure we wait for the connect promise if there is a pending one
    await this.wsPromise;

    // Return a list of channels
    const payload = {
      filter,
      sort: normalizeQuerySort(sort),
      ...options,
    };

    return await this.post<QueryReactionsAPIResponse<StreamChatGenerics>>(
      this.baseURL + '/messages/' + messageID + '/reactions',
      payload,
    );
  }

  hydrateActiveChannels(
    channelsFromApi: ChannelAPIResponse<StreamChatGenerics>[] = [],
    stateOptions: ChannelStateOptions = {},
  ) {
    const { skipInitialization, offlineMode = false } = stateOptions;

    for (const channelState of channelsFromApi) {
      this._addChannelConfig(channelState.channel);
    }

    const channels: Channel<StreamChatGenerics>[] = [];

    for (const channelState of channelsFromApi) {
      const c = this.channel(channelState.channel.type, channelState.channel.id);
      c.data = channelState.channel;
      c.offlineMode = offlineMode;
      c.initialized = !offlineMode;

      if (skipInitialization === undefined) {
        c._initializeState(channelState, 'latest');
      } else if (!skipInitialization.includes(channelState.channel.id)) {
        c.state.clearMessages();
        c._initializeState(channelState, 'latest');
      }

      channels.push(c);
    }

    return channels;
  }

  /**
   * search - Query messages
   *
   * @param {ChannelFilters<StreamChatGenerics>} filterConditions MongoDB style filter conditions
   * @param {MessageFilters<StreamChatGenerics> | string} query search query or object MongoDB style filters
   * @param {SearchOptions<StreamChatGenerics>} [options] Option object, {user_id: 'tommaso'}
   *
   * @return {Promise<SearchAPIResponse<StreamChatGenerics>>} search messages response
   */
  async search(
    filterConditions: ChannelFilters<StreamChatGenerics>,
    query: string | MessageFilters<StreamChatGenerics>,
    options: SearchOptions<StreamChatGenerics> = {},
  ) {
    if (options.offset && options.next) {
      throw Error(`Cannot specify offset with next`);
    }
    const payload: SearchPayload<StreamChatGenerics> = {
      filter_conditions: filterConditions,
      ...options,
      sort: options.sort ? normalizeQuerySort<SearchMessageSortBase<StreamChatGenerics>>(options.sort) : undefined,
    };
    if (typeof query === 'string') {
      payload.query = query;
    } else if (typeof query === 'object') {
      payload.message_filter_conditions = query;
    } else {
      throw Error(`Invalid type ${typeof query} for query parameter`);
    }

    // Make sure we wait for the connect promise if there is a pending one
    await this.wsPromise;

    return await this.get<SearchAPIResponse<StreamChatGenerics>>(this.baseURL + '/search', { payload });
  }

  /**
   * setLocalDevice - Set the device info for the current client(device) that will be sent via WS connection automatically
   *
   * @param {BaseDeviceFields} device the device object
   * @param {string} device.id device id
   * @param {string} device.push_provider the push provider
   *
   */
  setLocalDevice(device: BaseDeviceFields) {
    if (
      (this.wsConnection?.isConnecting && this.wsPromise) ||
      ((this.wsConnection?.isHealthy || this.wsFallback?.isHealthy()) && this._hasConnectionID())
    ) {
      throw new Error('you can only set device before opening a websocket connection');
    }

    this.options.device = device;
  }

  /**
   * addDevice - Adds a push device for a user.
   *
   * @param {string} id the device id
   * @param {PushProvider} push_provider the push provider
   * @param {string} [userID] the user id (defaults to current user)
   * @param {string} [push_provider_name] user provided push provider name for multi bundle support
   *
   */
  async addDevice(id: string, push_provider: PushProvider, userID?: string, push_provider_name?: string) {
    return await this.post<APIResponse>(this.baseURL + '/devices', {
      id,
      push_provider,
      ...(userID != null ? { user_id: userID } : {}),
      ...(push_provider_name != null ? { push_provider_name } : {}),
    });
  }

  /**
   * getDevices - Returns the devices associated with a current user
   *
   * @param {string} [userID] User ID. Only works on serverside
   *
   * @return {Device<StreamChatGenerics>[]} Array of devices
   */
  async getDevices(userID?: string) {
    return await this.get<APIResponse & { devices?: Device<StreamChatGenerics>[] }>(
      this.baseURL + '/devices',
      userID ? { user_id: userID } : {},
    );
  }

  /**
   * getUnreadCount - Returns unread counts for a single user
   *
   * @param {string} [userID] User ID.
   *
   * @return {<GetUnreadCountAPIResponse>}
   */
  async getUnreadCount(userID?: string) {
    return await this.get<GetUnreadCountAPIResponse>(this.baseURL + '/unread', userID ? { user_id: userID } : {});
  }

  /**
   * getUnreadCountBatch - Returns unread counts for multiple users at once. Only works server side.
   *
   * @param {string[]} [userIDs] List of user IDs to fetch unread counts for.
   *
   * @return {<GetUnreadCountBatchAPIResponse>}
   */
  async getUnreadCountBatch(userIDs: string[]) {
    return await this.post<GetUnreadCountBatchAPIResponse>(this.baseURL + '/unread_batch', { user_ids: userIDs });
  }

  /**
   * removeDevice - Removes the device with the given id. Clientside users can only delete their own devices
   *
   * @param {string} id The device id
   * @param {string} [userID] The user id. Only specify this for serverside requests
   *
   */
  async removeDevice(id: string, userID?: string) {
    return await this.delete<APIResponse>(this.baseURL + '/devices', {
      id,
      ...(userID ? { user_id: userID } : {}),
    });
  }

  /**
   * getRateLimits - Returns the rate limits quota and usage for the current app, possibly filter for a specific platform and/or endpoints.
   * Only available server-side.
   *
   * @param {object} [params] The params for the call. If none of the params are set, all limits for all platforms are returned.
   * @returns {Promise<GetRateLimitsResponse>}
   */
  async getRateLimits(params?: {
    android?: boolean;
    endpoints?: EndpointName[];
    ios?: boolean;
    serverSide?: boolean;
    web?: boolean;
  }) {
    const { serverSide, web, android, ios, endpoints } = params || {};
    return this.get<GetRateLimitsResponse>(this.baseURL + '/rate_limits', {
      server_side: serverSide,
      web,
      android,
      ios,
      endpoints: endpoints ? endpoints.join(',') : undefined,
    });
  }

  _addChannelConfig({ cid, config }: ChannelResponse<StreamChatGenerics>) {
    this.configs[cid] = config;
  }

  /**
   * channel - Returns a new channel with the given type, id and custom data
   *
   * If you want to create a unique conversation between 2 or more users; you can leave out the ID parameter and provide the list of members.
   * Make sure to await channel.create() or channel.watch() before accessing channel functions:
   * ie. channel = client.channel("messaging", {members: ["tommaso", "thierry"]})
   * await channel.create() to assign an ID to channel
   *
   * @param {string} channelType The channel type
   * @param {string | ChannelData<StreamChatGenerics> | null} [channelIDOrCustom]   The channel ID, you can leave this out if you want to create a conversation channel
   * @param {object} [custom]    Custom data to attach to the channel
   *
   * @return {channel} The channel object, initialize it using channel.watch()
   */
  channel(
    channelType: string,
    channelID?: string | null,
    custom?: ChannelData<StreamChatGenerics>,
  ): Channel<StreamChatGenerics>;
  channel(channelType: string, custom?: ChannelData<StreamChatGenerics>): Channel<StreamChatGenerics>;
  channel(
    channelType: string,
    channelIDOrCustom?: string | ChannelData<StreamChatGenerics> | null,
    custom: ChannelData<StreamChatGenerics> = {} as ChannelData<StreamChatGenerics>,
  ) {
    if (!this.userID && !this._isUsingServerAuth()) {
      throw Error('Call connectUser or connectAnonymousUser before creating a channel');
    }

    if (~channelType.indexOf(':')) {
      throw Error(`Invalid channel group ${channelType}, can't contain the : character`);
    }

    // support channel("messaging", {options})
    if (channelIDOrCustom && typeof channelIDOrCustom === 'object') {
      return this.getChannelByMembers(channelType, channelIDOrCustom);
    }

    // // support channel("messaging", undefined, {options})
    if (!channelIDOrCustom && typeof custom === 'object' && custom.members?.length) {
      return this.getChannelByMembers(channelType, custom);
    }

    // support channel("messaging", null, {options})
    // support channel("messaging", undefined, {options})
    // support channel("messaging", "", {options})
    if (!channelIDOrCustom) {
      return new Channel<StreamChatGenerics>(this, channelType, undefined, custom);
    }

    return this.getChannelById(channelType, channelIDOrCustom, custom);
  }

  /**
   * It's a helper method for `client.channel()` method, used to create unique conversation or
   * channel based on member list instead of id.
   *
   * If the channel already exists in `activeChannels` list, then we simply return it, since that
   * means the same channel was already requested or created.
   *
   * Otherwise we create a new instance of Channel class and return it.
   *
   * @private
   *
   * @param {string} channelType The channel type
   * @param {object} [custom]    Custom data to attach to the channel
   *
   * @return {channel} The channel object, initialize it using channel.watch()
   */
  getChannelByMembers = (channelType: string, custom: ChannelData<StreamChatGenerics>) => {
    // Check if the channel already exists.
    // Only allow 1 channel object per cid
    const membersStr = [...(custom.members || [])].sort().join(',');
    const tempCid = `${channelType}:!members-${membersStr}`;

    if (!membersStr) {
      throw Error('Please specify atleast one member when creating unique conversation');
    }

    // channel could exist in `activeChannels` list with either one of the following two keys:
    // 1. cid - Which gets set on channel only after calling channel.query or channel.watch or channel.create
    // 2. Sorted membersStr - E.g., "messaging:amin,vishal" OR "messaging:amin,jaap,tom"
    //                        This is set when you create a channel, but haven't queried yet. After query,
    //                        we will replace it with `cid`
    for (const key in this.activeChannels) {
      const channel = this.activeChannels[key];
      if (channel.disconnected) {
        continue;
      }

      if (key === tempCid) {
        return channel;
      }

      if (key.indexOf(`${channelType}:!members-`) === 0) {
        const membersStrInExistingChannel = Object.keys(channel.state.members).sort().join(',');
        if (membersStrInExistingChannel === membersStr) {
          return channel;
        }
      }
    }

    const channel = new Channel<StreamChatGenerics>(this, channelType, undefined, custom);

    // For the time being set the key as membersStr, since we don't know the cid yet.
    // In channel.query, we will replace it with 'cid'.
    this.activeChannels[tempCid] = channel;
    return channel;
  };

  /**
   * Its a helper method for `client.channel()` method, used to channel given the id of channel.
   *
   * If the channel already exists in `activeChannels` list, then we simply return it, since that
   * means the same channel was already requested or created.
   *
   * Otherwise we create a new instance of Channel class and return it.
   *
   * @private
   *
   * @param {string} channelType The channel type
   * @param {string} [channelID] The channel ID
   * @param {object} [custom]    Custom data to attach to the channel
   *
   * @return {channel} The channel object, initialize it using channel.watch()
   */
  getChannelById = (channelType: string, channelID: string, custom: ChannelData<StreamChatGenerics>) => {
    if (typeof channelID === 'string' && ~channelID.indexOf(':')) {
      throw Error(`Invalid channel id ${channelID}, can't contain the : character`);
    }

    // only allow 1 channel object per cid
    const cid = `${channelType}:${channelID}`;
    if (cid in this.activeChannels && !this.activeChannels[cid].disconnected) {
      const channel = this.activeChannels[cid];
      if (Object.keys(custom).length > 0) {
        channel.data = custom;
        channel._data = custom;
      }
      return channel;
    }
    const channel = new Channel<StreamChatGenerics>(this, channelType, channelID, custom);
    this.activeChannels[channel.cid] = channel;

    return channel;
  };

  /**
   * partialUpdateUser - Update the given user object
   *
   * @param {PartialUserUpdate<StreamChatGenerics>} partialUserObject which should contain id and any of "set" or "unset" params;
   * example: {id: "user1", set:{field: value}, unset:["field2"]}
   *
   * @return {Promise<{ users: { [key: string]: UserResponse<StreamChatGenerics> } }>} list of updated users
   */
  async partialUpdateUser(partialUserObject: PartialUserUpdate<StreamChatGenerics>) {
    return await this.partialUpdateUsers([partialUserObject]);
  }

  /**
   * upsertUsers - Batch upsert the list of users
   *
   * @param {UserResponse<StreamChatGenerics>[]} users list of users
   *
   * @return {Promise<{ users: { [key: string]: UserResponse<StreamChatGenerics> } }>}
   */
  async upsertUsers(users: UserResponse<StreamChatGenerics>[]) {
    const userMap: { [key: string]: UserResponse<StreamChatGenerics> } = {};
    for (const userObject of users) {
      if (!userObject.id) {
        throw Error('User ID is required when updating a user');
      }
      userMap[userObject.id] = userObject;
    }

    return await this.post<
      APIResponse & {
        users: { [key: string]: UserResponse<StreamChatGenerics> };
      }
    >(this.baseURL + '/users', { users: userMap });
  }

  /**
   * @deprecated Please use upsertUsers() function instead.
   *
   * updateUsers - Batch update the list of users
   *
   * @param {UserResponse<StreamChatGenerics>[]} users list of users
   * @return {Promise<{ users: { [key: string]: UserResponse<StreamChatGenerics> } }>}
   */
  updateUsers = this.upsertUsers;

  /**
   * upsertUser - Update or Create the given user object
   *
   * @param {UserResponse<StreamChatGenerics>} userObject user object, the only required field is the user id. IE {id: "myuser"} is valid
   *
   * @return {Promise<{ users: { [key: string]: UserResponse<StreamChatGenerics> } }>}
   */
  upsertUser(userObject: UserResponse<StreamChatGenerics>) {
    return this.upsertUsers([userObject]);
  }

  /**
   * @deprecated Please use upsertUser() function instead.
   *
   * updateUser - Update or Create the given user object
   *
   * @param {UserResponse<StreamChatGenerics>} userObject user object, the only required field is the user id. IE {id: "myuser"} is valid
   * @return {Promise<{ users: { [key: string]: UserResponse<StreamChatGenerics> } }>}
   */
  updateUser = this.upsertUser;

  /**
   * partialUpdateUsers - Batch partial update of users
   *
   * @param {PartialUserUpdate<StreamChatGenerics>[]} users list of partial update requests
   *
   * @return {Promise<{ users: { [key: string]: UserResponse<StreamChatGenerics> } }>}
   */
  async partialUpdateUsers(users: PartialUserUpdate<StreamChatGenerics>[]) {
    for (const userObject of users) {
      if (!userObject.id) {
        throw Error('User ID is required when updating a user');
      }
    }

    return await this.patch<
      APIResponse & {
        users: { [key: string]: UserResponse<StreamChatGenerics> };
      }
    >(this.baseURL + '/users', { users });
  }

  async deleteUser(
    userID: string,
    params?: {
      delete_conversation_channels?: boolean;
      hard_delete?: boolean;
      mark_messages_deleted?: boolean;
    },
  ) {
    return await this.delete<
      APIResponse & { user: UserResponse<StreamChatGenerics> } & {
        task_id?: string;
      }
    >(this.baseURL + `/users/${userID}`, params);
  }

  /**
   * restoreUsers - Restore soft deleted users
   *
   * @param {string[]} user_ids which users to restore
   *
   * @return {APIResponse} An API response
   */
  async restoreUsers(user_ids: string[]) {
    return await this.post<APIResponse>(this.baseURL + `/users/restore`, {
      user_ids,
    });
  }

  /**
   * reactivateUser - Reactivate one user
   *
   * @param {string} userID which user to reactivate
   * @param {ReactivateUserOptions} [options]
   *
   * @return {UserResponse} Reactivated user
   */
  async reactivateUser(userID: string, options?: ReactivateUserOptions) {
    return await this.post<APIResponse & { user: UserResponse<StreamChatGenerics> }>(
      this.baseURL + `/users/${userID}/reactivate`,
      { ...options },
    );
  }

  /**
   * reactivateUsers - Reactivate many users asynchronously
   *
   * @param {string[]} user_ids which users to reactivate
   * @param {ReactivateUsersOptions} [options]
   *
   * @return {TaskResponse} A task ID
   */
  async reactivateUsers(user_ids: string[], options?: ReactivateUsersOptions) {
    return await this.post<APIResponse & TaskResponse>(this.baseURL + `/users/reactivate`, { user_ids, ...options });
  }

  /**
   * deactivateUser - Deactivate one user
   *
   * @param {string} userID which user to deactivate
   * @param {DeactivateUsersOptions} [options]
   *
   * @return {UserResponse} Deactivated user
   */
  async deactivateUser(userID: string, options?: DeactivateUsersOptions) {
    return await this.post<APIResponse & { user: UserResponse<StreamChatGenerics> }>(
      this.baseURL + `/users/${userID}/deactivate`,
      { ...options },
    );
  }

  /**
   * deactivateUsers - Deactivate many users asynchronously
   *
   * @param {string[]} user_ids which users to deactivate
   * @param {DeactivateUsersOptions} [options]
   *
   * @return {TaskResponse} A task ID
   */
  async deactivateUsers(user_ids: string[], options?: DeactivateUsersOptions) {
    return await this.post<APIResponse & TaskResponse>(this.baseURL + `/users/deactivate`, { user_ids, ...options });
  }

  async exportUser(userID: string, options?: Record<string, string>) {
    return await this.get<
      APIResponse & {
        messages: MessageResponse<StreamChatGenerics>[];
        reactions: ReactionResponse<StreamChatGenerics>[];
        user: UserResponse<StreamChatGenerics>;
      }
    >(this.baseURL + `/users/${userID}/export`, { ...options });
  }

  /** banUser - bans a user from all channels
   *
   * @param {string} targetUserID
   * @param {BanUserOptions<StreamChatGenerics>} [options]
   * @returns {Promise<APIResponse>}
   */
  async banUser(targetUserID: string, options?: BanUserOptions<StreamChatGenerics>) {
    return await this.post<APIResponse>(this.baseURL + '/moderation/ban', {
      target_user_id: targetUserID,
      ...options,
    });
  }

  /** unbanUser - revoke global ban for a user
   *
   * @param {string} targetUserID
   * @param {UnBanUserOptions} [options]
   * @returns {Promise<APIResponse>}
   */
  async unbanUser(targetUserID: string, options?: UnBanUserOptions) {
    return await this.delete<APIResponse>(this.baseURL + '/moderation/ban', {
      target_user_id: targetUserID,
      ...options,
    });
  }

  /** shadowBan - shadow bans a user from all channels
   *
   * @param {string} targetUserID
   * @param {BanUserOptions<StreamChatGenerics>} [options]
   * @returns {Promise<APIResponse>}
   */
  async shadowBan(targetUserID: string, options?: BanUserOptions<StreamChatGenerics>) {
    return await this.banUser(targetUserID, {
      shadow: true,
      ...options,
    });
  }

  /** removeShadowBan - revoke global shadow ban for a user
   *
   * @param {string} targetUserID
   * @param {UnBanUserOptions} [options]
   * @returns {Promise<APIResponse>}
   */
  async removeShadowBan(targetUserID: string, options?: UnBanUserOptions) {
    return await this.unbanUser(targetUserID, {
      shadow: true,
      ...options,
    });
  }
  async blockUser(blockedUserID: string, user_id?: string) {
    return await this.post<BlockUserAPIResponse>(this.baseURL + '/users/block', {
      blocked_user_id: blockedUserID,
      ...(user_id ? { user_id } : {}),
    });
  }

  async getBlockedUsers(user_id?: string) {
    return await this.get<GetBlockedUsersAPIResponse>(this.baseURL + '/users/block', {
      ...(user_id ? { user_id } : {}),
    });
  }
  async unBlockUser(blockedUserID: string, userID?: string) {
    return await this.post<APIResponse>(this.baseURL + '/users/unblock', {
      blocked_user_id: blockedUserID,
      ...(userID ? { user_id: userID } : {}),
    });
  }
  /** muteUser - mutes a user
   *
   * @param {string} targetID
   * @param {string} [userID] Only used with serverside auth
   * @param {MuteUserOptions<StreamChatGenerics>} [options]
   * @returns {Promise<MuteUserResponse<StreamChatGenerics>>}
   */
  async muteUser(targetID: string, userID?: string, options: MuteUserOptions<StreamChatGenerics> = {}) {
    return await this.post<MuteUserResponse<StreamChatGenerics>>(this.baseURL + '/moderation/mute', {
      target_id: targetID,
      ...(userID ? { user_id: userID } : {}),
      ...options,
    });
  }

  /** unmuteUser - unmutes a user
   *
   * @param {string} targetID
   * @param {string} [currentUserID] Only used with serverside auth
   * @returns {Promise<APIResponse>}
   */
  async unmuteUser(targetID: string, currentUserID?: string) {
    return await this.post<APIResponse>(this.baseURL + '/moderation/unmute', {
      target_id: targetID,
      ...(currentUserID ? { user_id: currentUserID } : {}),
    });
  }

  /** userMuteStatus - check if a user is muted or not, can be used after connectUser() is called
   *
   * @param {string} targetID
   * @returns {boolean}
   */
  userMuteStatus(targetID: string) {
    if (!this.user || !this.wsPromise) {
      throw new Error('Make sure to await connectUser() first.');
    }

    for (let i = 0; i < this.mutedUsers.length; i += 1) {
      if (this.mutedUsers[i].target.id === targetID) return true;
    }
    return false;
  }

  /**
   * flagMessage - flag a message
   * @param {string} targetMessageID
   * @param {string} [options.user_id] currentUserID, only used with serverside auth
   * @returns {Promise<APIResponse>}
   */
  async flagMessage(targetMessageID: string, options: { user_id?: string, reason?: string } = {}) {
    return await this.post<FlagMessageResponse<StreamChatGenerics>>(this.baseURL + '/moderation/flag', {
      target_message_id: targetMessageID,
      ...options,
    });
  }

  /**
   * flagUser - flag a user
   * @param {string} targetID
   * @param {string} [options.user_id] currentUserID, only used with serverside auth
   * @returns {Promise<APIResponse>}
   */
  async flagUser(targetID: string, options: { user_id?: string, reason?: string } = {}) {
    return await this.post<FlagUserResponse<StreamChatGenerics>>(this.baseURL + '/moderation/flag', {
      target_user_id: targetID,
      ...options,
    });
  }

  /**
   * unflagMessage - unflag a message
   * @param {string} targetMessageID
   * @param {string} [options.user_id] currentUserID, only used with serverside auth
   * @returns {Promise<APIResponse>}
   */
  async unflagMessage(targetMessageID: string, options: { user_id?: string } = {}) {
    return await this.post<FlagMessageResponse<StreamChatGenerics>>(this.baseURL + '/moderation/unflag', {
      target_message_id: targetMessageID,
      ...options,
    });
  }

  /**
   * unflagUser - unflag a user
   * @param {string} targetID
   * @param {string} [options.user_id] currentUserID, only used with serverside auth
   * @returns {Promise<APIResponse>}
   */
  async unflagUser(targetID: string, options: { user_id?: string } = {}) {
    return await this.post<FlagUserResponse<StreamChatGenerics>>(this.baseURL + '/moderation/unflag', {
      target_user_id: targetID,
      ...options,
    });
  }

  /**
   * getCallToken - retrieves the auth token needed to join a call
   *
   * @param {string} callID
   * @param {object} options
   * @returns {Promise<GetCallTokenResponse>}
   */
  async getCallToken(callID: string, options: { user_id?: string } = {}) {
    return await this.post<GetCallTokenResponse>(this.baseURL + `/calls/${callID}`, { ...options });
  }

  /**
   * _queryFlags - Query flags.
   *
   * Note: Do not use this.
   * It is present for internal usage only.
   * This function can, and will, break and/or be removed at any point in time.
   *
   * @private
   * @param {FlagsFilters} filterConditions MongoDB style filter conditions
   * @param {FlagsPaginationOptions} options Option object, {limit: 10, offset:0}
   *
   * @return {Promise<FlagsResponse<StreamChatGenerics>>} Flags Response
   */
  async _queryFlags(filterConditions: FlagsFilters = {}, options: FlagsPaginationOptions = {}) {
    // Return a list of flags
    return await this.post<FlagsResponse<StreamChatGenerics>>(this.baseURL + '/moderation/flags', {
      filter_conditions: filterConditions,
      ...options,
    });
  }

  /**
   * _queryFlagReports - Query flag reports.
   *
   * Note: Do not use this.
   * It is present for internal usage only.
   * This function can, and will, break and/or be removed at any point in time.
   *
   * @private
   * @param {FlagReportsFilters} filterConditions MongoDB style filter conditions
   * @param {FlagReportsPaginationOptions} options Option object, {limit: 10, offset:0}
   *
   * @return {Promise<FlagReportsResponse<StreamChatGenerics>>} Flag Reports Response
   */
  async _queryFlagReports(filterConditions: FlagReportsFilters = {}, options: FlagReportsPaginationOptions = {}) {
    // Return a list of message flags
    return await this.post<FlagReportsResponse<StreamChatGenerics>>(this.baseURL + '/moderation/reports', {
      filter_conditions: filterConditions,
      ...options,
    });
  }

  /**
   * _reviewFlagReport - review flag report
   *
   * Note: Do not use this.
   * It is present for internal usage only.
   * This function can, and will, break and/or be removed at any point in time.
   *
   * @private
   * @param {string} [id] flag report to review
   * @param {string} [reviewResult] flag report review result
   * @param {string} [options.user_id] currentUserID, only used with serverside auth
   * @param {string} [options.review_details] custom information about review result
   * @returns {Promise<ReviewFlagReportResponse>>}
   */
  async _reviewFlagReport(id: string, reviewResult: string, options: ReviewFlagReportOptions = {}) {
    return await this.patch<ReviewFlagReportResponse<StreamChatGenerics>>(this.baseURL + `/moderation/reports/${id}`, {
      review_result: reviewResult,
      ...options,
    });
  }

  /**
   * unblockMessage - unblocks message blocked by automod
   *
   *
   * @param {string} targetMessageID
   * @param {string} [options.user_id] currentUserID, only used with serverside auth
   * @returns {Promise<APIResponse>}
   */
  async unblockMessage(targetMessageID: string, options: { user_id?: string } = {}) {
    return await this.post<APIResponse>(this.baseURL + '/moderation/unblock_message', {
      target_message_id: targetMessageID,
      ...options,
    });
  }
  // alias for backwards compatibility
  _unblockMessage = this.unblockMessage;

  /**
   * @deprecated use markChannelsRead instead
   *
   * markAllRead - marks all channels for this user as read
   * @param {MarkAllReadOptions<StreamChatGenerics>} [data]
   *
   * @return {Promise<APIResponse>}
   */
  markAllRead = this.markChannelsRead;

  /**
   * markChannelsRead - marks channels read -
   * it accepts a map of cid:messageid pairs, if messageid is empty, the whole channel will be marked as read
   *
   * @param {MarkChannelsReadOptions <StreamChatGenerics>} [data]
   *
   * @return {Promise<APIResponse>}
   */
  async markChannelsRead(data: MarkChannelsReadOptions<StreamChatGenerics> = {}) {
    await this.post<APIResponse>(this.baseURL + '/channels/read', { ...data });
  }

  createCommand(data: CreateCommandOptions<StreamChatGenerics>) {
    return this.post<CreateCommandResponse<StreamChatGenerics>>(this.baseURL + '/commands', data);
  }

  getCommand(name: string) {
    return this.get<GetCommandResponse<StreamChatGenerics>>(this.baseURL + `/commands/${name}`);
  }

  updateCommand(name: string, data: UpdateCommandOptions<StreamChatGenerics>) {
    return this.put<UpdateCommandResponse<StreamChatGenerics>>(this.baseURL + `/commands/${name}`, data);
  }

  deleteCommand(name: string) {
    return this.delete<DeleteCommandResponse<StreamChatGenerics>>(this.baseURL + `/commands/${name}`);
  }

  listCommands() {
    return this.get<ListCommandsResponse<StreamChatGenerics>>(this.baseURL + `/commands`);
  }

  createChannelType(data: CreateChannelOptions<StreamChatGenerics>) {
    const channelData = Object.assign({}, { commands: ['all'] }, data);
    return this.post<CreateChannelResponse<StreamChatGenerics>>(this.baseURL + '/channeltypes', channelData);
  }

  getChannelType(channelType: string) {
    return this.get<GetChannelTypeResponse<StreamChatGenerics>>(this.baseURL + `/channeltypes/${channelType}`);
  }

  updateChannelType(channelType: string, data: UpdateChannelOptions<StreamChatGenerics>) {
    return this.put<UpdateChannelResponse<StreamChatGenerics>>(this.baseURL + `/channeltypes/${channelType}`, data);
  }

  deleteChannelType(channelType: string) {
    return this.delete<APIResponse>(this.baseURL + `/channeltypes/${channelType}`);
  }

  listChannelTypes() {
    return this.get<ListChannelResponse<StreamChatGenerics>>(this.baseURL + `/channeltypes`);
  }

  /**
   * translateMessage - adds the translation to the message
   *
   * @param {string} messageId
   * @param {string} language
   *
   * @return {MessageResponse<StreamChatGenerics>} Response that includes the message
   */
  async translateMessage(messageId: string, language: string) {
    return await this.post<APIResponse & MessageResponse<StreamChatGenerics>>(
      this.baseURL + `/messages/${messageId}/translate`,
      { language },
    );
  }

  /**
   * _normalizeExpiration - transforms expiration value into ISO string
   * @param {undefined|null|number|string|Date} timeoutOrExpirationDate expiration date or timeout. Use number type to set timeout in seconds, string or Date to set exact expiration date
   */
  _normalizeExpiration(timeoutOrExpirationDate?: null | number | string | Date) {
    let pinExpires: null | string = null;
    if (typeof timeoutOrExpirationDate === 'number') {
      const now = new Date();
      now.setSeconds(now.getSeconds() + timeoutOrExpirationDate);
      pinExpires = now.toISOString();
    } else if (isString(timeoutOrExpirationDate)) {
      pinExpires = timeoutOrExpirationDate;
    } else if (timeoutOrExpirationDate instanceof Date) {
      pinExpires = timeoutOrExpirationDate.toISOString();
    }
    return pinExpires;
  }

  /**
   * _messageId - extracts string message id from either message object or message id
   * @param {string | { id: string }} messageOrMessageId message object or message id
   * @param {string} errorText error message to report in case of message id absence
   */
  _validateAndGetMessageId(messageOrMessageId: string | { id: string }, errorText: string) {
    let messageId: string;
    if (typeof messageOrMessageId === 'string') {
      messageId = messageOrMessageId;
    } else {
      if (!messageOrMessageId.id) {
        throw Error(errorText);
      }
      messageId = messageOrMessageId.id;
    }
    return messageId;
  }

  /**
   * pinMessage - pins the message
   * @param {string | { id: string }} messageOrMessageId message object or message id
   * @param {undefined|null|number|string|Date} timeoutOrExpirationDate expiration date or timeout. Use number type to set timeout in seconds, string or Date to set exact expiration date
   * @param {undefined|string | { id: string }} [pinnedBy] who will appear as a user who pinned a message. Only for server-side use. Provide `undefined` when pinning message client-side
   * @param {undefined|number|string|Date} pinnedAt date when message should be pinned. It affects the order of pinned messages. Use negative number to set relative time in the past, string or Date to set exact date of pin
   */
  pinMessage(
    messageOrMessageId: string | { id: string },
    timeoutOrExpirationDate?: null | number | string | Date,
    pinnedBy?: string | { id: string },
    pinnedAt?: number | string | Date,
  ) {
    const messageId = this._validateAndGetMessageId(
      messageOrMessageId,
      'Please specify the message id when calling unpinMessage',
    );
    return this.partialUpdateMessage(
      messageId,
      ({
        set: {
          pinned: true,
          pin_expires: this._normalizeExpiration(timeoutOrExpirationDate),
          pinned_at: this._normalizeExpiration(pinnedAt),
        },
      } as unknown) as PartialMessageUpdate<StreamChatGenerics>,
      pinnedBy,
    );
  }

  /**
   * unpinMessage - unpins the message that was previously pinned
   * @param {string | { id: string }} messageOrMessageId message object or message id
   * @param {string | { id: string }} [userId]
   */
  unpinMessage(messageOrMessageId: string | { id: string }, userId?: string | { id: string }) {
    const messageId = this._validateAndGetMessageId(
      messageOrMessageId,
      'Please specify the message id when calling unpinMessage',
    );
    return this.partialUpdateMessage(
      messageId,
      ({
        set: { pinned: false },
      } as unknown) as PartialMessageUpdate<StreamChatGenerics>,
      userId,
    );
  }

  /**
   * updateMessage - Update the given message
   *
   * @param {Omit<MessageResponse<StreamChatGenerics>, 'mentioned_users'> & { mentioned_users?: string[] }} message object, id needs to be specified
   * @param {string | { id: string }} [userId]
   * @param {boolean} [options.skip_enrich_url] Do not try to enrich the URLs within message
   *
   * @return {{ message: MessageResponse<StreamChatGenerics> }} Response that includes the message
   */
  async updateMessage(
    message: UpdatedMessage<StreamChatGenerics>,
    userId?: string | { id: string },
    options?: UpdateMessageOptions,
  ) {
    if (!message.id) {
      throw Error('Please specify the message id when calling updateMessage');
    }

    const clonedMessage: Message = Object.assign({}, message);
    delete clonedMessage.id;

    const reservedMessageFields: Array<ReservedMessageFields> = [
      'command',
      'created_at',
      'html',
      'latest_reactions',
      'own_reactions',
      'quoted_message',
      'reaction_counts',
      'reply_count',
      'type',
      'updated_at',
      'user',
      '__html',
    ];

    reservedMessageFields.forEach(function (item) {
      if (clonedMessage[item] != null) {
        delete clonedMessage[item];
      }
    });

    if (userId != null) {
      if (isString(userId)) {
        clonedMessage.user_id = userId;
      } else {
        clonedMessage.user = {
          id: userId.id,
        } as UserResponse<StreamChatGenerics>;
      }
    }

    /**
     * Server always expects mentioned_users to be array of string. We are adding extra check, just in case
     * SDK missed this conversion.
     */
    if (Array.isArray(clonedMessage.mentioned_users) && !isString(clonedMessage.mentioned_users[0])) {
      clonedMessage.mentioned_users = clonedMessage.mentioned_users.map((mu) => ((mu as unknown) as UserResponse).id);
    }

    return await this.post<UpdateMessageAPIResponse<StreamChatGenerics>>(this.baseURL + `/messages/${message.id}`, {
      message: clonedMessage,
      ...options,
    });
  }

  /**
   * partialUpdateMessage - Update the given message id while retaining additional properties
   *
   * @param {string} id the message id
   *
   * @param {PartialUpdateMessage<StreamChatGenerics>}  partialMessageObject which should contain id and any of "set" or "unset" params;
   *         example: {id: "user1", set:{text: "hi"}, unset:["color"]}
   * @param {string | { id: string }} [userId]
   *
   * @param {boolean} [options.skip_enrich_url] Do not try to enrich the URLs within message
   *
   * @return {{ message: MessageResponse<StreamChatGenerics> }} Response that includes the updated message
   */
  async partialUpdateMessage(
    id: string,
    partialMessageObject: PartialMessageUpdate<StreamChatGenerics>,
    userId?: string | { id: string },
    options?: UpdateMessageOptions,
  ) {
    if (!id) {
      throw Error('Please specify the message id when calling partialUpdateMessage');
    }
    let user = userId;
    if (userId != null && isString(userId)) {
      user = { id: userId };
    }
    return await this.put<UpdateMessageAPIResponse<StreamChatGenerics>>(this.baseURL + `/messages/${id}`, {
      ...partialMessageObject,
      ...options,
      user,
    });
  }

  async deleteMessage(messageID: string, hardDelete?: boolean) {
    let params = {};
    if (hardDelete) {
      params = { hard: true };
    }
    return await this.delete<APIResponse & { message: MessageResponse<StreamChatGenerics> }>(
      this.baseURL + `/messages/${messageID}`,
      params,
    );
  }

  /**
   * undeleteMessage - Undelete a message
   *
   * undeletes a message that was previous soft deleted. Hard deleted messages
   * cannot be undeleted. This is only allowed to be called from server-side
   * clients.
   *
   * @param {string} messageID The id of the message to undelete
   * @param {string} userID The id of the user who undeleted the message
   *
   * @return {{ message: MessageResponse<StreamChatGenerics> }} Response that includes the message
   */
  async undeleteMessage(messageID: string, userID: string) {
    return await this.post<APIResponse & { message: MessageResponse<StreamChatGenerics> }>(
      this.baseURL + `/messages/${messageID}/undelete`,
      { undeleted_by: userID },
    );
  }

  async getMessage(messageID: string, options?: GetMessageOptions) {
    return await this.get<GetMessageAPIResponse<StreamChatGenerics>>(
      this.baseURL + `/messages/${encodeURIComponent(messageID)}`,
      { ...options },
    );
  }

  /**
   * queryThreads - returns the list of threads of current user.
   *
   * @param {QueryThreadsOptions} options Options object for pagination and limiting the participants and replies.
   * @param {number}  options.limit Limits the number of threads to be returned.
   * @param {boolean} options.watch Subscribes the user to the channels of the threads.
   * @param {number}  options.participant_limit Limits the number of participants returned per threads.
   * @param {number}  options.reply_limit Limits the number of replies returned per threads.
   *
   * @returns {{ threads: Thread<StreamChatGenerics>[], next: string }} Returns the list of threads and the next cursor.
   */
  async queryThreads(options?: QueryThreadsOptions) {
    const opts = {
      limit: 10,
      participant_limit: 10,
      reply_limit: 3,
      watch: true,
      ...options,
    };

    const res = await this.post<QueryThreadsAPIResponse<StreamChatGenerics>>(this.baseURL + `/threads`, opts);

    return {
      threads: res.threads.map((thread) => new Thread(this, thread)),
      next: res.next,
    };
  }

  /**
   * getThread - returns the thread of a message by its id.
   *
   * @param {string}            messageId The message id
   * @param {GetThreadOptions}  options Options object for pagination and limiting the participants and replies.
   * @param {boolean}           options.watch Subscribes the user to the channel of the thread.
   * @param {number}            options.participant_limit Limits the number of participants returned per threads.
   * @param {number}            options.reply_limit Limits the number of replies returned per threads.
   *
   * @returns {Thread<StreamChatGenerics>} Returns the thread.
   */
  async getThread(messageId: string, options: GetThreadOptions = {}) {
    if (!messageId) {
      throw Error('Please specify the message id when calling partialUpdateThread');
    }

    const opts = {
      participant_limit: 100,
      reply_limit: 3,
      watch: true,
      ...options,
    };

    const res = await this.get<GetThreadAPIResponse<StreamChatGenerics>>(this.baseURL + `/threads/${messageId}`, opts);

    return new Thread<StreamChatGenerics>(this, res.thread);
  }

  /**
   * partialUpdateThread - updates the given thread
   *
   * @param {string}              messageId The id of the thread message which needs to be updated.
   * @param {PartialThreadUpdate} partialThreadObject should contain "set" or "unset" params for any of the thread's non-reserved fields.
   *
   * @returns {GetThreadAPIResponse<StreamChatGenerics>} Returns the updated thread.
   */
  async partialUpdateThread(messageId: string, partialThreadObject: PartialThreadUpdate) {
    if (!messageId) {
      throw Error('Please specify the message id when calling partialUpdateThread');
    }

    // check for reserved fields from ThreadResponse type within partialThreadObject's set and unset.
    // Throw error if any of the reserved field is found.
    const reservedThreadFields = [
      'created_at',
      'id',
      'last_message_at',
      'type',
      'updated_at',
      'user',
      'reply_count',
      'participants',
      'channel',
    ];

    for (const key in { ...partialThreadObject.set, ...partialThreadObject.unset }) {
      if (reservedThreadFields.includes(key)) {
        throw Error(
          `You cannot set ${key} field on Thread object. ${key} is reserved for server-side use. Please omit ${key} from your set object.`,
        );
      }
    }

    return await this.patch<GetThreadAPIResponse<StreamChatGenerics>>(
      this.baseURL + `/threads/${messageId}`,
      partialThreadObject,
    );
  }

  getUserAgent() {
    return (
      this.userAgent || `stream-chat-javascript-client-${this.node ? 'node' : 'browser'}-${process.env.PKG_VERSION}`
    );
  }

  setUserAgent(userAgent: string) {
    this.userAgent = userAgent;
  }

  /**
   * _isUsingServerAuth - Returns true if we're using server side auth
   */
  _isUsingServerAuth = () => !!this.secret;

  _enrichAxiosOptions(
    options: AxiosRequestConfig & { config?: AxiosRequestConfig } = {
      params: {},
      headers: {},
      config: {},
    },
  ): AxiosRequestConfig {
    const token = this._getToken();
    const authorization = token ? { Authorization: token } : undefined;
    let signal: AbortSignal | null = null;
    if (this.nextRequestAbortController !== null) {
      signal = this.nextRequestAbortController.signal;
      this.nextRequestAbortController = null;
    }

    if (!options.headers?.['x-client-request-id']) {
      options.headers = {
        ...options.headers,
        'x-client-request-id': randomId(),
      };
    }

    const { params: axiosRequestConfigParams, headers: axiosRequestConfigHeaders, ...axiosRequestConfigRest } =
      this.options.axiosRequestConfig || {};

    return {
      params: {
        user_id: this.userID,
        connection_id: this._getConnectionID(),
        api_key: this.key,
        ...options.params,
        ...(axiosRequestConfigParams || {}),
      },
      headers: {
        ...authorization,
        'stream-auth-type': this.getAuthType(),
        'X-Stream-Client': this.getUserAgent(),
        ...options.headers,
        ...(axiosRequestConfigHeaders || {}),
      },
      ...(signal ? { signal } : {}),
      ...options.config,
      ...(axiosRequestConfigRest || {}),
    };
  }

  _getToken() {
    if (!this.tokenManager || this.anonymous) return null;

    return this.tokenManager.getToken();
  }

  _startCleaning() {
    const that = this;
    if (this.cleaningIntervalRef != null) {
      return;
    }
    this.cleaningIntervalRef = setInterval(() => {
      // call clean on the channel, used for calling the stop.typing event etc.
      for (const channel of Object.values(that.activeChannels)) {
        channel.clean();
      }
    }, 500);
  }

  /**
   * encode ws url payload
   * @private
   * @returns json string
   */
  _buildWSPayload = (client_request_id?: string) => {
    return JSON.stringify({
      user_id: this.userID,
      user_details: this._user,
      device: this.options.device,
      client_request_id,
    });
  };

  /**
   * checks signature of a request
   * @param {string | Buffer} rawBody
   * @param {string} signature from HTTP header
   * @returns {boolean}
   */
  verifyWebhook(requestBody: string | Buffer, xSignature: string) {
    return !!this.secret && CheckSignature(requestBody, this.secret, xSignature);
  }

  /** getPermission - gets the definition for a permission
   *
   * @param {string} name
   * @returns {Promise<PermissionAPIResponse>}
   */
  getPermission(name: string) {
    return this.get<PermissionAPIResponse>(`${this.baseURL}/permissions/${name}`);
  }

  /** createPermission - creates a custom permission
   *
   * @param {CustomPermissionOptions} permissionData the permission data
   * @returns {Promise<APIResponse>}
   */
  createPermission(permissionData: CustomPermissionOptions) {
    return this.post<APIResponse>(`${this.baseURL}/permissions`, {
      ...permissionData,
    });
  }

  /** updatePermission - updates an existing custom permission
   *
   * @param {string} id
   * @param {Omit<CustomPermissionOptions, 'id'>} permissionData the permission data
   * @returns {Promise<APIResponse>}
   */
  updatePermission(id: string, permissionData: Omit<CustomPermissionOptions, 'id'>) {
    return this.put<APIResponse>(`${this.baseURL}/permissions/${id}`, {
      ...permissionData,
    });
  }

  /** deletePermission - deletes a custom permission
   *
   * @param {string} name
   * @returns {Promise<APIResponse>}
   */
  deletePermission(name: string) {
    return this.delete<APIResponse>(`${this.baseURL}/permissions/${name}`);
  }

  /** listPermissions - returns the list of all permissions for this application
   *
   * @returns {Promise<APIResponse>}
   */
  listPermissions() {
    return this.get<PermissionsAPIResponse>(`${this.baseURL}/permissions`);
  }

  /** createRole - creates a custom role
   *
   * @param {string} name the new role name
   * @returns {Promise<APIResponse>}
   */
  createRole(name: string) {
    return this.post<APIResponse>(`${this.baseURL}/roles`, { name });
  }

  /** listRoles - returns the list of all roles for this application
   *
   * @returns {Promise<APIResponse>}
   */
  listRoles() {
    return this.get<APIResponse>(`${this.baseURL}/roles`);
  }

  /** deleteRole - deletes a custom role
   *
   * @param {string} name the role name
   * @returns {Promise<APIResponse>}
   */
  deleteRole(name: string) {
    return this.delete<APIResponse>(`${this.baseURL}/roles/${name}`);
  }

  /** sync - returns all events that happened for a list of channels since last sync
   * @param {string[]} channel_cids list of channel CIDs
   * @param {string} last_sync_at last time the user was online and in sync. RFC3339 ie. "2020-05-06T15:05:01.207Z"
   * @param {SyncOptions} options See JSDoc in the type fields for more info
   *
   * @returns {Promise<SyncResponse>}
   */
  sync(channel_cids: string[], last_sync_at: string, options: SyncOptions = {}) {
    return this.post<SyncResponse>(`${this.baseURL}/sync`, {
      channel_cids,
      last_sync_at,
      ...options,
    });
  }

  /**
   * sendUserCustomEvent - Send a custom event to a user
   *
   * @param {string} targetUserID target user id
   * @param {UserCustomEvent} event for example {type: 'friendship-request'}
   *
   * @return {Promise<APIResponse>} The Server Response
   */
  async sendUserCustomEvent(targetUserID: string, event: UserCustomEvent) {
    return await this.post<APIResponse>(`${this.baseURL}/users/${targetUserID}/event`, {
      event,
    });
  }

  createBlockList(blockList: BlockList) {
    return this.post<APIResponse>(`${this.baseURL}/blocklists`, blockList);
  }

  listBlockLists() {
    return this.get<APIResponse & { blocklists: BlockListResponse[] }>(`${this.baseURL}/blocklists`);
  }

  getBlockList(name: string) {
    return this.get<APIResponse & { blocklist: BlockListResponse }>(`${this.baseURL}/blocklists/${name}`);
  }

  updateBlockList(name: string, data: { words: string[] }) {
    return this.put<APIResponse>(`${this.baseURL}/blocklists/${name}`, data);
  }

  deleteBlockList(name: string) {
    return this.delete<APIResponse>(`${this.baseURL}/blocklists/${name}`);
  }

  exportChannels(request: Array<ExportChannelRequest>, options: ExportChannelOptions = {}) {
    const payload = { channels: request, ...options };
    return this.post<APIResponse & ExportChannelResponse>(`${this.baseURL}/export_channels`, payload);
  }

  exportUsers(request: ExportUsersRequest) {
    return this.post<APIResponse & ExportUsersResponse>(`${this.baseURL}/export/users`, request);
  }

  exportChannel(request: ExportChannelRequest, options?: ExportChannelOptions) {
    return this.exportChannels([request], options);
  }

  getExportChannelStatus(id: string) {
    return this.get<APIResponse & ExportChannelStatusResponse>(`${this.baseURL}/export_channels/${id}`);
  }

  campaign(idOrData: string | CampaignData, data?: CampaignData) {
    if (idOrData && typeof idOrData === 'object') {
      return new Campaign(this, null, idOrData);
    }

    return new Campaign(this, idOrData, data);
  }

  segment(type: SegmentType, idOrData: string | SegmentData, data?: SegmentData) {
    if (typeof idOrData === 'string') {
      return new Segment(this, type, idOrData, data);
    }

    return new Segment(this, type, null, idOrData);
  }

  validateServerSideAuth() {
    if (!this.secret) {
      throw new Error(
        'Campaigns is a server-side only feature. Please initialize the client with a secret to use this feature.',
      );
    }
  }

  /**
   * createSegment - Creates a segment
   *
   * @private
   * @param {SegmentType} type Segment type
   * @param {string} id Segment ID
   * @param {string} name Segment name
   * @param {SegmentData} params Segment data
   *
   * @return {{segment: SegmentResponse} & APIResponse} The created Segment
   */
  async createSegment(type: SegmentType, id: string | null, data?: SegmentData) {
    this.validateServerSideAuth();
    const body = {
      id,
      type,
      ...data,
    };
    return this.post<{ segment: SegmentResponse }>(this.baseURL + `/segments`, body);
  }

  /**
   * createUserSegment - Creates a user segment
   *
   * @param {string} id Segment ID
   * @param {string} name Segment name
   * @param {SegmentData} data Segment data
   *
   * @return {Segment} The created Segment
   */
  async createUserSegment(id: string | null, data?: SegmentData) {
    this.validateServerSideAuth();
    return this.createSegment('user', id, data);
  }

  /**
   * createChannelSegment - Creates a channel segment
   *
   * @param {string} id Segment ID
   * @param {string} name Segment name
   * @param {SegmentData} data Segment data
   *
   * @return {Segment} The created Segment
   */
  async createChannelSegment(id: string | null, data?: SegmentData) {
    this.validateServerSideAuth();
    return this.createSegment('channel', id, data);
  }

  async getSegment(id: string) {
    this.validateServerSideAuth();
    return this.get<{ segment: SegmentResponse } & APIResponse>(this.baseURL + `/segments/${id}`);
  }

  /**
   * updateSegment - Update a segment
   *
   * @param {string} id Segment ID
   * @param {Partial<UpdateSegmentData>} data Data to update
   *
   * @return {Segment} Updated Segment
   */
  async updateSegment(id: string, data: Partial<UpdateSegmentData>) {
    this.validateServerSideAuth();
    return this.put<{ segment: SegmentResponse }>(this.baseURL + `/segments/${id}`, data);
  }

  /**
   * addSegmentTargets - Add targets to a segment
   *
   * @param {string} id Segment ID
   * @param {string[]} targets Targets to add to the segment
   *
   * @return {APIResponse} API response
   */
  async addSegmentTargets(id: string, targets: string[]) {
    this.validateServerSideAuth();
    const body = { target_ids: targets };
    return this.post<APIResponse>(this.baseURL + `/segments/${id}/addtargets`, body);
  }

  async querySegmentTargets(
    id: string,
    filter: QuerySegmentTargetsFilter | null = {},
    sort: SortParam[] | null | [] = [],
    options = {},
  ) {
    this.validateServerSideAuth();
    return this.post<{ targets: SegmentTargetsResponse[]; next?: string } & APIResponse>(
      this.baseURL + `/segments/${id}/targets/query`,
      {
        filter: filter || {},
        sort: sort || [],
        ...options,
      },
    );
  }
  /**
   * removeSegmentTargets - Remove targets from a segment
   *
   * @param {string} id Segment ID
   * @param {string[]} targets Targets to add to the segment
   *
   * @return {APIResponse} API response
   */
  async removeSegmentTargets(id: string, targets: string[]) {
    this.validateServerSideAuth();
    const body = { target_ids: targets };
    return this.post<APIResponse>(this.baseURL + `/segments/${id}/deletetargets`, body);
  }

  /**
   * querySegments - Query Segments
   *
   * @param {filter} filter MongoDB style filter conditions
   * @param {QuerySegmentsOptions} options Options for sorting/paginating the results
   *
   * @return {Segment[]} Segments
   */
  async querySegments(filter: {}, sort?: SortParam[], options: QuerySegmentsOptions = {}) {
    this.validateServerSideAuth();
    return this.post<
      {
        segments: SegmentResponse[];
        next?: string;
        prev?: string;
      } & APIResponse
    >(this.baseURL + `/segments/query`, {
      filter,
      sort,
      ...options,
    });
  }

  /**
   * deleteSegment - Delete a Campaign Segment
   *
   * @param {string} id Segment ID
   *
   * @return {Promise<APIResponse>} The Server Response
   */
  async deleteSegment(id: string) {
    this.validateServerSideAuth();
    return this.delete<APIResponse>(this.baseURL + `/segments/${id}`);
  }

  /**
   * segmentTargetExists - Check if a target exists in a segment
   *
   * @param {string} segmentId Segment ID
   * @param {string} targetId Target ID
   *
   * @return {Promise<APIResponse>} The Server Response
   */
  async segmentTargetExists(segmentId: string, targetId: string) {
    this.validateServerSideAuth();
    return this.get<APIResponse>(this.baseURL + `/segments/${segmentId}/target/${targetId}`);
  }

  /**
   * createCampaign - Creates a Campaign
   *
   * @param {CampaignData} params Campaign data
   *
   * @return {Campaign} The Created Campaign
   */
  async createCampaign(params: CampaignData) {
    this.validateServerSideAuth();
    return this.post<{ campaign: CampaignResponse } & APIResponse>(this.baseURL + `/campaigns`, { ...params });
  }

  async getCampaign(id: string) {
    this.validateServerSideAuth();
    return this.get<{ campaign: CampaignResponse } & APIResponse>(this.baseURL + `/campaigns/${id}`);
  }

  async startCampaign(id: string, options?: { scheduledFor?: string; stopAt?: string }) {
    this.validateServerSideAuth();
    return this.post<{ campaign: CampaignResponse } & APIResponse>(this.baseURL + `/campaigns/${id}/start`, {
      scheduled_for: options?.scheduledFor,
      stop_at: options?.stopAt,
    });
  }
  /**
   * queryCampaigns - Query Campaigns
   *
   *
   * @return {Campaign[]} Campaigns
   */
  async queryCampaigns(filter: CampaignFilters, sort?: CampaignSort, options?: CampaignQueryOptions) {
    this.validateServerSideAuth();
    return await this.post<
      {
        campaigns: CampaignResponse[];
        next?: string;
        prev?: string;
      } & APIResponse
    >(this.baseURL + `/campaigns/query`, {
      filter,
      sort,
      ...(options || {}),
    });
  }

  /**
   * updateCampaign - Update a Campaign
   *
   * @param {string} id Campaign ID
   * @param {Partial<CampaignData>} params Campaign data
   *
   * @return {Campaign} Updated Campaign
   */
  async updateCampaign(id: string, params: Partial<CampaignData>) {
    this.validateServerSideAuth();
    return this.put<{ campaign: CampaignResponse }>(this.baseURL + `/campaigns/${id}`, params);
  }

  /**
   * deleteCampaign - Delete a Campaign
   *
   * @param {string} id Campaign ID
   *
   * @return {Promise<APIResponse>} The Server Response
   */
  async deleteCampaign(id: string) {
    this.validateServerSideAuth();
    return this.delete<APIResponse>(this.baseURL + `/campaigns/${id}`);
  }

  /**
   * stopCampaign - Stop a Campaign
   *
   * @param {string} id Campaign ID
   *
   * @return {Campaign} Stopped Campaign
   */
  async stopCampaign(id: string) {
    this.validateServerSideAuth();
    return this.post<{ campaign: CampaignResponse }>(this.baseURL + `/campaigns/${id}/stop`);
  }

  /**
   * enrichURL - Get OpenGraph data of the given link
   *
   * @param {string} url link
   * @return {OGAttachment} OG Attachment
   */
  async enrichURL(url: string) {
    return this.get<APIResponse & OGAttachment>(this.baseURL + `/og`, { url });
  }

  /**
   * getTask - Gets status of a long running task
   *
   * @param {string} id Task ID
   *
   * @return {TaskStatus} The task status
   */
  async getTask(id: string) {
    return this.get<APIResponse & TaskStatus>(`${this.baseURL}/tasks/${id}`);
  }

  /**
   * deleteChannels - Deletes a list of channel
   *
   * @param {string[]} cids Channel CIDs
   * @param {boolean} [options.hard_delete] Defines if the channel is hard deleted or not
   *
   * @return {DeleteChannelsResponse} Result of the soft deletion, if server-side, it holds the task ID as well
   */
  async deleteChannels(cids: string[], options: { hard_delete?: boolean } = {}) {
    return await this.post<APIResponse & DeleteChannelsResponse>(this.baseURL + `/channels/delete`, {
      cids,
      ...options,
    });
  }

  /**
   * deleteUsers - Batch Delete Users
   *
   * @param {string[]} user_ids which users to delete
   * @param {DeleteUserOptions} options Configuration how to delete users
   *
   * @return {TaskResponse} A task ID
   */
  async deleteUsers(user_ids: string[], options: DeleteUserOptions = {}) {
    if (typeof options.user !== 'undefined' && !['soft', 'hard', 'pruning'].includes(options.user)) {
      throw new Error('Invalid delete user options. user must be one of [soft hard pruning]');
    }
    if (typeof options.conversations !== 'undefined' && !['soft', 'hard'].includes(options.conversations)) {
      throw new Error('Invalid delete user options. conversations must be one of [soft hard]');
    }
    if (typeof options.messages !== 'undefined' && !['soft', 'hard', 'pruning'].includes(options.messages)) {
      throw new Error('Invalid delete user options. messages must be one of [soft hard pruning]');
    }
    return await this.post<APIResponse & TaskResponse>(this.baseURL + `/users/delete`, {
      user_ids,
      ...options,
    });
  }

  /**
   * _createImportURL - Create an Import upload url.
   *
   * Note: Do not use this.
   * It is present for internal usage only.
   * This function can, and will, break and/or be removed at any point in time.
   *
   * @private
   * @param {string} filename filename of uploaded data
   * @return {APIResponse & CreateImportResponse} An ImportTask
   */
  async _createImportURL(filename: string) {
    return await this.post<APIResponse & CreateImportURLResponse>(this.baseURL + `/import_urls`, {
      filename,
    });
  }

  /**
   * _createImport - Create an Import Task.
   *
   * Note: Do not use this.
   * It is present for internal usage only.
   * This function can, and will, break and/or be removed at any point in time.
   *
   * @private
   * @param {string} path path of uploaded data
   * @param {CreateImportOptions} options import options
   * @return {APIResponse & CreateImportResponse} An ImportTask
   */
  async _createImport(path: string, options: CreateImportOptions = { mode: 'upsert' }) {
    return await this.post<APIResponse & CreateImportResponse>(this.baseURL + `/imports`, {
      path,
      ...options,
    });
  }

  /**
   * _getImport - Get an Import Task.
   *
   * Note: Do not use this.
   * It is present for internal usage only.
   * This function can, and will, break and/or be removed at any point in time.
   *
   * @private
   * @param {string} id id of Import Task
   *
   * @return {APIResponse & GetImportResponse} An ImportTask
   */
  async _getImport(id: string) {
    return await this.get<APIResponse & GetImportResponse>(this.baseURL + `/imports/${id}`);
  }

  /**
   * _listImports - Lists Import Tasks.
   *
   * Note: Do not use this.
   * It is present for internal usage only.
   * This function can, and will, break and/or be removed at any point in time.
   *
   * @private
   * @param {ListImportsPaginationOptions} options pagination options
   *
   * @return {APIResponse & ListImportsResponse} An ImportTask
   */
  async _listImports(options: ListImportsPaginationOptions) {
    return await this.get<APIResponse & ListImportsResponse>(this.baseURL + `/imports`, options);
  }

  /**
   * upsertPushProvider - Create or Update a push provider
   *
   * Note: Works only for v2 push version is enabled on app settings.
   *
   * @param {PushProviderConfig} configuration of the provider you want to create or update
   *
   * @return {APIResponse & PushProviderUpsertResponse} A push provider
   */
  async upsertPushProvider(pushProvider: PushProviderConfig) {
    return await this.post<APIResponse & PushProviderUpsertResponse>(this.baseURL + `/push_providers`, {
      push_provider: pushProvider,
    });
  }

  /**
   * deletePushProvider - Delete a push provider
   *
   * Note: Works only for v2 push version is enabled on app settings.
   *
   * @param {PushProviderID} type and foreign id of the push provider to be deleted
   *
   * @return {APIResponse} An API response
   */
  async deletePushProvider({ type, name }: PushProviderID) {
    return await this.delete<APIResponse>(this.baseURL + `/push_providers/${type}/${name}`);
  }

  /**
   * listPushProviders - Get all push providers in the app
   *
   * Note: Works only for v2 push version is enabled on app settings.
   *
   * @return {APIResponse & PushProviderListResponse} A push provider
   */
  async listPushProviders() {
    return await this.get<APIResponse & PushProviderListResponse>(this.baseURL + `/push_providers`);
  }

  /**
   * creates an abort controller that will be used by the next HTTP Request.
   */
  createAbortControllerForNextRequest() {
    return (this.nextRequestAbortController = new AbortController());
  }

  /**
   * commits a pending message, making it visible in the channel and for other users
   * @param id the message id
   *
   * @return {APIResponse & MessageResponse} The message
   */
  async commitMessage(id: string) {
    return await this.post<APIResponse & MessageResponse>(this.baseURL + `/messages/${id}/commit`);
  }

  /**
   * Creates a poll
   * @param params PollData The poll that will be created
   * @returns {APIResponse & CreatePollAPIResponse} The poll
   */
  async createPoll(poll: PollData) {
    return await this.post<APIResponse & CreatePollAPIResponse>(this.baseURL + `/polls`, poll);
  }

  /**
   * Retrieves a poll
   * @param id string The poll id
   * @returns {APIResponse & GetPollAPIResponse} The poll
   */
  async getPoll(id: string, userId?: string): Promise<APIResponse & GetPollAPIResponse> {
    return await this.get<APIResponse & GetPollAPIResponse>(this.baseURL + `/polls/${id}`, {
      ...(userId ? { user_id: userId } : {}),
    });
  }

  /**
   * Updates a poll
   * @param poll PollData The poll that will be updated
   * @returns {APIResponse & PollResponse} The poll
   */
  async updatePoll(poll: PollData) {
    return await this.put<APIResponse & UpdatePollAPIResponse>(this.baseURL + `/polls`, poll);
  }

  /**
   * Partially updates a poll
   * @param id string The poll id
   * @param {PartialPollUpdate<StreamChatGenerics>} partialPollObject which should contain id and any of "set" or "unset" params;
   * example: {id: "44f26af5-f2be-4fa7-9dac-71cf893781de", set:{field: value}, unset:["field2"]}
   * @returns {APIResponse & UpdatePollAPIResponse} The poll
   */
  async partialUpdatePoll(
    id: string,
    partialPollObject: PartialPollUpdate,
  ): Promise<APIResponse & UpdatePollAPIResponse> {
    return await this.patch<APIResponse & UpdatePollAPIResponse>(this.baseURL + `/polls/${id}`, partialPollObject);
  }

  /**
   * Delete a poll
   * @param id string The poll id
   * @param userId string The user id (only serverside)
   * @returns
   */
  async deletePoll(id: string, userId?: string): Promise<APIResponse> {
    return await this.delete<APIResponse>(this.baseURL + `/polls/${id}`, {
      ...(userId ? { user_id: userId } : {}),
    });
  }

  /**
   * Close a poll
   * @param id string The poll id
   * @returns {APIResponse & UpdatePollAPIResponse} The poll
   */
  async closePoll(id: string): Promise<APIResponse & UpdatePollAPIResponse> {
    return this.partialUpdatePoll(id, {
      set: {
        is_closed: true,
      },
    });
  }

  /**
   * Creates a poll option
   * @param pollId string The poll id
   * @param option PollOptionData The poll option that will be created
   * @returns {APIResponse & PollOptionResponse} The poll option
   */
  async createPollOption(pollId: string, option: PollOptionData) {
    return await this.post<APIResponse & CreatePollOptionAPIResponse>(
      this.baseURL + `/polls/${pollId}/options`,
      option,
    );
  }

  /**
   * Retrieves a poll option
   * @param pollId string The poll id
   * @param optionId string The poll option id
   * @returns {APIResponse & PollOptionResponse} The poll option
   */
  async getPollOption(pollId: string, optionId: string) {
    return await this.get<APIResponse & GetPollOptionAPIResponse>(
      this.baseURL + `/polls/${pollId}/options/${optionId}`,
    );
  }

  /**
   * Updates a poll option
   * @param pollId string The poll id
   * @param option PollOptionData The poll option that will be updated
   * @returns
   */
  async updatePollOption(pollId: string, option: PollOptionData) {
    return await this.put<APIResponse & UpdatePollOptionAPIResponse>(this.baseURL + `/polls/${pollId}/options`, option);
  }

  /**
   * Delete a poll option
   * @param pollId string The poll id
   * @param optionId string The poll option id
   * @returns {APIResponse} The poll option
   */
  async deletePollOption(pollId: string, optionId: string) {
    return await this.delete<APIResponse>(this.baseURL + `/polls/${pollId}/options/${optionId}`);
  }

  /**
   * Cast vote on a poll
   * @param messageId string The message id
   * @param pollId string The poll id
   * @param vote PollVoteData The vote that will be casted
   * @returns {APIResponse & CastVoteAPIResponse} The poll vote
   */
  async castPollVote(messageId: string, pollId: string, vote: PollVoteData, options = {}) {
    return await this.post<APIResponse & CastVoteAPIResponse>(
      this.baseURL + `/messages/${messageId}/polls/${pollId}/vote`,
      { vote, ...options },
    );
  }

  /**
   * Add a poll answer
   * @param messageId string The message id
   * @param pollId string The poll id
   * @param answerText string The answer text
   */
  async addPollAnswer(messageId: string, pollId: string, answerText: string) {
    return this.castPollVote(messageId, pollId, {
      answer_text: answerText,
    });
  }

  async removePollVote(messageId: string, pollId: string, voteId: string) {
    return await this.delete<APIResponse & { vote: PollVote }>(
      this.baseURL + `/messages/${messageId}/polls/${pollId}/vote/${voteId}`,
    );
  }

  /**
   * Queries polls
   * @param filter
   * @param sort
   * @param options Option object, {limit: 10, offset:0}
   * @returns {APIResponse & QueryPollsResponse} The polls
   */
  async queryPolls(
    filter: QueryPollsFilters = {},
    sort: PollSort = [],
    options: QueryPollsOptions = {},
  ): Promise<APIResponse & QueryPollsResponse> {
    return await this.post<APIResponse & QueryPollsResponse>(this.baseURL + '/polls/query', {
      filter,
      sort: normalizeQuerySort(sort),
      ...options,
    });
  }

  /**
   * Queries poll votes
   * @param pollId
   * @param filter
   * @param sort
   * @param options Option object, {limit: 10, offset:0}

   * @returns {APIResponse & PollVotesAPIResponse} The poll votes
   */
  async queryPollVotes(
    pollId: string,
    filter: QueryVotesFilters = {},
    sort: VoteSort = [],
    options: QueryVotesOptions = {},
  ): Promise<APIResponse & PollVotesAPIResponse> {
    return await this.post<APIResponse & PollVotesAPIResponse>(this.baseURL + `/polls/${pollId}/votes`, {
      filter,
      sort: normalizeQuerySort(sort),
      ...options,
    });
  }

  /**
   * Queries message histories
   * @param filter
   * @param sort
   * @param options Option object, {limit: 10}
   * @returns {APIResponse & QueryMessageHistoryResponse} The message histories
   */
  async queryMessageHistory(
    filter: QueryMessageHistoryFilters = {},
    sort: QueryMessageHistorySort = [],
    options: QueryMessageHistoryOptions = {},
  ): Promise<APIResponse & QueryMessageHistoryResponse> {
    return await this.post<APIResponse & QueryMessageHistoryResponse>(this.baseURL + '/messages/history', {
      filter,
      sort: normalizeQuerySort(sort),
      ...options,
    });
  }
}<|MERGE_RESOLUTION|>--- conflicted
+++ resolved
@@ -1583,7 +1583,6 @@
     });
   }
 
-<<<<<<< HEAD
   async flagUserV2(
       flaggedUserID: string,
       reason: string,
@@ -1608,15 +1607,6 @@
       entity_id: entityId,
       reason,
       ...options,
-=======
-  async flag(userID: string, flaggedUserID: string, entityType: string, entityID: string, reason: string) {
-    return await this.post<{ item_id: string } & APIResponse>(this.baseURL + '/api/v2/moderation/flag', {
-      user_id: userID,
-      flagged_user_id: flaggedUserID,
-      entity_type: entityType,
-      entity_id: entityID,
-      reason,
->>>>>>> 37ff3307
     });
   }
 
