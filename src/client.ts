/* eslint no-unused-vars: "off" */
/* global process */

import axios, { AxiosRequestConfig, AxiosInstance, AxiosResponse } from 'axios';
import https from 'https';
import WebSocket from 'isomorphic-ws';

import { Channel } from './channel';
import { ClientState } from './client_state';
import { StableWSConnection } from './connection';
import { isValidEventType } from './events';
import { JWTUserToken, DevToken, CheckSignature } from './signing';
import { TokenManager } from './token_manager';
import {
  isFunction,
  isOwnUserBaseProperty,
  addFileToFormData,
  chatCodes,
  normalizeQuerySort,
  randomId,
  sleep,
  retryInterval,
} from './utils';

import {
  APIResponse,
  AppSettings,
  AppSettingsAPIResponse,
  BaseDeviceFields,
  BannedUsersFilters,
  BannedUsersPaginationOptions,
  BannedUsersResponse,
  BannedUsersSort,
  BanUserOptions,
  BlockList,
  BlockListResponse,
  ChannelAPIResponse,
  ChannelData,
  ChannelFilters,
  ChannelMute,
  ChannelOptions,
  ChannelSort,
  ChannelStateOptions,
  CheckPushResponse,
  CheckSQSResponse,
  Configs,
  ConnectAPIResponse,
  ConnectionChangeEvent,
  CreateChannelOptions,
  CreateChannelResponse,
  CreateCommandOptions,
  CreateCommandResponse,
  CustomPermissionOptions,
  DeleteCommandResponse,
  Device,
  EndpointName,
  Event,
  EventHandler,
  ExportChannelOptions,
  ExportChannelRequest,
  ExportChannelResponse,
  ExportChannelStatusResponse,
  MessageFlagsFilters,
  MessageFlagsPaginationOptions,
  MessageFlagsResponse,
  FlagMessageResponse,
  FlagUserResponse,
  GetChannelTypeResponse,
  GetCommandResponse,
  GetRateLimitsResponse,
  ListChannelResponse,
  ListCommandsResponse,
  LiteralStringForUnion,
  Logger,
  MarkChannelsReadOptions,
  Message,
  MessageFilters,
  MessageResponse,
  Mute,
  MuteUserOptions,
  MuteUserResponse,
  OwnUserResponse,
  PartialMessageUpdate,
  PartialUserUpdate,
  PermissionAPIResponse,
  PermissionsAPIResponse,
  PushProvider,
  ReactionResponse,
  SearchOptions,
  SearchPayload,
  SearchAPIResponse,
  SendFileAPIResponse,
  StreamChatOptions,
  TestPushDataInput,
  TestSQSDataInput,
  TokenOrProvider,
  UnBanUserOptions,
  UnknownType,
  UpdateChannelOptions,
  UpdateChannelResponse,
  UpdateCommandOptions,
  UpdateCommandResponse,
  UpdatedMessage,
  UpdateMessageAPIResponse,
  UserCustomEvent,
  UserFilters,
  UserOptions,
  UserResponse,
  UserSort,
  SearchMessageSortBase,
  SegmentData,
  Segment,
  Campaign,
  CampaignData,
  OGAttachment,
  TaskStatus,
  DeleteUserOptions,
  DeleteChannelsResponse,
  TaskResponse,
} from './types';
import { InsightTypes, InsightMetrics } from './insights';

function isString(x: unknown): x is string {
  return typeof x === 'string' || x instanceof String;
}

export class StreamChat<
  AttachmentType extends UnknownType = UnknownType,
  ChannelType extends UnknownType = UnknownType,
  CommandType extends string = LiteralStringForUnion,
  EventType extends UnknownType = UnknownType,
  MessageType extends UnknownType = UnknownType,
  ReactionType extends UnknownType = UnknownType,
  UserType extends UnknownType = UnknownType
> {
  private static _instance?: unknown | StreamChat; // type is undefined|StreamChat, unknown is due to TS limitations with statics

  _user?: OwnUserResponse<ChannelType, CommandType, UserType> | UserResponse<UserType>;
  activeChannels: {
    [key: string]: Channel<
      AttachmentType,
      ChannelType,
      CommandType,
      EventType,
      MessageType,
      ReactionType,
      UserType
    >;
  };
  anonymous: boolean;
  axiosInstance: AxiosInstance;
  baseURL?: string;
  browser: boolean;
  cleaningIntervalRef?: NodeJS.Timeout;
  clientID?: string;
  configs: Configs<CommandType>;
  connectionID?: string;
  failures?: number;
  key: string;
  listeners: {
    [key: string]: Array<
      (
        event: Event<
          AttachmentType,
          ChannelType,
          CommandType,
          EventType,
          MessageType,
          ReactionType,
          UserType
        >,
      ) => void
    >;
  };
  logger: Logger;
  /**
   * When network is recovered, we re-query the active channels on client. But in single query, you can recover
   * only 30 channels. So its not guaranteed that all the channels in activeChannels object have updated state.
   * Thus in UI sdks, state recovery is managed by components themselves, they don't rely on js client for this.
   *
   * `recoverStateOnReconnect` parameter can be used in such cases, to disable state recovery within js client.
   * When false, user/consumer of this client will need to make sure all the channels present on UI by
   * manually calling queryChannels endpoint.
   */
  recoverStateOnReconnect?: boolean;
  mutedChannels: ChannelMute<ChannelType, CommandType, UserType>[];
  mutedUsers: Mute<UserType>[];
  node: boolean;
  options: StreamChatOptions;
  secret?: string;
  setUserPromise: ConnectAPIResponse<ChannelType, CommandType, UserType> | null;
  state: ClientState<UserType>;
  tokenManager: TokenManager<UserType>;
  user?: OwnUserResponse<ChannelType, CommandType, UserType> | UserResponse<UserType>;
  userAgent?: string;
  userID?: string;
  wsBaseURL?: string;
  wsConnection: StableWSConnection<ChannelType, CommandType, UserType> | null;
  wsPromise: ConnectAPIResponse<ChannelType, CommandType, UserType> | null;
  consecutiveFailures: number;
  insightMetrics: InsightMetrics;

  /**
   * Initialize a client
   *
   * **Only use constructor for advanced usages. It is strongly advised to use `StreamChat.getInstance()` instead of `new StreamChat()` to reduce integration issues due to multiple WebSocket connections**
   * @param {string} key - the api key
   * @param {string} [secret] - the api secret
   * @param {StreamChatOptions} [options] - additional options, here you can pass custom options to axios instance
   * @param {boolean} [options.browser] - enforce the client to be in browser mode
   * @param {boolean} [options.warmUp] - default to false, if true, client will open a connection as soon as possible to speed up following requests
   * @param {Logger} [options.Logger] - custom logger
   * @param {number} [options.timeout] - default to 3000
   * @param {httpsAgent} [options.httpsAgent] - custom httpsAgent, in node it's default to https.agent()
   * @example <caption>initialize the client in user mode</caption>
   * new StreamChat('api_key')
   * @example <caption>initialize the client in user mode with options</caption>
   * new StreamChat('api_key', { warmUp:true, timeout:5000 })
   * @example <caption>secret is optional and only used in server side mode</caption>
   * new StreamChat('api_key', "secret", { httpsAgent: customAgent })
   */
  constructor(key: string, options?: StreamChatOptions);
  constructor(key: string, secret?: string, options?: StreamChatOptions);
  constructor(
    key: string,
    secretOrOptions?: StreamChatOptions | string,
    options?: StreamChatOptions,
  ) {
    // set the key
    this.key = key;
    this.listeners = {};
    this.state = new ClientState<UserType>();
    // a list of channels to hide ws events from
    this.mutedChannels = [];
    this.mutedUsers = [];

    // set the secret
    if (secretOrOptions && isString(secretOrOptions)) {
      this.secret = secretOrOptions;
    }

    // set the options... and figure out defaults...
    const inputOptions = options
      ? options
      : secretOrOptions && !isString(secretOrOptions)
      ? secretOrOptions
      : {};

    this.browser =
      typeof inputOptions.browser !== 'undefined'
        ? inputOptions.browser
        : typeof window !== 'undefined';
    this.node = !this.browser;

    this.options = {
      timeout: 3000,
      withCredentials: false, // making sure cookies are not sent
      warmUp: false,
      recoverStateOnReconnect: true,
      ...inputOptions,
    };

    if (this.node && !this.options.httpsAgent) {
      this.options.httpsAgent = new https.Agent({
        keepAlive: true,
        keepAliveMsecs: 3000,
      });
    }

    this.axiosInstance = axios.create(this.options);

    this.setBaseURL(this.options.baseURL || 'https://chat-us-east-1.stream-io-api.com');

    if (typeof process !== 'undefined' && process.env.STREAM_LOCAL_TEST_RUN) {
      this.setBaseURL('http://localhost:3030');
    }

    if (typeof process !== 'undefined' && process.env.STREAM_LOCAL_TEST_HOST) {
      this.setBaseURL('http://' + process.env.STREAM_LOCAL_TEST_HOST);
    }

    // WS connection is initialized when setUser is called
    this.wsConnection = null;
    this.wsPromise = null;
    this.setUserPromise = null;
    // keeps a reference to all the channels that are in use
    this.activeChannels = {};
    // mapping between channel groups and configs
    this.configs = {};
    this.anonymous = false;

    // If its a server-side client, then lets initialize the tokenManager, since token will be
    // generated from secret.
    this.tokenManager = new TokenManager(this.secret);
    this.consecutiveFailures = 0;
    this.insightMetrics = new InsightMetrics();

    /**
     * logger function should accept 3 parameters:
     * @param logLevel string
     * @param message   string
     * @param extraData object
     *
     * e.g.,
     * const client = new StreamChat('api_key', {}, {
     * 		logger = (logLevel, message, extraData) => {
     * 			console.log(message);
     * 		}
     * })
     *
     * extraData contains tags array attached to log message. Tags can have one/many of following values:
     * 1. api
     * 2. api_request
     * 3. api_response
     * 4. client
     * 5. channel
     * 6. connection
     * 7. event
     *
     * It may also contains some extra data, some examples have been mentioned below:
     * 1. {
     * 		tags: ['api', 'api_request', 'client'],
     * 		url: string,
     * 		payload: object,
     * 		config: object
     * }
     * 2. {
     * 		tags: ['api', 'api_response', 'client'],
     * 		url: string,
     * 		response: object
     * }
     * 3. {
     * 		tags: ['api', 'api_response', 'client'],
     * 		url: string,
     * 		error: object
     * }
     * 4. {
     * 		tags: ['event', 'client'],
     * 		event: object
     * }
     * 5. {
     * 		tags: ['channel'],
     * 		channel: object
     * }
     */
    this.logger = isFunction(inputOptions.logger) ? inputOptions.logger : () => null;
    this.recoverStateOnReconnect = this.options.recoverStateOnReconnect;
  }

  /**
   * Get a client instance
   *
   * This function always returns the same Client instance to avoid issues raised by multiple Client and WS connections
   *
   * **After the first call, the client configuration will not change if the key or options parameters change**
   *
   * @param {string} key - the api key
   * @param {string} [secret] - the api secret
   * @param {StreamChatOptions} [options] - additional options, here you can pass custom options to axios instance
   * @param {boolean} [options.browser] - enforce the client to be in browser mode
   * @param {boolean} [options.warmUp] - default to false, if true, client will open a connection as soon as possible to speed up following requests
   * @param {Logger} [options.Logger] - custom logger
   * @param {number} [options.timeout] - default to 3000
   * @param {httpsAgent} [options.httpsAgent] - custom httpsAgent, in node it's default to https.agent()
   * @example <caption>initialize the client in user mode</caption>
   * StreamChat.getInstance('api_key')
   * @example <caption>initialize the client in user mode with options</caption>
   * StreamChat.getInstance('api_key', { timeout:5000 })
   * @example <caption>secret is optional and only used in server side mode</caption>
   * StreamChat.getInstance('api_key', "secret", { httpsAgent: customAgent })
   */
  public static getInstance<
    AttachmentType extends UnknownType = UnknownType,
    ChannelType extends UnknownType = UnknownType,
    CommandType extends string = LiteralStringForUnion,
    EventType extends UnknownType = UnknownType,
    MessageType extends UnknownType = UnknownType,
    ReactionType extends UnknownType = UnknownType,
    UserType extends UnknownType = UnknownType
  >(
    key: string,
    options?: StreamChatOptions,
  ): StreamChat<
    AttachmentType,
    ChannelType,
    CommandType,
    EventType,
    MessageType,
    ReactionType,
    UserType
  >;
  public static getInstance<
    AttachmentType extends UnknownType = UnknownType,
    ChannelType extends UnknownType = UnknownType,
    CommandType extends string = LiteralStringForUnion,
    EventType extends UnknownType = UnknownType,
    MessageType extends UnknownType = UnknownType,
    ReactionType extends UnknownType = UnknownType,
    UserType extends UnknownType = UnknownType
  >(
    key: string,
    secret?: string,
    options?: StreamChatOptions,
  ): StreamChat<
    AttachmentType,
    ChannelType,
    CommandType,
    EventType,
    MessageType,
    ReactionType,
    UserType
  >;
  public static getInstance<
    AttachmentType extends UnknownType = UnknownType,
    ChannelType extends UnknownType = UnknownType,
    CommandType extends string = LiteralStringForUnion,
    EventType extends UnknownType = UnknownType,
    MessageType extends UnknownType = UnknownType,
    ReactionType extends UnknownType = UnknownType,
    UserType extends UnknownType = UnknownType
  >(
    key: string,
    secretOrOptions?: StreamChatOptions | string,
    options?: StreamChatOptions,
  ): StreamChat<
    AttachmentType,
    ChannelType,
    CommandType,
    EventType,
    MessageType,
    ReactionType,
    UserType
  > {
    if (!StreamChat._instance) {
      if (typeof secretOrOptions === 'string') {
        StreamChat._instance = new StreamChat<
          AttachmentType,
          ChannelType,
          CommandType,
          EventType,
          MessageType,
          ReactionType,
          UserType
        >(key, secretOrOptions, options);
      } else {
        StreamChat._instance = new StreamChat<
          AttachmentType,
          ChannelType,
          CommandType,
          EventType,
          MessageType,
          ReactionType,
          UserType
        >(key, secretOrOptions);
      }
    }

    return StreamChat._instance as StreamChat<
      AttachmentType,
      ChannelType,
      CommandType,
      EventType,
      MessageType,
      ReactionType,
      UserType
    >;
  }

  devToken(userID: string) {
    return DevToken(userID);
  }

  getAuthType() {
    return this.anonymous ? 'anonymous' : 'jwt';
  }

  setBaseURL(baseURL: string) {
    this.baseURL = baseURL;
    this.wsBaseURL = this.baseURL.replace('http', 'ws').replace(':3030', ':8800');
  }

  _hasConnectionID = () => Boolean(this.wsConnection?.connectionID);

  /**
   * connectUser - Set the current user and open a WebSocket connection
   *
   * @param {OwnUserResponse<ChannelType, CommandType, UserType> | UserResponse<UserType>} user Data about this user. IE {name: "john"}
   * @param {TokenOrProvider} userTokenOrProvider Token or provider
   *
   * @return {ConnectAPIResponse<ChannelType, CommandType, UserType>} Returns a promise that resolves when the connection is setup
   */
  connectUser = async (
    user: OwnUserResponse<ChannelType, CommandType, UserType> | UserResponse<UserType>,
    userTokenOrProvider: TokenOrProvider,
  ) => {
    if (!user.id) {
      throw new Error('The "id" field on the user is missing');
    }

    /**
     * Calling connectUser multiple times is potentially the result of a  bad integration, however,
     * If the user id remains the same we don't throw error
     */
    if (this.userID === user.id && this.setUserPromise) {
      console.warn(
        'Consecutive calls to connectUser is detected, ideally you should only call this function once in your app.',
      );
      return this.setUserPromise;
    }

    if (this.userID) {
      throw new Error(
        'Use client.disconnect() before trying to connect as a different user. connectUser was called twice.',
      );
    }

    if (
      (this._isUsingServerAuth() || this.node) &&
      !this.options.allowServerSideConnect
    ) {
      console.warn(
        'Please do not use connectUser server side. connectUser impacts MAU and concurrent connection usage and thus your bill. If you have a valid use-case, add "allowServerSideConnect: true" to the client options to disable this warning.',
      );
    }

    // we generate the client id client side
    this.userID = user.id;
    this.anonymous = false;

    const setTokenPromise = this._setToken(user, userTokenOrProvider);
    this._setUser(user);

    const wsPromise = this.openConnection();

    this.setUserPromise = Promise.all([setTokenPromise, wsPromise]).then(
      (result) => result[1], // We only return connection promise;
    );

    try {
      return await this.setUserPromise;
    } catch (err) {
      // cleanup client to allow the user to retry connectUser again
      this.disconnectUser();
      throw err;
    }
  };

  /**
   * @deprecated Please use connectUser() function instead. Its naming is more consistent with its functionality.
   *
   * setUser - Set the current user and open a WebSocket connection
   *
   * @param {OwnUserResponse<ChannelType, CommandType, UserType> | UserResponse<UserType>} user Data about this user. IE {name: "john"}
   * @param {TokenOrProvider} userTokenOrProvider Token or provider
   *
   * @return {ConnectAPIResponse<ChannelType, CommandType, UserType>} Returns a promise that resolves when the connection is setup
   */
  setUser = this.connectUser;

  _setToken = (user: UserResponse<UserType>, userTokenOrProvider: TokenOrProvider) =>
    this.tokenManager.setTokenOrProvider(userTokenOrProvider, user);

  _setUser(
    user: OwnUserResponse<ChannelType, CommandType, UserType> | UserResponse<UserType>,
  ) {
    /**
     * This one is used by the frontend. This is a copy of the current user object stored on backend.
     * It contains reserved properties and own user properties which are not present in `this._user`.
     */
    this.user = user;
    // this one is actually used for requests. This is a copy of current user provided to `connectUser` function.
    this._user = { ...user };
  }

  /**
   * Disconnects the websocket connection, without removing the user set on client.
   * client.closeConnection will not trigger default auto-retry mechanism for reconnection. You need
   * to call client.openConnection to reconnect to websocket.
   *
   * This is mainly useful on mobile side. You can only receive push notifications
   * if you don't have active websocket connection.
   * So when your app goes to background, you can call `client.closeConnection`.
   * And when app comes back to foreground, call `client.openConnection`.
   *
   * @param timeout Max number of ms, to wait for close event of websocket, before forcefully assuming succesful disconnection.
   *                https://developer.mozilla.org/en-US/docs/Web/API/CloseEvent
   */
  closeConnection = (timeout?: number) => {
    if (this.cleaningIntervalRef != null) {
      clearInterval(this.cleaningIntervalRef);
      this.cleaningIntervalRef = undefined;
    }

    if (!this.wsConnection) {
      return Promise.resolve();
    }

    return this.wsConnection.disconnect(timeout);
  };

  /**
   * Creates a new WebSocket connection with the current user. Returns empty promise, if there is an active connection
   */
  openConnection = async () => {
    if (!this.userID) {
      throw Error(
        'User is not set on client, use client.connectUser or client.connectAnonymousUser instead',
      );
    }

    if (this.wsConnection?.isHealthy && this._hasConnectionID()) {
      this.logger(
        'info',
        'client:openConnection() - openConnection called twice, healthy connection already exists',
        {
          tags: ['connection', 'client'],
        },
      );

      return Promise.resolve();
    }

    this.clientID = `${this.userID}--${randomId()}`;
    this.wsPromise = this.connect();
    this._startCleaning();
    return this.wsPromise;
  };

  /**
   * @deprecated Please use client.openConnction instead.
   * @private
   *
   * Creates a new websocket connection with current user.
   */
  _setupConnection = this.openConnection;

  /**
	 * updateAppSettings - updates application settings
	 *
	 * @param {AppSettings} options App settings.
	 * 		IE: {
	  			"apn_config": {
					"auth_type": "token",
					"auth_key": fs.readFileSync(
						'./apn-push-auth-key.p8',
						'utf-8',
					),
					"key_id": "keyid",
					"team_id": "teamid", //either ALL these 3
					"notification_template": "notification handlebars template",
					"bundle_id": "com.apple.your.app",
					"development": true
				},
				"firebase_config": {
					"server_key": "server key from fcm",
					"notification_template": "notification handlebars template"
					"data_template": "data handlebars template"
				},
				"webhook_url": "https://acme.com/my/awesome/webhook/"
			}
	 */
  async updateAppSettings(options: AppSettings) {
    if (options.apn_config?.p12_cert) {
      options.apn_config.p12_cert = Buffer.from(options.apn_config.p12_cert).toString(
        'base64',
      );
    }
    return await this.patch<APIResponse>(this.baseURL + '/app', options);
  }

  _normalizeDate = (before: Date | string | null): string | null => {
    if (before instanceof Date) {
      before = before.toISOString();
    }

    if (before === '') {
      throw new Error(
        "Don't pass blank string for since, use null instead if resetting the token revoke",
      );
    }

    return before;
  };

  /**
   * Revokes all tokens on application level issued before given time
   */
  async revokeTokens(before: Date | string | null) {
    return await this.updateAppSettings({
      revoke_tokens_issued_before: this._normalizeDate(before),
    });
  }

  /**
   * Revokes token for a user issued before given time
   */
  async revokeUserToken(userID: string, before?: Date | string | null) {
    return await this.revokeUsersToken([userID], before);
  }

  /**
   * Revokes tokens for a list of users issued before given time
   */
  async revokeUsersToken(userIDs: string[], before?: Date | string | null) {
    if (before === undefined) {
      before = new Date().toISOString();
    } else {
      before = this._normalizeDate(before);
    }

    const users: PartialUserUpdate<UserType>[] = [];
    for (const userID of userIDs) {
      users.push({
        id: userID,
        set: <Partial<UserResponse<UserType>>>{
          revoke_tokens_issued_before: before,
        },
      });
    }

    return await this.partialUpdateUsers(users);
  }

  /**
   * getAppSettings - retrieves application settings
   */
  async getAppSettings() {
    return await this.get<AppSettingsAPIResponse<CommandType>>(this.baseURL + '/app');
  }

  /**
	 * testPushSettings - Tests the push settings for a user with a random chat message and the configured push templates
	 *
	 * @param {string} userID User ID. If user has no devices, it will error
	 * @param {TestPushDataInput} [data] Overrides for push templates/message used
	 * 		IE: {
				  messageID: 'id-of-message',//will error if message does not exist
				  apnTemplate: '{}', //if app doesn't have apn configured it will error
				  firebaseTemplate: '{}', //if app doesn't have firebase configured it will error
				  firebaseDataTemplate: '{}', //if app doesn't have firebase configured it will error
				  huaweiDataTemplate: '{}' //if app doesn't have huawei configured it will error
				  skipDevices: true, // skip config/device checks and sending to real devices
			}
	 */
  async testPushSettings(userID: string, data: TestPushDataInput = {}) {
    return await this.post<CheckPushResponse>(this.baseURL + '/check_push', {
      user_id: userID,
      ...(data.messageID ? { message_id: data.messageID } : {}),
      ...(data.apnTemplate ? { apn_template: data.apnTemplate } : {}),
      ...(data.firebaseTemplate ? { firebase_template: data.firebaseTemplate } : {}),
      ...(data.firebaseDataTemplate
        ? { firebase_data_template: data.firebaseDataTemplate }
        : {}),
      ...(data.huaweiDataTemplate
        ? { huawei_data_template: data.huaweiDataTemplate }
        : {}),
      ...(data.skipDevices ? { skip_devices: true } : {}),
    });
  }

  /**
   * testSQSSettings - Tests that the given or configured SQS configuration is valid
   *
   * @param {TestSQSDataInput} [data] Overrides SQS settings for testing if needed
   * 		IE: {
				  sqs_key: 'auth_key',
				  sqs_secret: 'auth_secret',
				  sqs_url: 'url_to_queue',
			}
   */
  async testSQSSettings(data: TestSQSDataInput = {}) {
    return await this.post<CheckSQSResponse>(this.baseURL + '/check_sqs', data);
  }

  /**
   * Disconnects the websocket and removes the user from client.
   *
   * @param timeout Max number of ms, to wait for close event of websocket, before forcefully assuming successful disconnection.
   *                https://developer.mozilla.org/en-US/docs/Web/API/CloseEvent
   */
  disconnectUser = async (timeout?: number) => {
    this.logger('info', 'client:disconnect() - Disconnecting the client', {
      tags: ['connection', 'client'],
    });

    // remove the user specific fields
    delete this.user;
    delete this._user;
    delete this.userID;

    this.anonymous = false;

    const closePromise = this.closeConnection(timeout);

    for (const channel of Object.values(this.activeChannels)) {
      channel._disconnect();
    }

    // ensure we no longer return inactive channels
    this.activeChannels = {};
    // reset client state
    this.state = new ClientState();
    // reset token manager
    this.tokenManager.reset();

    // close the WS connection
    return closePromise;
  };

  /**
   *
   * @deprecated Please use client.disconnectUser instead.
   *
   * Disconnects the websocket and removes the user from client.
   */
  disconnect = this.disconnectUser;

  /**
   * connectAnonymousUser - Set an anonymous user and open a WebSocket connection
   */
  connectAnonymousUser = () => {
    if (
      (this._isUsingServerAuth() || this.node) &&
      !this.options.allowServerSideConnect
    ) {
      console.warn(
        'Please do not use connectUser server side. connectUser impacts MAU and concurrent connection usage and thus your bill. If you have a valid use-case, add "allowServerSideConnect: true" to the client options to disable this warning.',
      );
    }

    this.anonymous = true;
    this.userID = randomId();
    const anonymousUser = {
      id: this.userID,
      anon: true,
    } as UserResponse<UserType>;

    this._setToken(anonymousUser, '');
    this._setUser(anonymousUser);

    return this._setupConnection();
  };

  /**
   * @deprecated Please use connectAnonymousUser. Its naming is more consistent with its functionality.
   */
  setAnonymousUser = this.connectAnonymousUser;

  /**
   * setGuestUser - Setup a temporary guest user
   *
   * @param {UserResponse<UserType>} user Data about this user. IE {name: "john"}
   *
   * @return {ConnectAPIResponse<ChannelType, CommandType, UserType>} Returns a promise that resolves when the connection is setup
   */
  async setGuestUser(user: UserResponse<UserType>) {
    let response: { access_token: string; user: UserResponse<UserType> } | undefined;
    this.anonymous = true;
    try {
      response = await this.post<
        APIResponse & { access_token: string; user: UserResponse<UserType> }
      >(this.baseURL + '/guest', { user });
    } catch (e) {
      this.anonymous = false;
      throw e;
    }
    this.anonymous = false;
    // eslint-disable-next-line @typescript-eslint/no-unused-vars
    const { created_at, updated_at, last_active, online, ...guestUser } = response.user;
    return await this.connectUser(
      guestUser as UserResponse<UserType>,
      response.access_token,
    );
  }

  /**
   * createToken - Creates a token to authenticate this user. This function is used server side.
   * The resulting token should be passed to the client side when the users registers or logs in
   *
   * @param {string} userID The User ID
   * @param {number} [exp] The expiration time for the token expressed in the number of seconds since the epoch
   *
   * @return {string} Returns a token
   */
  createToken(userID: string, exp?: number, iat?: number) {
    if (this.secret == null) {
      throw Error(`tokens can only be created server-side using the API Secret`);
    }
    const extra: { exp?: number; iat?: number } = {};

    if (exp) {
      extra.exp = exp;
    }

    if (iat) {
      extra.iat = iat;
    }

    return JWTUserToken(this.secret, userID, extra, {});
  }

  /**
   * on - Listen to events on all channels and users your watching
   *
   * client.on('message.new', event => {console.log("my new message", event, channel.state.messages)})
   * or
   * client.on(event => {console.log(event.type)})
   *
   * @param {EventHandler<AttachmentType, ChannelType, CommandType, EventType, MessageType, ReactionType, UserType> | string} callbackOrString  The event type to listen for (optional)
   * @param {EventHandler<AttachmentType, ChannelType, CommandType, EventType, MessageType, ReactionType, UserType>} [callbackOrNothing] The callback to call
   *
   * @return {{ unsubscribe: () => void }} Description
   */
  on(
    callback: EventHandler<
      AttachmentType,
      ChannelType,
      CommandType,
      EventType,
      MessageType,
      ReactionType,
      UserType
    >,
  ): { unsubscribe: () => void };
  on(
    eventType: string,
    callback: EventHandler<
      AttachmentType,
      ChannelType,
      CommandType,
      EventType,
      MessageType,
      ReactionType,
      UserType
    >,
  ): { unsubscribe: () => void };
  on(
    callbackOrString:
      | EventHandler<
          AttachmentType,
          ChannelType,
          CommandType,
          EventType,
          MessageType,
          ReactionType,
          UserType
        >
      | string,
    callbackOrNothing?: EventHandler<
      AttachmentType,
      ChannelType,
      CommandType,
      EventType,
      MessageType,
      ReactionType,
      UserType
    >,
  ): { unsubscribe: () => void } {
    const key = callbackOrNothing ? (callbackOrString as string) : 'all';
    const valid = isValidEventType(key);
    if (!valid) {
      throw Error(`Invalid event type ${key}`);
    }
    const callback = callbackOrNothing
      ? callbackOrNothing
      : (callbackOrString as EventHandler<
          AttachmentType,
          ChannelType,
          CommandType,
          EventType,
          MessageType,
          ReactionType,
          UserType
        >);
    if (!(key in this.listeners)) {
      this.listeners[key] = [];
    }
    this.logger('info', `Attaching listener for ${key} event`, {
      tags: ['event', 'client'],
    });
    this.listeners[key].push(callback);
    return {
      unsubscribe: () => {
        this.logger('info', `Removing listener for ${key} event`, {
          tags: ['event', 'client'],
        });

        this.listeners[key] = this.listeners[key].filter((el) => el !== callback);
      },
    };
  }

  /**
   * off - Remove the event handler
   *
   */
  off(
    callback: EventHandler<
      AttachmentType,
      ChannelType,
      CommandType,
      EventType,
      MessageType,
      ReactionType,
      UserType
    >,
  ): void;
  off(
    eventType: string,
    callback: EventHandler<
      AttachmentType,
      ChannelType,
      CommandType,
      EventType,
      MessageType,
      ReactionType,
      UserType
    >,
  ): void;
  off(
    callbackOrString:
      | EventHandler<
          AttachmentType,
          ChannelType,
          CommandType,
          EventType,
          MessageType,
          ReactionType,
          UserType
        >
      | string,
    callbackOrNothing?: EventHandler<
      AttachmentType,
      ChannelType,
      CommandType,
      EventType,
      MessageType,
      ReactionType,
      UserType
    >,
  ) {
    const key = callbackOrNothing ? (callbackOrString as string) : 'all';
    const valid = isValidEventType(key);
    if (!valid) {
      throw Error(`Invalid event type ${key}`);
    }
    const callback = callbackOrNothing
      ? callbackOrNothing
      : (callbackOrString as EventHandler<
          AttachmentType,
          ChannelType,
          CommandType,
          EventType,
          MessageType,
          ReactionType,
          UserType
        >);
    if (!(key in this.listeners)) {
      this.listeners[key] = [];
    }

    this.logger('info', `Removing listener for ${key} event`, {
      tags: ['event', 'client'],
    });
    this.listeners[key] = this.listeners[key].filter((value) => value !== callback);
  }

  _logApiRequest(
    type: string,
    url: string,
    data: unknown,
    config: AxiosRequestConfig & {
      config?: AxiosRequestConfig & { maxBodyLength?: number };
    },
  ) {
    this.logger('info', `client: ${type} - Request - ${url}`, {
      tags: ['api', 'api_request', 'client'],
      url,
      payload: data,
      config,
    });
  }

  _logApiResponse<T>(type: string, url: string, response: AxiosResponse<T>) {
    this.logger(
      'info',
      `client:${type} - Response - url: ${url} > status ${response.status}`,
      {
        tags: ['api', 'api_response', 'client'],
        url,
        response,
      },
    );
  }

  _logApiError(type: string, url: string, error: unknown) {
    this.logger('error', `client:${type} - Error - url: ${url}`, {
      tags: ['api', 'api_response', 'client'],
      url,
      error,
    });
  }

  doAxiosRequest = async <T>(
    type: string,
    url: string,
    data?: unknown,
    options: AxiosRequestConfig & {
      config?: AxiosRequestConfig & { maxBodyLength?: number };
    } = {},
  ): Promise<T> => {
    await this.tokenManager.tokenReady();
    const requestConfig = this._enrichAxiosOptions(options);
    try {
      let response: AxiosResponse<T>;
      this._logApiRequest(type, url, data, requestConfig);
      switch (type) {
        case 'get':
          response = await this.axiosInstance.get(url, requestConfig);
          break;
        case 'delete':
          response = await this.axiosInstance.delete(url, requestConfig);
          break;
        case 'post':
          response = await this.axiosInstance.post(url, data, requestConfig);
          break;
        case 'put':
          response = await this.axiosInstance.put(url, data, requestConfig);
          break;
        case 'patch':
          response = await this.axiosInstance.patch(url, data, requestConfig);
          break;
        case 'options':
          response = await this.axiosInstance.options(url, requestConfig);
          break;
        default:
          throw new Error('Invalid request type');
      }
      this._logApiResponse<T>(type, url, response);
      this.consecutiveFailures = 0;
      return this.handleResponse(response);
    } catch (e) {
      this._logApiError(type, url, e);
      this.consecutiveFailures += 1;
      if (e.response) {
        if (
          e.response.data.code === chatCodes.TOKEN_EXPIRED &&
          !this.tokenManager.isStatic()
        ) {
          if (this.consecutiveFailures > 1) {
            await sleep(retryInterval(this.consecutiveFailures));
          }
          this.tokenManager.loadToken();
          return await this.doAxiosRequest<T>(type, url, data, options);
        }
        return this.handleResponse(e.response);
      } else {
        throw e;
      }
    }
  };

  get<T>(url: string, params?: AxiosRequestConfig['params']) {
    return this.doAxiosRequest<T>('get', url, null, { params });
  }

  put<T>(url: string, data?: unknown) {
    return this.doAxiosRequest<T>('put', url, data);
  }

  post<T>(url: string, data?: unknown) {
    return this.doAxiosRequest<T>('post', url, data);
  }

  patch<T>(url: string, data?: unknown) {
    return this.doAxiosRequest<T>('patch', url, data);
  }

  delete<T>(url: string, params?: AxiosRequestConfig['params']) {
    return this.doAxiosRequest<T>('delete', url, null, { params });
  }

  sendFile(
    url: string,
    uri: string | NodeJS.ReadableStream | Buffer | File,
    name?: string,
    contentType?: string,
    user?: UserResponse<UserType>,
  ) {
    const data = addFileToFormData(uri, name, contentType);
    if (user != null) data.append('user', JSON.stringify(user));

    return this.doAxiosRequest<SendFileAPIResponse>('post', url, data, {
      headers: data.getHeaders ? data.getHeaders() : {}, // node vs browser
      config: {
        timeout: 0,
        maxContentLength: Infinity,
        maxBodyLength: Infinity,
      },
    });
  }

  errorFromResponse<T>(response: AxiosResponse<T & { code?: number; message?: string }>) {
    let err: Error & { code?: number; response?: AxiosResponse<T>; status?: number };
    err = new Error(`StreamChat error HTTP code: ${response.status}`);
    if (response.data && response.data.code) {
      err = new Error(
        `StreamChat error code ${response.data.code}: ${response.data.message}`,
      );
      err.code = response.data.code;
    }
    err.response = response;
    err.status = response.status;
    return err;
  }

  handleResponse<T>(response: AxiosResponse<T>) {
    const data = response.data;
    if ((response.status + '')[0] !== '2') {
      throw this.errorFromResponse<T>(response);
    }
    return data;
  }

  dispatchEvent = (
    event: Event<
      AttachmentType,
      ChannelType,
      CommandType,
      EventType,
      MessageType,
      ReactionType,
      UserType
    >,
  ) => {
    // client event handlers
    const postListenerCallbacks = this._handleClientEvent(event);

    // channel event handlers
    const cid = event.cid;
    const channel = cid ? this.activeChannels[cid] : undefined;
    if (channel) {
      channel._handleChannelEvent(event);
    }

    this._callClientListeners(event);

    if (channel) {
      channel._callChannelListeners(event);
    }

    postListenerCallbacks.forEach((c) => c());
  };

  handleEvent = (messageEvent: WebSocket.MessageEvent) => {
    // dispatch the event to the channel listeners
    const jsonString = messageEvent.data as string;
    const event = JSON.parse(jsonString) as Event<
      AttachmentType,
      ChannelType,
      CommandType,
      EventType,
      MessageType,
      ReactionType,
      UserType
    >;
    event.received_at = new Date();
    this.dispatchEvent(event);
  };

  /**
   * Updates the members and watchers of the currently active channels that contain this user
   *
   * @param {UserResponse<UserType>} user
   */
  _updateMemberWatcherReferences = (user: UserResponse<UserType>) => {
    const refMap = this.state.userChannelReferences[user.id] || {};
    for (const channelID in refMap) {
      const channel = this.activeChannels[channelID];
      /** search the members and watchers and update as needed... */
      if (channel?.state) {
        if (channel.state.members[user.id]) {
          channel.state.members[user.id].user = user;
        }
        if (channel.state.watchers[user.id]) {
          channel.state.watchers[user.id] = user;
        }
      }
    }
  };

  /**
   * @deprecated Please _updateMemberWatcherReferences instead.
   * @private
   */
  _updateUserReferences = this._updateMemberWatcherReferences;

  /**
   * @private
   *
   * Updates the messages from the currently active channels that contain this user,
   * with updated user object.
   *
   * @param {UserResponse<UserType>} user
   */
  _updateUserMessageReferences = (user: UserResponse<UserType>) => {
    const refMap = this.state.userChannelReferences[user.id] || {};

    for (const channelID in refMap) {
      const channel = this.activeChannels[channelID];
      const state = channel.state;

      /** update the messages from this user. */
      state?.updateUserMessages(user);
    }
  };

  /**
   * @private
   *
   * Deletes the messages from the currently active channels that contain this user
   *
   * If hardDelete is true, all the content of message will be stripped down.
   * Otherwise, only 'message.type' will be set as 'deleted'.
   *
   * @param {UserResponse<UserType>} user
   * @param {boolean} hardDelete
   */
  _deleteUserMessageReference = (user: UserResponse<UserType>, hardDelete = false) => {
    const refMap = this.state.userChannelReferences[user.id] || {};

    for (const channelID in refMap) {
      const channel = this.activeChannels[channelID];
      const state = channel.state;

      /** deleted the messages from this user. */
      state?.deleteUserMessages(user, hardDelete);
    }
  };

  /**
   * @private
   *
   * Handle following user related events:
   * - user.presence.changed
   * - user.updated
   * - user.deleted
   *
   * @param {Event} event
   */
  _handleUserEvent = (
    event: Event<
      AttachmentType,
      ChannelType,
      CommandType,
      EventType,
      MessageType,
      ReactionType,
      UserType
    >,
  ) => {
    if (!event.user) {
      return;
    }

    /** update the client.state with any changes to users */
    if (event.type === 'user.presence.changed' || event.type === 'user.updated') {
      if (event.user.id === this.userID) {
        const user = { ...(this.user || {}) };
        const _user = { ...(this._user || {}) };

        // Remove deleted properties from user objects.
        for (const key in this.user) {
          if (key in event.user || isOwnUserBaseProperty(key)) {
            continue;
          }

          delete user[key];
          delete _user[key];
        }

        /** Updating only available properties in _user object. */
        for (const key in event.user) {
          if (_user && key in _user) {
            _user[key] = event.user[key];
          }
        }

        // @ts-expect-error
        this._user = { ..._user };
        this.user = { ...user, ...event.user };
      }

      this.state.updateUser(event.user);
      this._updateMemberWatcherReferences(event.user);
    }

    if (event.type === 'user.updated') {
      this._updateUserMessageReferences(event.user);
    }

    if (
      event.type === 'user.deleted' &&
      event.user.deleted_at &&
      (event.mark_messages_deleted || event.hard_delete)
    ) {
      this._deleteUserMessageReference(event.user, event.hard_delete);
    }
  };

  _handleClientEvent(
    event: Event<
      AttachmentType,
      ChannelType,
      CommandType,
      EventType,
      MessageType,
      ReactionType,
      UserType
    >,
  ) {
    const client = this;
    const postListenerCallbacks = [];
    this.logger(
      'info',
      `client:_handleClientEvent - Received event of type { ${event.type} }`,
      {
        tags: ['event', 'client'],
        event,
      },
    );

    if (
      event.type === 'user.presence.changed' ||
      event.type === 'user.updated' ||
      event.type === 'user.deleted'
    ) {
      this._handleUserEvent(event);
    }

    if (event.type === 'health.check' && event.me) {
      client.user = event.me;
      client.state.updateUser(event.me);
      client.mutedChannels = event.me.channel_mutes;
      client.mutedUsers = event.me.mutes;
    }

    if (event.channel && event.type === 'notification.message_new') {
      this.configs[event.channel.type] = event.channel.config;
    }

    if (event.type === 'notification.channel_mutes_updated' && event.me?.channel_mutes) {
      const currentMutedChannelIds: string[] = [];
      const nextMutedChannelIds: string[] = [];

      this.mutedChannels.forEach(
        (mute) => mute.channel && currentMutedChannelIds.push(mute.channel.cid),
      );
      event.me.channel_mutes.forEach(
        (mute) => mute.channel && nextMutedChannelIds.push(mute.channel.cid),
      );

      /** Set the unread count of un-muted channels to 0, which is the behaviour of backend */
      currentMutedChannelIds.forEach((cid) => {
        if (!nextMutedChannelIds.includes(cid) && this.activeChannels[cid]) {
          this.activeChannels[cid].state.unreadCount = 0;
        }
      });

      this.mutedChannels = event.me.channel_mutes;
    }

    if (event.type === 'notification.mutes_updated' && event.me?.mutes) {
      this.mutedUsers = event.me.mutes;
    }

    if (
      (event.type === 'channel.deleted' ||
        event.type === 'notification.channel_deleted') &&
      event.cid
    ) {
      client.state.deleteAllChannelReference(event.cid);
      this.activeChannels[event.cid]?._disconnect();

      postListenerCallbacks.push(() => {
        if (!event.cid) return;

        delete this.activeChannels[event.cid];
      });
    }

    return postListenerCallbacks;
  }

  _muteStatus(cid: string) {
    let muteStatus;
    for (let i = 0; i < this.mutedChannels.length; i++) {
      const mute = this.mutedChannels[i];
      if (mute.channel?.cid === cid) {
        muteStatus = {
          muted: mute.expires
            ? new Date(mute.expires).getTime() > new Date().getTime()
            : true,
          createdAt: mute.created_at ? new Date(mute.created_at) : new Date(),
          expiresAt: mute.expires ? new Date(mute.expires) : null,
        };
        break;
      }
    }

    if (muteStatus) {
      return muteStatus;
    }

    return {
      muted: false,
      createdAt: null,
      expiresAt: null,
    };
  }

  _callClientListeners = (
    event: Event<
      AttachmentType,
      ChannelType,
      CommandType,
      EventType,
      MessageType,
      ReactionType,
      UserType
    >,
  ) => {
    const client = this;
    // gather and call the listeners
    const listeners: Array<
      (
        event: Event<
          AttachmentType,
          ChannelType,
          CommandType,
          EventType,
          MessageType,
          ReactionType,
          UserType
        >,
      ) => void
    > = [];
    if (client.listeners.all) {
      listeners.push(...client.listeners.all);
    }
    if (client.listeners[event.type]) {
      listeners.push(...client.listeners[event.type]);
    }

    // call the event and send it to the listeners
    for (const listener of listeners) {
      listener(event);
    }
  };

  recoverState = async () => {
    this.logger(
      'info',
      `client:recoverState() - Start of recoverState with connectionID ${this.wsConnection?.connectionID}`,
      {
        tags: ['connection'],
      },
    );

    const cids = Object.keys(this.activeChannels);
    if (cids.length && this.recoverStateOnReconnect) {
      this.logger(
        'info',
        `client:recoverState() - Start the querying of ${cids.length} channels`,
        { tags: ['connection', 'client'] },
      );

      await this.queryChannels(
        { cid: { $in: cids } } as ChannelFilters<ChannelType, CommandType, UserType>,
        { last_message_at: -1 },
        { limit: 30 },
      );

      this.logger('info', 'client:recoverState() - Querying channels finished', {
        tags: ['connection', 'client'],
      });

      this.dispatchEvent({
        type: 'connection.recovered',
      } as Event<AttachmentType, ChannelType, CommandType, EventType, MessageType, ReactionType, UserType>);
    } else {
      this.dispatchEvent({
        type: 'connection.recovered',
      } as Event<AttachmentType, ChannelType, CommandType, EventType, MessageType, ReactionType, UserType>);
    }

    this.wsPromise = Promise.resolve();
    this.setUserPromise = Promise.resolve();
  };

  /**
   * @private
   */
  async connect() {
    const client = this;
    this.failures = 0;

    if (client.userID == null || this._user == null) {
      throw Error(
        'Call connectUser or connectAnonymousUser before starting the connection',
      );
    }

    if (client.wsBaseURL == null) {
      throw Error('Websocket base url not set');
    }

    if (client.clientID == null) {
      throw Error('clientID is not set');
    }

    // The StableWSConnection handles all the reconnection logic.

    this.wsConnection = new StableWSConnection<ChannelType, CommandType, UserType>({
      wsBaseURL: client.wsBaseURL,
      clientID: client.clientID,
      userID: client.userID,
      tokenManager: client.tokenManager,
      user: this._user,
      authType: this.getAuthType(),
      userAgent: this.getUserAgent(),
      apiKey: this.key,
      recoverCallback: this.recoverState,
      messageCallback: this.handleEvent,
      eventCallback: this.dispatchEvent as (event: ConnectionChangeEvent) => void,
      logger: this.logger,
      device: this.options.device,
      postInsights: this.options.enableInsights ? this.postInsights : undefined,
      insightMetrics: this.insightMetrics,
    });

    let warmUpPromise;
    if (this.options.warmUp) {
      warmUpPromise = this.doAxiosRequest('options', this.baseURL + '/connect');
    }
    const handshake = await this.wsConnection.connect();
    try {
      await warmUpPromise;
    } catch (e) {
      this.logger('error', 'Warmup request failed', {
        error: e,
      });
    }

    return handshake;
  }

  /**
   * queryUsers - Query users and watch user presence
   *
   * @param {UserFilters<UserType>} filterConditions MongoDB style filter conditions
   * @param {UserSort<UserType>} sort Sort options, for instance [{last_active: -1}].
   * When using multiple fields, make sure you use array of objects to guarantee field order, for instance [{last_active: -1}, {created_at: 1}]
   * @param {UserOptions} options Option object, {presence: true}
   *
   * @return {Promise<APIResponse & { users: Array<UserResponse<UserType>> }>} User Query Response
   */
  async queryUsers(
    filterConditions: UserFilters<UserType>,
    sort: UserSort<UserType> = [],
    options: UserOptions = {},
  ) {
    const defaultOptions = {
      presence: false,
    };

    // Make sure we wait for the connect promise if there is a pending one
    await this.setUserPromise;

    if (!this._hasConnectionID()) {
      defaultOptions.presence = false;
    }

    // Return a list of users
    const data = await this.get<
      APIResponse & {
        users: Array<UserResponse<UserType>>;
      }
    >(this.baseURL + '/users', {
      payload: {
        filter_conditions: filterConditions,
        sort: normalizeQuerySort(sort),
        ...defaultOptions,
        ...options,
      },
    });

    this.state.updateUsers(data.users);

    return data;
  }

  /**
   * queryBannedUsers - Query user bans
   *
   * @param {BannedUsersFilters} filterConditions MongoDB style filter conditions
   * @param {BannedUsersSort} sort Sort options [{created_at: 1}].
   * @param {BannedUsersPaginationOptions} options Option object, {limit: 10, offset:0}
   *
   * @return {Promise<BannedUsersResponse<ChannelType, CommandType, UserType>>} Ban Query Response
   */
  async queryBannedUsers(
    filterConditions: BannedUsersFilters = {},
    sort: BannedUsersSort = [],
    options: BannedUsersPaginationOptions = {},
  ) {
    // Return a list of user bans
    return await this.get<BannedUsersResponse<ChannelType, CommandType, UserType>>(
      this.baseURL + '/query_banned_users',
      {
        payload: {
          filter_conditions: filterConditions,
          sort: normalizeQuerySort(sort),
          ...options,
        },
      },
    );
  }

  /**
   * queryMessageFlags - Query message flags
   *
   * @param {MessageFlagsFilters} filterConditions MongoDB style filter conditions
   * @param {MessageFlagsPaginationOptions} options Option object, {limit: 10, offset:0}
   *
   * @return {Promise<MessageFlagsResponse<ChannelType, CommandType, UserType>>} Message Flags Response
   */
  async queryMessageFlags(
    filterConditions: MessageFlagsFilters = {},
    options: MessageFlagsPaginationOptions = {},
  ) {
    // Return a list of message flags
    return await this.get<MessageFlagsResponse<ChannelType, CommandType, UserType>>(
      this.baseURL + '/moderation/flags/message',
      {
        payload: {
          filter_conditions: filterConditions,
          ...options,
        },
      },
    );
  }

  /**
   * queryChannels - Query channels
   *
   * @param {ChannelFilters<ChannelType, CommandType, UserType>} filterConditions object MongoDB style filters
   * @param {ChannelSort<ChannelType>} [sort] Sort options, for instance {created_at: -1}.
   * When using multiple fields, make sure you use array of objects to guarantee field order, for instance [{last_updated: -1}, {created_at: 1}]
   * @param {ChannelOptions} [options] Options object
   * @param {ChannelStateOptions} [stateOptions] State options object. These options will only be used for state management and won't be sent in the request.
   * - stateOptions.skipInitialization - Skips the initialization of the state for the channels matching the ids in the list.
   *
   * @return {Promise<APIResponse & { channels: Array<ChannelAPIResponse<AttachmentType,ChannelType,CommandType,MessageType,ReactionType,UserType>>}> } search channels response
   */
  async queryChannels(
    filterConditions: ChannelFilters<ChannelType, CommandType, UserType>,
    sort: ChannelSort<ChannelType> = [],
    options: ChannelOptions = {},
    stateOptions: ChannelStateOptions = {},
  ) {
    const { skipInitialization } = stateOptions;
    const defaultOptions: ChannelOptions = {
      state: true,
      watch: true,
      presence: false,
    };

    // Make sure we wait for the connect promise if there is a pending one
    await this.setUserPromise;

    if (!this._hasConnectionID()) {
      defaultOptions.watch = false;
    }

    // Return a list of channels
    const payload = {
      filter_conditions: filterConditions,
      sort: normalizeQuerySort(sort),
      ...defaultOptions,
      ...options,
    };

    const data = await this.post<{
      channels: ChannelAPIResponse<
        AttachmentType,
        ChannelType,
        CommandType,
        MessageType,
        ReactionType,
        UserType
      >[];
    }>(this.baseURL + '/channels', payload);

    const channels: Channel<
      AttachmentType,
      ChannelType,
      CommandType,
      EventType,
      MessageType,
      ReactionType,
      UserType
    >[] = [];

    // update our cache of the configs
    for (const channelState of data.channels) {
      this._addChannelConfig(channelState);
    }

    for (const channelState of data.channels) {
      const c = this.channel(channelState.channel.type, channelState.channel.id);
      c.data = channelState.channel;
      c.initialized = true;

      if (skipInitialization === undefined) {
        c._initializeState(channelState);
      } else if (!skipInitialization.includes(channelState.channel.id)) {
        c.state.clearMessages();
        c._initializeState(channelState);
      }

      channels.push(c);
    }
    return channels;
  }

  /**
   * search - Query messages
   *
   * @param {ChannelFilters<ChannelType, CommandType, UserType>} filterConditions MongoDB style filter conditions
   * @param {MessageFilters<AttachmentType, ChannelType, CommandType, MessageType, ReactionType, UserType> | string} query search query or object MongoDB style filters
   * @param {SearchOptions<MessageType>} [options] Option object, {user_id: 'tommaso'}
   *
   * @return {Promise<SearchAPIResponse<AttachmentType, ChannelType, CommandType, MessageType, ReactionType, UserType>>} search messages response
   */
  async search(
    filterConditions: ChannelFilters<ChannelType, CommandType, UserType>,
    query:
      | string
      | MessageFilters<
          AttachmentType,
          ChannelType,
          CommandType,
          MessageType,
          ReactionType,
          UserType
        >,
    options: SearchOptions<MessageType> = {},
  ) {
    if (options.offset && (options.sort || options.next)) {
      throw Error(`Cannot specify offset with sort or next parameters`);
    }
    const payload: SearchPayload<
      AttachmentType,
      ChannelType,
      CommandType,
      MessageType,
      ReactionType,
      UserType
    > = {
      filter_conditions: filterConditions,
      ...options,
      sort: options.sort
        ? normalizeQuerySort<SearchMessageSortBase<MessageType>>(options.sort)
        : undefined,
    };
    if (typeof query === 'string') {
      payload.query = query;
    } else if (typeof query === 'object') {
      payload.message_filter_conditions = query;
    } else {
      throw Error(`Invalid type ${typeof query} for query parameter`);
    }

    // Make sure we wait for the connect promise if there is a pending one
    await this.setUserPromise;

    return await this.get<
      SearchAPIResponse<
        AttachmentType,
        ChannelType,
        CommandType,
        MessageType,
        ReactionType,
        UserType
      >
    >(this.baseURL + '/search', {
      payload,
    });
  }

  /**
   * setLocalDevice - Set the device info for the current client(device) that will be sent via WS connection automatically
   *
   * @param {BaseDeviceFields} device the device object
   * @param {string} device.id device id
   * @param {string} device.push_provider the push provider
   *
   */
  setLocalDevice(device: BaseDeviceFields) {
    if (this.wsConnection) {
      throw new Error('you can only set device before opening a websocket connection');
    }

    this.options.device = device;
  }

  /**
   * addDevice - Adds a push device for a user.
   *
   * @param {string} id the device id
   * @param {PushProvider} push_provider the push provider
   * @param {string} [userID] the user id (defaults to current user)
   *
   */
  async addDevice(id: string, push_provider: PushProvider, userID?: string) {
    return await this.post<APIResponse>(this.baseURL + '/devices', {
      id,
      push_provider,
      ...(userID != null ? { user_id: userID } : {}),
    });
  }

  /**
   * getDevices - Returns the devices associated with a current user
   *
   * @param {string} [userID] User ID. Only works on serverside
   *
   * @return {APIResponse & Device<UserType>[]} Array of devices
   */
  async getDevices(userID?: string) {
    return await this.get<APIResponse & { devices?: Device<UserType>[] }>(
      this.baseURL + '/devices',
      userID ? { user_id: userID } : {},
    );
  }

  /**
   * removeDevice - Removes the device with the given id. Clientside users can only delete their own devices
   *
   * @param {string} id The device id
   * @param {string} [userID] The user id. Only specify this for serverside requests
   *
   */
  async removeDevice(id: string, userID?: string) {
    return await this.delete<APIResponse>(this.baseURL + '/devices', {
      id,
      ...(userID ? { user_id: userID } : {}),
    });
  }

  /**
   * getRateLimits - Returns the rate limits quota and usage for the current app, possibly filter for a specific platform and/or endpoints.
   * Only available server-side.
   *
   * @param {object} [params] The params for the call. If none of the params are set, all limits for all platforms are returned.
   * @returns {Promise<GetRateLimitsResponse>}
   */
  async getRateLimits(params?: {
    android?: boolean;
    endpoints?: EndpointName[];
    ios?: boolean;
    serverSide?: boolean;
    web?: boolean;
  }) {
    const { serverSide, web, android, ios, endpoints } = params || {};
    return this.get<GetRateLimitsResponse>(this.baseURL + '/rate_limits', {
      server_side: serverSide,
      web,
      android,
      ios,
      endpoints: endpoints ? endpoints.join(',') : undefined,
    });
  }

  _addChannelConfig(
    channelState: ChannelAPIResponse<
      AttachmentType,
      ChannelType,
      CommandType,
      MessageType,
      ReactionType,
      UserType
    >,
  ) {
    this.configs[channelState.channel.type] = channelState.channel.config;
  }

  /**
   * channel - Returns a new channel with the given type, id and custom data
   *
   * If you want to create a unique conversation between 2 or more users; you can leave out the ID parameter and provide the list of members.
   * Make sure to await channel.create() or channel.watch() before accessing channel functions:
   * ie. channel = client.channel("messaging", {members: ["tommaso", "thierry"]})
   * await channel.create() to assign an ID to channel
   *
   * @param {string} channelType The channel type
   * @param {string | ChannelData<ChannelType> | null} [channelIDOrCustom]   The channel ID, you can leave this out if you want to create a conversation channel
   * @param {object} [custom]    Custom data to attach to the channel
   *
   * @return {channel} The channel object, initialize it using channel.watch()
   */
  channel(
    channelType: string,
    channelID?: string | null,
    custom?: ChannelData<ChannelType>,
  ): Channel<
    AttachmentType,
    ChannelType,
    CommandType,
    EventType,
    MessageType,
    ReactionType,
    UserType
  >;
  channel(
    channelType: string,
    custom?: ChannelData<ChannelType>,
  ): Channel<
    AttachmentType,
    ChannelType,
    CommandType,
    EventType,
    MessageType,
    ReactionType,
    UserType
  >;
  channel(
    channelType: string,
    channelIDOrCustom?: string | ChannelData<ChannelType> | null,
    custom: ChannelData<ChannelType> = {} as ChannelData<ChannelType>,
  ) {
    if (!this.userID && !this._isUsingServerAuth()) {
      throw Error('Call connectUser or connectAnonymousUser before creating a channel');
    }

    if (~channelType.indexOf(':')) {
      throw Error(`Invalid channel group ${channelType}, can't contain the : character`);
    }

    // support channel("messaging", null, {options})
    // support channel("messaging", undefined, {options})
    // support channel("messaging", "", {options})
    if (channelIDOrCustom == null || channelIDOrCustom === '') {
      return new Channel<
        AttachmentType,
        ChannelType,
        CommandType,
        EventType,
        MessageType,
        ReactionType,
        UserType
      >(this, channelType, undefined, custom);
    }

    // support channel("messaging", {options})
    if (typeof channelIDOrCustom === 'object') {
      return this.getChannelByMembers(channelType, channelIDOrCustom);
    }

    return this.getChannelById(channelType, channelIDOrCustom, custom);
  }

  /**
   * It's a helper method for `client.channel()` method, used to create unique conversation or
   * channel based on member list instead of id.
   *
   * If the channel already exists in `activeChannels` list, then we simply return it, since that
   * means the same channel was already requested or created.
   *
   * Otherwise we create a new instance of Channel class and return it.
   *
   * @private
   *
   * @param {string} channelType The channel type
   * @param {object} [custom]    Custom data to attach to the channel
   *
   * @return {channel} The channel object, initialize it using channel.watch()
   */
  getChannelByMembers = (channelType: string, custom: ChannelData<ChannelType>) => {
    // Check if the channel already exists.
    // Only allow 1 channel object per cid
    const membersStr = [...(custom.members || [])].sort().join(',');
    const tempCid = `${channelType}:!members-${membersStr}`;

    if (!membersStr) {
      throw Error('Please specify atleast one member when creating unique conversation');
    }

    // channel could exist in `activeChannels` list with either one of the following two keys:
    // 1. cid - Which gets set on channel only after calling channel.query or channel.watch or channel.create
    // 2. Sorted membersStr - E.g., "messaging:amin,vishal" OR "messaging:amin,jaap,tom"
    //                        This is set when you create a channel, but haven't queried yet. After query,
    //                        we will replace it with `cid`
    for (const key in this.activeChannels) {
      const channel = this.activeChannels[key];
      if (channel.disconnected) {
        continue;
      }

      if (key === tempCid) {
        return channel;
      }

      if (key.indexOf(`${channelType}:!members-`) === 0) {
        const membersStrInExistingChannel = Object.keys(channel.state.members)
          .sort()
          .join(',');
        if (membersStrInExistingChannel === membersStr) {
          return channel;
        }
      }
    }

    const channel = new Channel<
      AttachmentType,
      ChannelType,
      CommandType,
      EventType,
      MessageType,
      ReactionType,
      UserType
    >(this, channelType, undefined, custom);

    // For the time being set the key as membersStr, since we don't know the cid yet.
    // In channel.query, we will replace it with 'cid'.
    this.activeChannels[tempCid] = channel;
    return channel;
  };

  /**
   * Its a helper method for `client.channel()` method, used to channel given the id of channel.
   *
   * If the channel already exists in `activeChannels` list, then we simply return it, since that
   * means the same channel was already requested or created.
   *
   * Otherwise we create a new instance of Channel class and return it.
   *
   * @private
   *
   * @param {string} channelType The channel type
   * @param {string} [channelID] The channel ID
   * @param {object} [custom]    Custom data to attach to the channel
   *
   * @return {channel} The channel object, initialize it using channel.watch()
   */
  getChannelById = (
    channelType: string,
    channelID: string,
    custom: ChannelData<ChannelType>,
  ) => {
    if (typeof channelID === 'string' && ~channelID.indexOf(':')) {
      throw Error(`Invalid channel id ${channelID}, can't contain the : character`);
    }

    // only allow 1 channel object per cid
    const cid = `${channelType}:${channelID}`;
    if (cid in this.activeChannels && !this.activeChannels[cid].disconnected) {
      const channel = this.activeChannels[cid];
      if (Object.keys(custom).length > 0) {
        channel.data = custom;
        channel._data = custom;
      }
      return channel;
    }
    const channel = new Channel<
      AttachmentType,
      ChannelType,
      CommandType,
      EventType,
      MessageType,
      ReactionType,
      UserType
    >(this, channelType, channelID, custom);
    this.activeChannels[channel.cid] = channel;

    return channel;
  };

  /**
   * partialUpdateUser - Update the given user object
   *
   * @param {PartialUserUpdate<UserType>} partialUserObject which should contain id and any of "set" or "unset" params;
   * example: {id: "user1", set:{field: value}, unset:["field2"]}
   *
   * @return {Promise<APIResponse & { users: { [key: string]: UserResponse<UserType> } }>} list of updated users
   */
  async partialUpdateUser(partialUserObject: PartialUserUpdate<UserType>) {
    return await this.partialUpdateUsers([partialUserObject]);
  }

  /**
   * upsertUsers - Batch upsert the list of users
   *
   * @param {UserResponse<UserType>[]} users list of users
   *
   * @return {Promise<APIResponse & { users: { [key: string]: UserResponse<UserType> } }>}
   */
  async upsertUsers(users: UserResponse<UserType>[]) {
    const userMap: { [key: string]: UserResponse<UserType> } = {};
    for (const userObject of users) {
      if (!userObject.id) {
        throw Error('User ID is required when updating a user');
      }
      userMap[userObject.id] = userObject;
    }

    return await this.post<
      APIResponse & {
        users: { [key: string]: UserResponse<UserType> };
      }
    >(this.baseURL + '/users', {
      users: userMap,
    });
  }

  /**
   * @deprecated Please use upsertUsers() function instead.
   *
   * updateUsers - Batch update the list of users
   *
   * @param {UserResponse<UserType>[]} users list of users
   * @return {Promise<APIResponse & { users: { [key: string]: UserResponse<UserType> } }>}
   */
  updateUsers = this.upsertUsers;

  /**
   * upsertUser - Update or Create the given user object
   *
   * @param {UserResponse<UserType>} userObject user object, the only required field is the user id. IE {id: "myuser"} is valid
   *
   * @return {Promise<APIResponse & { users: { [key: string]: UserResponse<UserType> } }>}
   */
  upsertUser(userObject: UserResponse<UserType>) {
    return this.upsertUsers([userObject]);
  }

  /**
   * @deprecated Please use upsertUser() function instead.
   *
   * updateUser - Update or Create the given user object
   *
   * @param {UserResponse<UserType>} userObject user object, the only required field is the user id. IE {id: "myuser"} is valid
   * @return {Promise<APIResponse & { users: { [key: string]: UserResponse<UserType> } }>}
   */
  updateUser = this.upsertUser;

  /**
   * partialUpdateUsers - Batch partial update of users
   *
   * @param {PartialUserUpdate<UserType>[]} users list of partial update requests
   *
   * @return {Promise<APIResponse & { users: { [key: string]: UserResponse<UserType> } }>}
   */
  async partialUpdateUsers(users: PartialUserUpdate<UserType>[]) {
    for (const userObject of users) {
      if (!userObject.id) {
        throw Error('User ID is required when updating a user');
      }
    }

    return await this.patch<
      APIResponse & {
        users: { [key: string]: UserResponse<UserType> };
      }
    >(this.baseURL + '/users', {
      users,
    });
  }

  async deleteUser(
    userID: string,
    params?: {
      delete_conversation_channels?: boolean;
      hard_delete?: boolean;
      mark_messages_deleted?: boolean;
    },
  ) {
    return await this.delete<
      APIResponse & {
        user: UserResponse<UserType>;
      }
    >(this.baseURL + `/users/${userID}`, params);
  }

  async reactivateUser(
    userID: string,
    options?: { created_by_id?: string; name?: string; restore_messages?: boolean },
  ) {
    return await this.post<
      APIResponse & {
        user: UserResponse<UserType>;
      }
    >(this.baseURL + `/users/${userID}/reactivate`, {
      ...options,
    });
  }

  async deactivateUser(
    userID: string,
    options?: { created_by_id?: string; mark_messages_deleted?: boolean },
  ) {
    return await this.post<APIResponse & { user: UserResponse<UserType> }>(
      this.baseURL + `/users/${userID}/deactivate`,
      {
        ...options,
      },
    );
  }

  async exportUser(userID: string, options?: Record<string, string>) {
    return await this.get<
      APIResponse & {
        messages: MessageResponse<
          AttachmentType,
          ChannelType,
          CommandType,
          MessageType,
          ReactionType,
          UserType
        >[];
        reactions: ReactionResponse<ReactionType, UserType>[];
        user: UserResponse<UserType>;
      }
    >(this.baseURL + `/users/${userID}/export`, {
      ...options,
    });
  }

  /** banUser - bans a user from all channels
   *
   * @param {string} targetUserID
   * @param {BanUserOptions<UserType>} [options]
   * @returns {Promise<APIResponse>}
   */
  async banUser(targetUserID: string, options?: BanUserOptions<UserType>) {
    if (options?.user_id !== undefined) {
      options.banned_by_id = options.user_id;
      delete options.user_id;
      console.warn(
        "banUser: 'user_id' is deprecated, please consider switching to 'banned_by_id'",
      );
    }
    if (options?.user !== undefined) {
      options.banned_by = options.user;
      delete options.user;
      console.warn(
        "banUser: 'user' is deprecated, please consider switching to 'banned_by'",
      );
    }
    return await this.post<APIResponse>(this.baseURL + '/moderation/ban', {
      target_user_id: targetUserID,
      ...options,
    });
  }

  /** unbanUser - revoke global ban for a user
   *
   * @param {string} targetUserID
   * @param {UnBanUserOptions} [options]
   * @returns {Promise<APIResponse>}
   */
  async unbanUser(targetUserID: string, options?: UnBanUserOptions) {
    return await this.delete<APIResponse>(this.baseURL + '/moderation/ban', {
      target_user_id: targetUserID,
      ...options,
    });
  }

  /** shadowBan - shadow bans a user from all channels
   *
   * @param {string} targetUserID
   * @param {BanUserOptions<UserType>} [options]
   * @returns {Promise<APIResponse>}
   */
  async shadowBan(targetUserID: string, options?: BanUserOptions<UserType>) {
    return await this.banUser(targetUserID, {
      shadow: true,
      ...options,
    });
  }

  /** removeShadowBan - revoke global shadow ban for a user
   *
   * @param {string} targetUserID
   * @param {UnBanUserOptions} [options]
   * @returns {Promise<APIResponse>}
   */
  async removeShadowBan(targetUserID: string, options?: UnBanUserOptions) {
    return await this.unbanUser(targetUserID, {
      shadow: true,
      ...options,
    });
  }

  /** muteUser - mutes a user
   *
   * @param {string} targetID
   * @param {string} [userID] Only used with serverside auth
   * @param {MuteUserOptions<UserType>} [options]
   * @returns {Promise<MuteUserResponse<ChannelType, CommandType, UserType>>}
   */
  async muteUser(
    targetID: string,
    userID?: string,
    options: MuteUserOptions<UserType> = {},
  ) {
    return await this.post<MuteUserResponse<ChannelType, CommandType, UserType>>(
      this.baseURL + '/moderation/mute',
      {
        target_id: targetID,
        ...(userID ? { user_id: userID } : {}),
        ...options,
      },
    );
  }

  /** unmuteUser - unmutes a user
   *
   * @param {string} targetID
   * @param {string} [currentUserID] Only used with serverside auth
   * @returns {Promise<APIResponse>}
   */
  async unmuteUser(targetID: string, currentUserID?: string) {
    return await this.post<APIResponse>(this.baseURL + '/moderation/unmute', {
      target_id: targetID,
      ...(currentUserID ? { user_id: currentUserID } : {}),
    });
  }

  /** userMuteStatus - check if a user is muted or not, can be used after connectUser() is called
   *
   * @param {string} targetID
   * @returns {boolean}
   */
  userMuteStatus(targetID: string) {
    if (!this.user || !this.wsPromise) {
      throw new Error('Make sure to await connectUser() first.');
    }

    for (let i = 0; i < this.mutedUsers.length; i += 1) {
      if (this.mutedUsers[i].target.id === targetID) return true;
    }
    return false;
  }

  /**
   * flagMessage - flag a message
   * @param {string} targetMessageID
   * @param {string} [options.user_id] currentUserID, only used with serverside auth
   * @returns {Promise<APIResponse>}
   */
  async flagMessage(targetMessageID: string, options: { user_id?: string } = {}) {
    return await this.post<FlagMessageResponse<UserType>>(
      this.baseURL + '/moderation/flag',
      {
        target_message_id: targetMessageID,
        ...options,
      },
    );
  }

  /**
   * flagUser - flag a user
   * @param {string} targetID
   * @param {string} [options.user_id] currentUserID, only used with serverside auth
   * @returns {Promise<APIResponse>}
   */
  async flagUser(targetID: string, options: { user_id?: string } = {}) {
    return await this.post<FlagUserResponse<UserType>>(
      this.baseURL + '/moderation/flag',
      {
        target_user_id: targetID,
        ...options,
      },
    );
  }

  /**
   * unflagMessage - unflag a message
   * @param {string} targetMessageID
   * @param {string} [options.user_id] currentUserID, only used with serverside auth
   * @returns {Promise<APIResponse>}
   */
  async unflagMessage(targetMessageID: string, options: { user_id?: string } = {}) {
    return await this.post<FlagMessageResponse<UserType>>(
      this.baseURL + '/moderation/unflag',
      {
        target_message_id: targetMessageID,
        ...options,
      },
    );
  }

  /**
   * unflagUser - unflag a user
   * @param {string} targetID
   * @param {string} [options.user_id] currentUserID, only used with serverside auth
   * @returns {Promise<APIResponse>}
   */
  async unflagUser(targetID: string, options: { user_id?: string } = {}) {
    return await this.post<FlagUserResponse<UserType>>(
      this.baseURL + '/moderation/unflag',
      {
        target_user_id: targetID,
        ...options,
      },
    );
  }

  /**
   * @deprecated use markChannelsRead instead
   *
   * markAllRead - marks all channels for this user as read
   * @param {MarkAllReadOptions<UserType>} [data]
   *
   * @return {Promise<APIResponse>}
   */
  markAllRead = this.markChannelsRead;

  /**
   * markChannelsRead - marks channels read -
   * it accepts a map of cid:messageid pairs, if messageid is empty, the whole channel will be marked as read
   *
   * @param {MarkChannelsReadOptions <UserType>} [data]
   *
   * @return {Promise<APIResponse>}
   */
  async markChannelsRead(data: MarkChannelsReadOptions<UserType> = {}) {
    await this.post<APIResponse>(this.baseURL + '/channels/read', {
      ...data,
    });
  }

  createCommand(data: CreateCommandOptions<CommandType>) {
    return this.post<CreateCommandResponse<CommandType>>(
      this.baseURL + '/commands',
      data,
    );
  }

  getCommand(name: string) {
    return this.get<GetCommandResponse<CommandType>>(this.baseURL + `/commands/${name}`);
  }

  updateCommand(name: string, data: UpdateCommandOptions<CommandType>) {
    return this.put<UpdateCommandResponse<CommandType>>(
      this.baseURL + `/commands/${name}`,
      data,
    );
  }

  deleteCommand(name: string) {
    return this.delete<DeleteCommandResponse<CommandType>>(
      this.baseURL + `/commands/${name}`,
    );
  }

  listCommands() {
    return this.get<ListCommandsResponse<CommandType>>(this.baseURL + `/commands`);
  }

  createChannelType(data: CreateChannelOptions<CommandType>) {
    const channelData = Object.assign({}, { commands: ['all'] }, data);
    return this.post<CreateChannelResponse<CommandType>>(
      this.baseURL + '/channeltypes',
      channelData,
    );
  }

  getChannelType(channelType: string) {
    return this.get<GetChannelTypeResponse<CommandType>>(
      this.baseURL + `/channeltypes/${channelType}`,
    );
  }

  updateChannelType(channelType: string, data: UpdateChannelOptions<CommandType>) {
    return this.put<UpdateChannelResponse<CommandType>>(
      this.baseURL + `/channeltypes/${channelType}`,
      data,
    );
  }

  deleteChannelType(channelType: string) {
    return this.delete<APIResponse>(this.baseURL + `/channeltypes/${channelType}`);
  }

  listChannelTypes() {
    return this.get<ListChannelResponse<CommandType>>(this.baseURL + `/channeltypes`);
  }

  /**
   * translateMessage - adds the translation to the message
   *
   * @param {string} messageId
   * @param {string} language
   *
   * @return {APIResponse & MessageResponse<AttachmentType, ChannelType, CommandType, MessageType, ReactionType, UserType>} Response that includes the message
   */
  async translateMessage(messageId: string, language: string) {
    return await this.post<
      APIResponse &
        MessageResponse<
          AttachmentType,
          ChannelType,
          CommandType,
          MessageType,
          ReactionType,
          UserType
        >
    >(this.baseURL + `/messages/${messageId}/translate`, {
      language,
    });
  }

  /**
   * _normalizeExpiration - transforms expiration value into ISO string
   * @param {undefined|null|number|string|Date} timeoutOrExpirationDate expiration date or timeout. Use number type to set timeout in seconds, string or Date to set exact expiration date
   */
  _normalizeExpiration(timeoutOrExpirationDate?: null | number | string | Date) {
    let pinExpires: undefined | string;
    if (typeof timeoutOrExpirationDate === 'number') {
      const now = new Date();
      now.setSeconds(now.getSeconds() + timeoutOrExpirationDate);
      pinExpires = now.toISOString();
    } else if (isString(timeoutOrExpirationDate)) {
      pinExpires = timeoutOrExpirationDate;
    } else if (timeoutOrExpirationDate instanceof Date) {
      pinExpires = timeoutOrExpirationDate.toISOString();
    }
    return pinExpires;
  }

  /**
   * _messageId - extracts string message id from either message object or message id
   * @param {string | { id: string }} messageOrMessageId message object or message id
   * @param {string} errorText error message to report in case of message id absence
   */
  _validateAndGetMessageId(
    messageOrMessageId: string | { id: string },
    errorText: string,
  ) {
    let messageId: string;
    if (typeof messageOrMessageId === 'string') {
      messageId = messageOrMessageId;
    } else {
      if (!messageOrMessageId.id) {
        throw Error(errorText);
      }
      messageId = messageOrMessageId.id;
    }
    return messageId;
  }

  /**
   * pinMessage - pins the message
   * @param {string | { id: string }} messageOrMessageId message object or message id
   * @param {undefined|null|number|string|Date} timeoutOrExpirationDate expiration date or timeout. Use number type to set timeout in seconds, string or Date to set exact expiration date
   * @param {string | { id: string }} [userId]
   */
  pinMessage(
    messageOrMessageId: string | { id: string },
    timeoutOrExpirationDate?: null | number | string | Date,
    userId?: string | { id: string },
  ) {
    const messageId = this._validateAndGetMessageId(
      messageOrMessageId,
      'Please specify the message id when calling unpinMessage',
    );
    return this.partialUpdateMessage(
      messageId,
      {
        set: {
          pinned: true,
          pin_expires: this._normalizeExpiration(timeoutOrExpirationDate),
        },
      },
      userId,
    );
  }

  /**
   * unpinMessage - unpins the message that was previously pinned
   * @param {string | { id: string }} messageOrMessageId message object or message id
   * @param {string | { id: string }} [userId]
   */
  unpinMessage(
    messageOrMessageId: string | { id: string },
    userId?: string | { id: string },
  ) {
    const messageId = this._validateAndGetMessageId(
      messageOrMessageId,
      'Please specify the message id when calling unpinMessage',
    );
    return this.partialUpdateMessage(
      messageId,
      {
        set: {
          pinned: false,
        },
      },
      userId,
    );
  }

  /**
   * updateMessage - Update the given message
   *
   * @param {Omit<MessageResponse<AttachmentType, ChannelType, CommandType, MessageType, ReactionType, UserType>, 'mentioned_users'> & { mentioned_users?: string[] }} message object, id needs to be specified
   * @param {string | { id: string }} [userId]
   * @param {boolean} [options.skip_enrich_url] Do not try to enrich the URLs within message
   *
   * @return {APIResponse & { message: MessageResponse<AttachmentType, ChannelType, CommandType, MessageType, ReactionType, UserType> }} Response that includes the message
   */
  async updateMessage(
    message: UpdatedMessage<
      AttachmentType,
      ChannelType,
      CommandType,
      MessageType,
      ReactionType,
      UserType
    >,
    userId?: string | { id: string },
    options?: { skip_enrich_url?: boolean },
  ) {
    if (!message.id) {
      throw Error('Please specify the message id when calling updateMessage');
    }

    const clonedMessage: Message = Object.assign({}, message);
    delete clonedMessage.id;

    const reservedMessageFields: Array<
      | 'command'
      | 'created_at'
      | 'html'
      | 'latest_reactions'
      | 'own_reactions'
      | 'reaction_counts'
      | 'reply_count'
      | 'type'
      | 'updated_at'
      | 'user'
      | '__html'
    > = [
      'command',
      'created_at',
      'html',
      'latest_reactions',
      'own_reactions',
      'reaction_counts',
      'reply_count',
      'type',
      'updated_at',
      'user',
      '__html',
    ];

    reservedMessageFields.forEach(function (item) {
      if (clonedMessage[item] != null) {
        delete clonedMessage[item];
      }
    });

    if (userId != null) {
      if (isString(userId)) {
        clonedMessage.user_id = userId;
      } else {
        clonedMessage.user = { id: userId.id } as UserResponse<UserType>;
      }
    }

    /**
     * Server always expects mentioned_users to be array of string. We are adding extra check, just in case
     * SDK missed this conversion.
     */
    if (
      Array.isArray(clonedMessage.mentioned_users) &&
      !isString(clonedMessage.mentioned_users[0])
    ) {
      clonedMessage.mentioned_users = clonedMessage.mentioned_users.map(
        (mu) => ((mu as unknown) as UserResponse).id,
      );
    }

    return await this.post<
      UpdateMessageAPIResponse<
        AttachmentType,
        ChannelType,
        CommandType,
        MessageType,
        ReactionType,
        UserType
      >
    >(this.baseURL + `/messages/${message.id}`, {
      message: clonedMessage,
      ...options,
    });
  }

  /**
   * partialUpdateMessage - Update the given message id while retaining additional properties
   *
   * @param {string} id the message id
   *
   * @param {PartialUpdateMessage<MessageType>}  partialMessageObject which should contain id and any of "set" or "unset" params;
   *         example: {id: "user1", set:{text: "hi"}, unset:["color"]}
   * @param {string | { id: string }} [userId]
   *
   * @param {boolean} [options.skip_enrich_url] Do not try to enrich the URLs within message
   *
   * @return {APIResponse & { message: MessageResponse<AttachmentType, ChannelType, CommandType, MessageType, ReactionType, UserType> }} Response that includes the updated message
   */
  async partialUpdateMessage(
    id: string,
    partialMessageObject: PartialMessageUpdate<MessageType>,
    userId?: string | { id: string },
    options?: { skip_enrich_url?: boolean },
  ) {
    if (!id) {
      throw Error('Please specify the message id when calling partialUpdateMessage');
    }
    let user = userId;
    if (userId != null && isString(userId)) {
      user = { id: userId };
    }
    return await this.put<
      UpdateMessageAPIResponse<
        AttachmentType,
        ChannelType,
        CommandType,
        MessageType,
        ReactionType,
        UserType
      >
    >(this.baseURL + `/messages/${id}`, {
      ...partialMessageObject,
      ...options,
      user,
    });
  }

  async deleteMessage(messageID: string, hardDelete?: boolean) {
    let params = {};
    if (hardDelete) {
      params = { hard: true };
    }
    return await this.delete<
      APIResponse & {
        message: MessageResponse<
          AttachmentType,
          ChannelType,
          CommandType,
          MessageType,
          ReactionType,
          UserType
        >;
      }
    >(this.baseURL + `/messages/${messageID}`, params);
  }

  async getMessage(messageID: string) {
    return await this.get<
      APIResponse & {
        message: MessageResponse<
          AttachmentType,
          ChannelType,
          CommandType,
          MessageType,
          ReactionType,
          UserType
        >;
      }
    >(this.baseURL + `/messages/${messageID}`);
  }

  getUserAgent() {
    return (
      this.userAgent ||
      `stream-chat-javascript-client-${this.node ? 'node' : 'browser'}-${
        process.env.PKG_VERSION
      }`
    );
  }

  setUserAgent(userAgent: string) {
    this.userAgent = userAgent;
  }

  /**
   * _isUsingServerAuth - Returns true if we're using server side auth
   */
  _isUsingServerAuth = () => !!this.secret;

  _enrichAxiosOptions(
    options: AxiosRequestConfig & { config?: AxiosRequestConfig } = {
      params: {},
      headers: {},
      config: {},
    },
  ) {
    const token = this._getToken();

    return {
      params: {
        user_id: this.userID,
        ...options.params,
        api_key: this.key,
        connection_id: this.wsConnection?.connectionID,
      },
      headers: {
        Authorization: token,
        'stream-auth-type': this.getAuthType(),
        'X-Stream-Client': this.getUserAgent(),
        ...options.headers,
      },
      ...options.config,
    };
  }

  _getToken() {
    if (!this.tokenManager || this.anonymous) return null;

    return this.tokenManager.getToken();
  }

  _startCleaning() {
    const that = this;
    if (this.cleaningIntervalRef != null) {
      return;
    }
    this.cleaningIntervalRef = setInterval(() => {
      // call clean on the channel, used for calling the stop.typing event etc.
      for (const channel of Object.values(that.activeChannels)) {
        channel.clean();
      }
    }, 500);
  }

  verifyWebhook(requestBody: string, xSignature: string) {
    return !!this.secret && CheckSignature(requestBody, this.secret, xSignature);
  }

  /** getPermission - gets the definition for a permission
   *
   * @param {string} name
   * @returns {Promise<PermissionAPIResponse>}
   */
  getPermission(name: string) {
    return this.get<PermissionAPIResponse>(`${this.baseURL}/permissions/${name}`);
  }

  /** createPermission - creates a custom permission
   *
   * @param {CustomPermissionOptions} permissionData the permission data
   * @returns {Promise<APIResponse>}
   */
  createPermission(permissionData: CustomPermissionOptions) {
    return this.post<APIResponse>(`${this.baseURL}/permissions`, {
      ...permissionData,
    });
  }

  /** updatePermission - updates an existing custom permission
   *
   * @param {string} id
   * @param {Omit<CustomPermissionOptions, 'id'>} permissionData the permission data
   * @returns {Promise<APIResponse>}
   */
  updatePermission(id: string, permissionData: Omit<CustomPermissionOptions, 'id'>) {
    return this.put<APIResponse>(`${this.baseURL}/permissions/${id}`, {
      ...permissionData,
    });
  }

  /** deletePermission - deletes a custom permission
   *
   * @param {string} name
   * @returns {Promise<APIResponse>}
   */
  deletePermission(name: string) {
    return this.delete<APIResponse>(`${this.baseURL}/permissions/${name}`);
  }

  /** listPermissions - returns the list of all permissions for this application
   *
   * @returns {Promise<APIResponse>}
   */
  listPermissions() {
    return this.get<PermissionsAPIResponse>(`${this.baseURL}/permissions`);
  }

  /** createRole - creates a custom role
   *
   * @param {string} name the new role name
   * @returns {Promise<APIResponse>}
   */
  createRole(name: string) {
    return this.post<APIResponse>(`${this.baseURL}/roles`, { name });
  }

  /** listRoles - returns the list of all roles for this application
   *
   * @returns {Promise<APIResponse>}
   */
  listRoles() {
    return this.get<APIResponse>(`${this.baseURL}/roles`);
  }

  /** deleteRole - deletes a custom role
   *
   * @param {string} name the role name
   * @returns {Promise<APIResponse>}
   */
  deleteRole(name: string) {
    return this.delete<APIResponse>(`${this.baseURL}/roles/${name}`);
  }

  /** sync - returns all events that happened for a list of channels since last sync
   * @param {string[]} channel_cids list of channel CIDs
   * @param {string} last_sync_at last time the user was online and in sync. RFC3339 ie. "2020-05-06T15:05:01.207Z"
   */
  sync(channel_cids: string[], last_sync_at: string) {
    return this.post<
      APIResponse & {
        events: Event<
          AttachmentType,
          ChannelType,
          CommandType,
          EventType,
          MessageType,
          ReactionType,
          UserType
        >[];
      }
    >(`${this.baseURL}/sync`, {
      channel_cids,
      last_sync_at,
    });
  }

  /**
   * sendUserCustomEvent - Send a custom event to a user
   *
   * @param {string} targetUserID target user id
   * @param {UserCustomEvent} event for example {type: 'friendship-request'}
   *
   * @return {Promise<APIResponse>} The Server Response
   */
  async sendUserCustomEvent(targetUserID: string, event: UserCustomEvent) {
    return await this.post<APIResponse>(`${this.baseURL}/users/${targetUserID}/event`, {
      event,
    });
  }

  createBlockList(blockList: BlockList) {
    return this.post<APIResponse>(`${this.baseURL}/blocklists`, blockList);
  }

  listBlockLists() {
    return this.get<APIResponse & { blocklists: BlockListResponse[] }>(
      `${this.baseURL}/blocklists`,
    );
  }

  getBlockList(name: string) {
    return this.get<APIResponse & { blocklist: BlockListResponse }>(
      `${this.baseURL}/blocklists/${name}`,
    );
  }

  updateBlockList(name: string, data: { words: string[] }) {
    return this.put<APIResponse>(`${this.baseURL}/blocklists/${name}`, data);
  }

  deleteBlockList(name: string) {
    return this.delete<APIResponse>(`${this.baseURL}/blocklists/${name}`);
  }

  exportChannels(
    request: Array<ExportChannelRequest>,
    options: ExportChannelOptions = {},
  ) {
    const payload = {
      channels: request,
      ...options,
    };
    return this.post<APIResponse & ExportChannelResponse>(
      `${this.baseURL}/export_channels`,
      payload,
    );
  }

  exportChannel(request: ExportChannelRequest, options?: ExportChannelOptions) {
    return this.exportChannels([request], options);
  }

  getExportChannelStatus(id: string) {
    return this.get<APIResponse & ExportChannelStatusResponse>(
      `${this.baseURL}/export_channels/${id}`,
    );
  }

  /**
   * createSegment - Creates a Campaign Segment
   *
   * @param {SegmentData} params Segment data
   *
   * @return {Segment} The Created Segment
   */
  async createSegment(params: SegmentData) {
    const { segment } = await this.post<{ segment: Segment }>(
      this.baseURL + `/segments`,
      { segment: params },
    );
    return segment;
  }

  /**
   * getSegment - Get a Campaign Segment
   *
   * @param {string} id Segment ID
   *
   * @return {Segment} A Segment
   */
  async getSegment(id: string) {
    const { segment } = await this.get<{ segment: Segment }>(
      this.baseURL + `/segments/${id}`,
    );
    return segment;
  }

  /**
   * listSegments - List Campaign Segments
   *
   *
   * @return {Segment[]} Segments
   */
  async listSegments(options: { limit?: number; offset?: number }) {
    const { segments } = await this.get<{ segments: Segment[] }>(
      this.baseURL + `/segments`,
      options,
    );
    return segments;
  }

  /**
   * updateSegment - Update a Campaign Segment
   *
   * @param {string} id Segment ID
   * @param {Partial<SegmentData>} params Segment data
   *
   * @return {Segment} Updated Segment
   */
  async updateSegment(id: string, params: Partial<SegmentData>) {
    const { segment } = await this.put<{ segment: Segment }>(
      this.baseURL + `/segments/${id}`,
      { segment: params },
    );
    return segment;
  }

  /**
   * deleteSegment - Delete a Campaign Segment
   *
   * @param {string} id Segment ID
   *
   * @return {Promise<APIResponse>} The Server Response
   */
  async deleteSegment(id: string) {
    return this.delete<APIResponse>(this.baseURL + `/segments/${id}`);
  }

  /**
   * createCampaign - Creates a Campaign
   *
   * @param {CampaignData} params Campaign data
   *
   * @return {Campaign} The Created Campaign
   */
  async createCampaign(params: CampaignData) {
    const { campaign } = await this.post<{ campaign: Campaign }>(
      this.baseURL + `/campaigns`,
      { campaign: params },
    );
    return campaign;
  }

  /**
   * getCampaign - Get a Campaign
   *
   * @param {string} id Campaign ID
   *
   * @return {Campaign} A Campaign
   */
  async getCampaign(id: string) {
    const { campaign } = await this.get<{ campaign: Campaign }>(
      this.baseURL + `/campaigns/${id}`,
    );
    return campaign;
  }

  /**
   * listCampaigns - List Campaigns
   *
   *
   * @return {Campaign[]} Campaigns
   */
  async listCampaigns(options: { limit?: number; offset?: number }) {
    const { campaigns } = await this.get<{ campaigns: Campaign[] }>(
      this.baseURL + `/campaigns`,
      options,
    );
    return campaigns;
  }

  /**
   * updateCampaign - Update a Campaign
   *
   * @param {string} id Campaign ID
   * @param {Partial<CampaignData>} params Campaign data
   *
   * @return {Campaign} Updated Campaign
   */
  async updateCampaign(id: string, params: Partial<CampaignData>) {
    const { campaign } = await this.put<{ campaign: Campaign }>(
      this.baseURL + `/campaigns/${id}`,
      { campaign: params },
    );
    return campaign;
  }

  /**
   * deleteCampaign - Delete a Campaign
   *
   * @param {string} id Campaign ID
   *
   * @return {Promise<APIResponse>} The Server Response
   */
  async deleteCampaign(id: string) {
    return this.delete<APIResponse>(this.baseURL + `/campaigns/${id}`);
  }

  /**
   * scheduleCampaign - Schedule a Campaign
   *
   * @param {string} id Campaign ID
   * @param {{sendAt: number}} params Schedule params
   *
   * @return {Campaign} Scheduled Campaign
   */
  async scheduleCampaign(id: string, params: { sendAt: number }) {
    const { sendAt } = params;
    const { campaign } = await this.patch<{ campaign: Campaign }>(
      this.baseURL + `/campaigns/${id}/schedule`,
      { send_at: sendAt },
    );
    return campaign;
  }

  /**
   * stopCampaign - Stop a Campaign
   *
   * @param {string} id Campaign ID
   *
   * @return {Campaign} Stopped Campaign
   */
  async stopCampaign(id: string) {
    const { campaign } = await this.patch<{ campaign: Campaign }>(
      this.baseURL + `/campaigns/${id}/stop`,
    );
    return campaign;
  }

  /**
   * resumeCampaign - Resume a Campaign
   *
   * @param {string} id Campaign ID
   *
   * @return {Campaign} Resumed Campaign
   */
  async resumeCampaign(id: string) {
    const { campaign } = await this.patch<{ campaign: Campaign }>(
      this.baseURL + `/campaigns/${id}/resume`,
    );
    return campaign;
  }

  /**
   * testCampaign - Test a Campaign
   *
   * @param {string} id Campaign ID
   * @param {{users: string[]}} params Test params
   * @return {Campaign} Test Campaign
   */
  async testCampaign(id: string, params: { users: string[] }) {
    const { users } = params;
    const { campaign } = await this.post<{ campaign: Campaign }>(
      this.baseURL + `/campaigns/${id}/test`,
      { users },
    );
    return campaign;
  }

  /**
   * enrichURL - Get OpenGraph data of the given link
   *
   * @param {string} url link
   * @return {OGAttachment} OG Attachment
   */
  async enrichURL(url: string) {
    return this.get<APIResponse & OGAttachment>(this.baseURL + `/og`, { url });
  }

  /**
   * getTask - Gets status of a long running task
   *
   * @param {string} id Task ID
   *
   * @return {TaskStatus} The task status
   */
  async getTask(id: string) {
    return this.get<APIResponse & TaskStatus>(`${this.baseURL}/tasks/${id}`);
  }

  /**
   * deleteChannels - Deletes a list of channel
   *
   * @param {string[]} cids Channel CIDs
   * @param {boolean} [options.hard_delete] Defines if the channel is hard deleted or not
   *
   * @return {DeleteChannelsResponse} Result of the soft deletion, if server-side, it holds the task ID as well
   */
  async deleteChannels(cids: string[], options: { hard_delete?: boolean } = {}) {
    return await this.post<APIResponse & DeleteChannelsResponse>(
      this.baseURL + `/channels/delete`,
      { cids, ...options },
    );
  }

<<<<<<< HEAD
  postInsights = async (insightType: InsightTypes, insights: Record<string, unknown>) => {
    const maxAttempts = 3;
    for (let i = 0; i < maxAttempts; i++) {
      try {
        await this.axiosInstance.post(
          `https://insights.stream-io-api.com/insights/${insightType}`,
          insights,
        );
      } catch (e) {
        this.logger('warn', `failed to send insights event ${insightType}`, {
          tags: ['insights', 'connection'],
          error: e,
          insights,
        });
        await sleep((i + 1) * 3000);
        continue;
      }
      break;
    }
  };
=======
  /**
   * deleteUsers - Batch Delete Users
   *
   * @param {string[]} user_ids which users to delete
   * @param {DeleteUserOptions} options Configuration how to delete users
   *
   * @return {APIResponse} A task ID
   */
  async deleteUsers(user_ids: string[], options: DeleteUserOptions) {
    if (options?.user !== 'soft' && options?.user !== 'hard') {
      throw new Error('Invalid delete user options. user must be one of [soft hard]');
    }
    if (
      options.messages !== undefined &&
      options.messages !== 'soft' &&
      options.messages !== 'hard'
    ) {
      throw new Error('Invalid delete user options. messages must be one of [soft hard]');
    }
    if (
      options.conversations !== undefined &&
      options.conversations !== 'soft' &&
      options.conversations !== 'hard'
    ) {
      throw new Error(
        'Invalid delete user options. conversations must be one of [soft hard]',
      );
    }
    return await this.post<APIResponse & TaskResponse>(this.baseURL + `/users/delete`, {
      user_ids,
      ...options,
    });
  }
>>>>>>> f1de4b6d
}<|MERGE_RESOLUTION|>--- conflicted
+++ resolved
@@ -3349,7 +3349,6 @@
     );
   }
 
-<<<<<<< HEAD
   postInsights = async (insightType: InsightTypes, insights: Record<string, unknown>) => {
     const maxAttempts = 3;
     for (let i = 0; i < maxAttempts; i++) {
@@ -3370,7 +3369,7 @@
       break;
     }
   };
-=======
+
   /**
    * deleteUsers - Batch Delete Users
    *
@@ -3404,5 +3403,4 @@
       ...options,
     });
   }
->>>>>>> f1de4b6d
 }