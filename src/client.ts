--- conflicted
+++ resolved
@@ -179,10 +179,8 @@
   QuerySegmentTargetsFilter,
   SortParam,
   GetMessageOptions,
-<<<<<<< HEAD
   BlockUserResponse,
   GetBlockedUsersResponse,
-=======
   QueryVotesFilters,
   VoteSort,
   CreatePollAPIResponse,
@@ -201,7 +199,6 @@
   ReactionSort,
   QueryReactionsAPIResponse,
   QueryReactionsOptions,
->>>>>>> 0d5f87fe
 } from './types';
 import { InsightMetrics, postInsights } from './insights';
 import { Thread } from './thread';
