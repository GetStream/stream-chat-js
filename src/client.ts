/* eslint no-unused-vars: "off" */
/* global process */

import type { AxiosError, AxiosInstance, AxiosRequestConfig, AxiosResponse } from 'axios';
import axios from 'axios';
import https from 'https';
import type WebSocket from 'isomorphic-ws';

import { Channel } from './channel';
import { ClientState } from './client_state';
import { StableWSConnection } from './connection';
import { CheckSignature, DevToken, JWTUserToken } from './signing';
import { TokenManager } from './token_manager';
import { WSConnectionFallback } from './connection_fallback';
import { Campaign } from './campaign';
import { Segment } from './segment';
import { isErrorResponse, isWSFailure } from './errors';
import {
  addFileToFormData,
  axiosParamsSerializer,
  chatCodes,
  generateChannelTempCid,
  isFunction,
  isOnline,
  isOwnUserBaseProperty,
  messageSetPagination,
  normalizeQuerySort,
  randomId,
  retryInterval,
  sleep,
  toUpdatedMessagePayload,
} from './utils';

import type {
  APIErrorResponse,
  APIResponse,
  AppSettings,
  AppSettingsAPIResponse,
  BannedUsersFilters,
  BannedUsersPaginationOptions,
  BannedUsersResponse,
  BannedUsersSort,
  BanUserOptions,
  BaseDeviceFields,
  BlockList,
  BlockListResponse,
  BlockUserAPIResponse,
  CampaignData,
  CampaignFilters,
  CampaignQueryOptions,
  CampaignResponse,
  CampaignSort,
  CastVoteAPIResponse,
  ChannelAPIResponse,
  ChannelData,
  ChannelFilters,
  ChannelMute,
  ChannelOptions,
  ChannelResponse,
  ChannelSort,
  ChannelStateOptions,
  CheckPushResponse,
  CheckSNSResponse,
  CheckSQSResponse,
  Configs,
  ConnectAPIResponse,
  CreateChannelOptions,
  CreateChannelResponse,
  CreateCommandOptions,
  CreateCommandResponse,
  CreateImportOptions,
  CreateImportResponse,
  CreateImportURLResponse,
  CreatePollAPIResponse,
  CreatePollData,
  CreatePollOptionAPIResponse,
  CustomPermissionOptions,
  DeactivateUsersOptions,
  DeleteChannelsResponse,
  DeleteCommandResponse,
  DeleteUserOptions,
  Device,
  DeviceIdentifier,
  DraftFilters,
  DraftSort,
  EndpointName,
  Event,
  EventHandler,
  ExportChannelOptions,
  ExportChannelRequest,
  ExportChannelResponse,
  ExportChannelStatusResponse,
  ExportUsersRequest,
  ExportUsersResponse,
  FlagMessageResponse,
  FlagReportsFilters,
  FlagReportsPaginationOptions,
  FlagReportsResponse,
  FlagsFilters,
  FlagsPaginationOptions,
  FlagsResponse,
  FlagUserResponse,
  GetBlockedUsersAPIResponse,
  GetCallTokenResponse,
  GetCampaignOptions,
  GetChannelTypeResponse,
  GetCommandResponse,
  GetImportResponse,
  GetMessageAPIResponse,
  GetMessageOptions,
  GetPollAPIResponse,
  GetPollOptionAPIResponse,
  GetRateLimitsResponse,
  GetThreadAPIResponse,
  GetThreadOptions,
  GetUnreadCountAPIResponse,
  GetUnreadCountBatchAPIResponse,
  ListChannelResponse,
  ListCommandsResponse,
  ListImportsPaginationOptions,
  ListImportsResponse,
  LocalMessage,
  Logger,
  MarkChannelsReadOptions,
  MessageFilters,
  MessageFlagsFilters,
  MessageFlagsPaginationOptions,
  MessageFlagsResponse,
  MessageResponse,
  Mute,
  MuteUserOptions,
  MuteUserResponse,
  NewMemberPayload,
  OGAttachment,
  OwnUserResponse,
  Pager,
  PartialMessageUpdate,
  PartialPollUpdate,
  PartialThreadUpdate,
  PartialUserUpdate,
  PermissionAPIResponse,
  PermissionsAPIResponse,
  PollAnswersAPIResponse,
  PollData,
  PollOptionData,
  PollSort,
  PollVote,
  PollVoteData,
  PollVotesAPIResponse,
  PushPreference,
  PushProvider,
  PushProviderConfig,
  PushProviderID,
  PushProviderListResponse,
  PushProviderUpsertResponse,
  QueryChannelsAPIResponse,
  QueryDraftsResponse,
  QueryMessageHistoryFilters,
  QueryMessageHistoryOptions,
  QueryMessageHistoryResponse,
  QueryMessageHistorySort,
  QueryPollsFilters,
  QueryPollsOptions,
  QueryPollsResponse,
  QueryReactionsAPIResponse,
  QueryReactionsOptions,
  QuerySegmentsOptions,
  QuerySegmentTargetsFilter,
  QueryThreadsAPIResponse,
  QueryThreadsOptions,
  QueryVotesFilters,
  QueryVotesOptions,
  ReactionFilters,
  ReactionResponse,
  ReactionSort,
  ReactivateUserOptions,
  ReactivateUsersOptions,
  ReviewFlagReportOptions,
  ReviewFlagReportResponse,
  SdkIdentifier,
  SearchAPIResponse,
  SearchMessageSortBase,
  SearchOptions,
  SearchPayload,
  SegmentData,
  SegmentResponse,
  SegmentTargetsResponse,
  SegmentType,
  SendFileAPIResponse,
  SortParam,
  StreamChatOptions,
  SyncOptions,
  SyncResponse,
  TaskResponse,
  TaskStatus,
  TestPushDataInput,
  TestSNSDataInput,
  TestSQSDataInput,
  TokenOrProvider,
  TranslateResponse,
  UnBanUserOptions,
  UpdateChannelTypeRequest,
  UpdateChannelTypeResponse,
  UpdateCommandOptions,
  UpdateCommandResponse,
  UpdateMessageAPIResponse,
  UpdateMessageOptions,
  UpdatePollAPIResponse,
  UpdatePollOptionAPIResponse,
  UpdateSegmentData,
  UpsertPushPreferencesResponse,
  UserCustomEvent,
  UserFilters,
  UserOptions,
  UserResponse,
  UserSort,
  VoteSort,
} from './types';
import { ErrorFromResponse } from './types';
import { InsightMetrics, postInsights } from './insights';
import { Thread } from './thread';
import { Moderation } from './moderation';
import { ThreadManager } from './thread_manager';
import { DEFAULT_QUERY_CHANNELS_MESSAGE_LIST_PAGE_SIZE } from './constants';
import { PollManager } from './poll_manager';
import type {
  ChannelManagerEventHandlerOverrides,
  ChannelManagerOptions,
} from './channel_manager';
import { ChannelManager } from './channel_manager';
<<<<<<< HEAD
import type { AbstractOfflineDB } from './offline_support_api';
=======
import { NotificationManager } from './notifications';
import { StateStore } from './store';
import type { MessageComposer } from './messageComposer';
>>>>>>> 4ff63804

function isString(x: unknown): x is string {
  return typeof x === 'string' || x instanceof String;
}

type MessageComposerTearDownFunction = () => void;

type MessageComposerSetupFunction = ({
  composer,
}: {
  composer: MessageComposer;
}) => void | MessageComposerTearDownFunction;

type MessageComposerSetupState = {
  /**
   * Each `MessageComposer` runs this function each time its signature changes or
   * whenever you run `MessageComposer.registerSubscriptions`. Function returned
   * from `applyModifications` will be used as a cleanup function - it will be stored
   * and ran before new modification is applied. Cleaning up only the
   * modified parts is the general way to go but if your setup gets a bit
   * complicated, feel free to restore the whole composer with `MessageComposer.restore`.
   */
  setupFunction: MessageComposerSetupFunction | null;
};

export class StreamChat {
  private static _instance?: unknown | StreamChat; // type is undefined|StreamChat, unknown is due to TS limitations with statics

  _user?: OwnUserResponse | UserResponse;
  appSettingsPromise?: Promise<AppSettingsAPIResponse>;
  activeChannels: {
    [key: string]: Channel;
  };
  threads: ThreadManager;
  polls: PollManager;
<<<<<<< HEAD
  offlineDb?: AbstractOfflineDB;
=======
  notifications: NotificationManager;
>>>>>>> 4ff63804
  anonymous: boolean;
  persistUserOnConnectionFailure?: boolean;
  axiosInstance: AxiosInstance;
  baseURL?: string;
  browser: boolean;
  cleaningIntervalRef?: NodeJS.Timeout;
  clientID?: string;
  configs: Configs;
  key: string;
  listeners: Record<string, Array<(event: Event) => void>>;
  logger: Logger;
  /**
   * When network is recovered, we re-query the active channels on client. But in single query, you can recover
   * only 30 channels. So its not guaranteed that all the channels in activeChannels object have updated state.
   * Thus in UI sdks, state recovery is managed by components themselves, they don't rely on js client for this.
   *
   * `recoverStateOnReconnect` parameter can be used in such cases, to disable state recovery within js client.
   * When false, user/consumer of this client will need to make sure all the channels present on UI by
   * manually calling queryChannels endpoint.
   */
  recoverStateOnReconnect?: boolean;
  moderation: Moderation;
  mutedChannels: ChannelMute[];
  mutedUsers: Mute[];
  node: boolean;
  options: StreamChatOptions;
  secret?: string;
  setUserPromise: ConnectAPIResponse | null;
  state: ClientState;
  tokenManager: TokenManager;
  user?: OwnUserResponse | UserResponse;
  userAgent?: string;
  userID?: string;
  wsBaseURL?: string;
  wsConnection: StableWSConnection | null;
  wsFallback?: WSConnectionFallback;
  wsPromise: ConnectAPIResponse | null;
  consecutiveFailures: number;
  insightMetrics: InsightMetrics;
  defaultWSTimeoutWithFallback: number;
  defaultWSTimeout: number;
  sdkIdentifier?: SdkIdentifier;
  deviceIdentifier?: DeviceIdentifier;
  private nextRequestAbortController: AbortController | null = null;
  /**
   * @private
   */
  _messageComposerSetupState = new StateStore<MessageComposerSetupState>({
    setupFunction: null,
  });

  /**
   * Initialize a client
   *
   * **Only use constructor for advanced usages. It is strongly advised to use `StreamChat.getInstance()` instead of `new StreamChat()` to reduce integration issues due to multiple WebSocket connections**
   * @param {string} key - the api key
   * @param {string} [secret] - the api secret
   * @param {StreamChatOptions} [options] - additional options, here you can pass custom options to axios instance
   * @param {boolean} [options.browser] - enforce the client to be in browser mode
   * @param {boolean} [options.warmUp] - default to false, if true, client will open a connection as soon as possible to speed up following requests
   * @param {Logger} [options.Logger] - custom logger
   * @param {number} [options.timeout] - default to 3000
   * @param {httpsAgent} [options.httpsAgent] - custom httpsAgent, in node it's default to https.agent()
   * @example <caption>initialize the client in user mode</caption>
   * new StreamChat('api_key')
   * @example <caption>initialize the client in user mode with options</caption>
   * new StreamChat('api_key', { warmUp:true, timeout:5000 })
   * @example <caption>secret is optional and only used in server side mode</caption>
   * new StreamChat('api_key', "secret", { httpsAgent: customAgent })
   */
  constructor(key: string, options?: StreamChatOptions);
  constructor(key: string, secret?: string, options?: StreamChatOptions);
  constructor(
    key: string,
    secretOrOptions?: StreamChatOptions | string,
    options?: StreamChatOptions,
  ) {
    // set the key
    this.key = key;
    this.listeners = {};
    this.state = new ClientState({ client: this });
    // a list of channels to hide ws events from
    this.mutedChannels = [];
    this.mutedUsers = [];

    this.moderation = new Moderation(this);

    this.notifications = options?.notifications ?? new NotificationManager();

    // set the secret
    if (secretOrOptions && isString(secretOrOptions)) {
      this.secret = secretOrOptions;
    }

    // set the options... and figure out defaults...
    const inputOptions = options
      ? options
      : secretOrOptions && !isString(secretOrOptions)
        ? secretOrOptions
        : {};

    this.browser =
      typeof inputOptions.browser !== 'undefined'
        ? inputOptions.browser
        : typeof window !== 'undefined';
    this.node = !this.browser;

    this.options = {
      timeout: 3000,
      withCredentials: false, // making sure cookies are not sent
      warmUp: false,
      recoverStateOnReconnect: true,
      disableCache: false,
      wsUrlParams: new URLSearchParams({}),
      ...inputOptions,
    };

    if (this.node && !this.options.httpsAgent) {
      this.options.httpsAgent = new https.Agent({
        keepAlive: true,
        keepAliveMsecs: 3000,
      });
    }

    this.axiosInstance = axios.create(this.options);

    this.setBaseURL(this.options.baseURL || 'https://chat.stream-io-api.com');

    if (
      typeof process !== 'undefined' &&
      'env' in process &&
      process.env.STREAM_LOCAL_TEST_RUN
    ) {
      this.setBaseURL('http://localhost:3030');
    }

    if (
      typeof process !== 'undefined' &&
      'env' in process &&
      process.env.STREAM_LOCAL_TEST_HOST
    ) {
      this.setBaseURL('http://' + process.env.STREAM_LOCAL_TEST_HOST);
    }

    // WS connection is initialized when setUser is called
    this.wsConnection = null;
    this.wsPromise = null;
    this.setUserPromise = null;
    // keeps a reference to all the channels that are in use
    this.activeChannels = {};

    // mapping between channel groups and configs
    this.configs = {};
    this.anonymous = false;
    this.persistUserOnConnectionFailure = this.options?.persistUserOnConnectionFailure;

    // If its a server-side client, then lets initialize the tokenManager, since token will be
    // generated from secret.
    this.tokenManager = new TokenManager(this.secret);
    this.consecutiveFailures = 0;
    this.insightMetrics = new InsightMetrics();

    this.defaultWSTimeoutWithFallback = 6 * 1000;
    this.defaultWSTimeout = 15 * 1000;

    this.axiosInstance.defaults.paramsSerializer = axiosParamsSerializer;

    /**
     * logger function should accept 3 parameters:
     * @param logLevel string
     * @param message   string
     * @param extraData object
     *
     * e.g.,
     * const client = new StreamChat('api_key', {}, {
     * 		logger = (logLevel, message, extraData) => {
     * 			console.log(message);
     * 		}
     * })
     *
     * extraData contains tags array attached to log message. Tags can have one/many of following values:
     * 1. api
     * 2. api_request
     * 3. api_response
     * 4. client
     * 5. channel
     * 6. connection
     * 7. event
     *
     * It may also contains some extra data, some examples have been mentioned below:
     * 1. {
     * 		tags: ['api', 'api_request', 'client'],
     * 		url: string,
     * 		payload: object,
     * 		config: object
     * }
     * 2. {
     * 		tags: ['api', 'api_response', 'client'],
     * 		url: string,
     * 		response: object
     * }
     * 3. {
     * 		tags: ['api', 'api_response', 'client'],
     * 		url: string,
     * 		error: object
     * }
     * 4. {
     * 		tags: ['event', 'client'],
     * 		event: object
     * }
     * 5. {
     * 		tags: ['channel'],
     * 		channel: object
     * }
     */
    this.logger = isFunction(inputOptions.logger) ? inputOptions.logger : () => null;
    this.recoverStateOnReconnect = this.options.recoverStateOnReconnect;
    this.threads = new ThreadManager({ client: this });
    this.polls = new PollManager({ client: this });
    // this.offlineDb = new DefaultOfflineDB({ client: this });
  }

  /**
   * Get a client instance
   *
   * This function always returns the same Client instance to avoid issues raised by multiple Client and WS connections
   *
   * **After the first call, the client configuration will not change if the key or options parameters change**
   *
   * @param {string} key - the api key
   * @param {string} [secret] - the api secret
   * @param {StreamChatOptions} [options] - additional options, here you can pass custom options to axios instance
   * @param {boolean} [options.browser] - enforce the client to be in browser mode
   * @param {boolean} [options.warmUp] - default to false, if true, client will open a connection as soon as possible to speed up following requests
   * @param {Logger} [options.Logger] - custom logger
   * @param {number} [options.timeout] - default to 3000
   * @param {httpsAgent} [options.httpsAgent] - custom httpsAgent, in node it's default to https.agent()
   * @example <caption>initialize the client in user mode</caption>
   * StreamChat.getInstance('api_key')
   * @example <caption>initialize the client in user mode with options</caption>
   * StreamChat.getInstance('api_key', { timeout:5000 })
   * @example <caption>secret is optional and only used in server side mode</caption>
   * StreamChat.getInstance('api_key', "secret", { httpsAgent: customAgent })
   */
  public static getInstance(key: string, options?: StreamChatOptions): StreamChat;
  public static getInstance(
    key: string,
    secret?: string,
    options?: StreamChatOptions,
  ): StreamChat;
  public static getInstance(
    key: string,
    secretOrOptions?: StreamChatOptions | string,
    options?: StreamChatOptions,
  ): StreamChat {
    if (!StreamChat._instance) {
      if (typeof secretOrOptions === 'string') {
        StreamChat._instance = new StreamChat(key, secretOrOptions, options);
      } else {
        StreamChat._instance = new StreamChat(key, secretOrOptions);
      }
    }

    return StreamChat._instance as StreamChat;
  }

  setOfflineDBApi(offlineDBInstance: AbstractOfflineDB) {
    if (this.offlineDb) {
      return;
    }

    this.offlineDb = offlineDBInstance;
  }

  devToken(userID: string) {
    return DevToken(userID);
  }

  getAuthType() {
    return this.anonymous ? 'anonymous' : 'jwt';
  }

  setBaseURL(baseURL: string) {
    this.baseURL = baseURL;
    this.wsBaseURL = this.baseURL.replace('http', 'ws').replace(':3030', ':8800');
  }

  _getConnectionID = () =>
    this.wsConnection?.connectionID || this.wsFallback?.connectionID;

  _hasConnectionID = () => Boolean(this._getConnectionID());

  /**
   * connectUser - Set the current user and open a WebSocket connection
   *
   * @param {OwnUserResponse | UserResponse} user Data about this user. IE {name: "john"}
   * @param {TokenOrProvider} userTokenOrProvider Token or provider
   *
   * @return {ConnectAPIResponse} Returns a promise that resolves when the connection is setup
   */
  connectUser = async (
    user: OwnUserResponse | UserResponse,
    userTokenOrProvider: TokenOrProvider,
  ) => {
    if (!user.id) {
      throw new Error('The "id" field on the user is missing');
    }

    /**
     * Calling connectUser multiple times is potentially the result of a  bad integration, however,
     * If the user id remains the same we don't throw error
     */
    if (this.userID === user.id && this.setUserPromise) {
      console.warn(
        'Consecutive calls to connectUser is detected, ideally you should only call this function once in your app.',
      );
      return this.setUserPromise;
    }

    if (this.userID) {
      throw new Error(
        'Use client.disconnect() before trying to connect as a different user. connectUser was called twice.',
      );
    }

    if (
      (this._isUsingServerAuth() || this.node) &&
      !this.options.allowServerSideConnect
    ) {
      console.warn(
        'Please do not use connectUser server side. connectUser impacts MAU and concurrent connection usage and thus your bill. If you have a valid use-case, add "allowServerSideConnect: true" to the client options to disable this warning.',
      );
    }

    // we generate the client id client side
    this.userID = user.id;
    this.anonymous = false;

    const setTokenPromise = this._setToken(user, userTokenOrProvider);
    this._setUser(user);

    const wsPromise = this.openConnection();

    this.setUserPromise = Promise.all([setTokenPromise, wsPromise]).then(
      (result) => result[1], // We only return connection promise;
    );

    try {
      return await this.setUserPromise;
    } catch (err) {
      if (this.persistUserOnConnectionFailure) {
        // cleanup client to allow the user to retry connectUser again
        this.closeConnection();
      } else {
        this.disconnectUser();
      }
      throw err;
    }
  };

  /**
   * @deprecated Please use connectUser() function instead. Its naming is more consistent with its functionality.
   *
   * setUser - Set the current user and open a WebSocket connection
   *
   * @param {OwnUserResponse | UserResponse} user Data about this user. IE {name: "john"}
   * @param {TokenOrProvider} userTokenOrProvider Token or provider
   *
   * @return {ConnectAPIResponse} Returns a promise that resolves when the connection is setup
   */
  setUser = this.connectUser;

  _setToken = (user: UserResponse, userTokenOrProvider: TokenOrProvider) =>
    this.tokenManager.setTokenOrProvider(userTokenOrProvider, user);

  _setUser(user: OwnUserResponse | UserResponse) {
    /**
     * This one is used by the frontend. This is a copy of the current user object stored on backend.
     * It contains reserved properties and own user properties which are not present in `this._user`.
     */
    this.user = user;
    this.userID = user.id;
    // this one is actually used for requests. This is a copy of current user provided to `connectUser` function.
    this._user = { ...user };
  }

  /**
   * Disconnects the websocket connection, without removing the user set on client.
   * client.closeConnection will not trigger default auto-retry mechanism for reconnection. You need
   * to call client.openConnection to reconnect to websocket.
   *
   * This is mainly useful on mobile side. You can only receive push notifications
   * if you don't have active websocket connection.
   * So when your app goes to background, you can call `client.closeConnection`.
   * And when app comes back to foreground, call `client.openConnection`.
   *
   * @param timeout Max number of ms, to wait for close event of websocket, before forcefully assuming succesful disconnection.
   *                https://developer.mozilla.org/en-US/docs/Web/API/CloseEvent
   */
  closeConnection = async (timeout?: number) => {
    if (this.cleaningIntervalRef != null) {
      clearInterval(this.cleaningIntervalRef);
      this.cleaningIntervalRef = undefined;
    }

    await Promise.all([
      this.wsConnection?.disconnect(timeout),
      this.wsFallback?.disconnect(timeout),
    ]);
    return Promise.resolve();
  };

  /**
   * Creates an instance of ChannelManager.
   *
   * @internal
   *
   * @param eventHandlerOverrides - the overrides for event handlers to be used
   * @param options - the options used for the channel manager
   */
  createChannelManager = ({
    eventHandlerOverrides = {},
    options = {},
  }: {
    eventHandlerOverrides?: ChannelManagerEventHandlerOverrides;
    options?: ChannelManagerOptions;
  }) => new ChannelManager({ client: this, eventHandlerOverrides, options });

  /**
   * Creates a new WebSocket connection with the current user. Returns empty promise, if there is an active connection
   */
  openConnection = () => {
    if (!this.userID) {
      throw Error(
        'User is not set on client, use client.connectUser or client.connectAnonymousUser instead',
      );
    }

    if (this.wsConnection?.isConnecting && this.wsPromise) {
      this.logger('info', 'client:openConnection() - connection already in progress', {
        tags: ['connection', 'client'],
      });
      return this.wsPromise;
    }

    if (
      (this.wsConnection?.isHealthy || this.wsFallback?.isHealthy()) &&
      this._hasConnectionID()
    ) {
      this.logger(
        'info',
        'client:openConnection() - openConnection called twice, healthy connection already exists',
        {
          tags: ['connection', 'client'],
        },
      );

      return;
    }

    this.clientID = `${this.userID}--${randomId()}`;
    this.wsPromise = this.connect();
    this._startCleaning();
    return this.wsPromise;
  };

  /**
   * @deprecated Please use client.openConnction instead.
   * @private
   *
   * Creates a new websocket connection with current user.
   */
  _setupConnection = this.openConnection;

  /**
   * updateAppSettings - updates application settings
   *
   * @param {AppSettings} options App settings.
   * IE: {
      'apn_config': {
        'auth_type': 'token',
        'auth_key": fs.readFileSync(
          './apn-push-auth-key.p8',
          'utf-8',
        ),
        'key_id': 'keyid',
        'team_id': 'teamid',
        'notification_template": 'notification handlebars template',
        'bundle_id': 'com.apple.your.app',
        'development': true
      },
      'firebase_config': {
        'server_key': 'server key from fcm',
        'notification_template': 'notification handlebars template',
        'data_template': 'data handlebars template',
        'apn_template': 'apn notification handlebars template under v2'
      },
      'webhook_url': 'https://acme.com/my/awesome/webhook/'
    }
   */
  async updateAppSettings(options: AppSettings) {
    const apn_config = options.apn_config;
    if (apn_config?.p12_cert) {
      options = {
        ...options,
        apn_config: {
          ...apn_config,
          p12_cert: Buffer.from(apn_config.p12_cert).toString('base64'),
        },
      };
    }
    return await this.patch<APIResponse>(this.baseURL + '/app', options);
  }

  _normalizeDate = (before: Date | string | null): string | null => {
    if (before instanceof Date) {
      before = before.toISOString();
    }

    if (before === '') {
      throw new Error(
        "Don't pass blank string for since, use null instead if resetting the token revoke",
      );
    }

    return before;
  };

  /**
   * Revokes all tokens on application level issued before given time
   */
  async revokeTokens(before: Date | string | null) {
    return await this.updateAppSettings({
      revoke_tokens_issued_before: this._normalizeDate(before),
    });
  }

  /**
   * Revokes token for a user issued before given time
   */
  async revokeUserToken(userID: string, before?: Date | string | null) {
    return await this.revokeUsersToken([userID], before);
  }

  /**
   * Revokes tokens for a list of users issued before given time
   */
  async revokeUsersToken(userIDs: string[], before?: Date | string | null) {
    if (before === undefined) {
      before = new Date().toISOString();
    } else {
      before = this._normalizeDate(before);
    }

    const users: PartialUserUpdate[] = [];
    for (const userID of userIDs) {
      users.push({
        id: userID,
        set: <Partial<UserResponse>>{
          revoke_tokens_issued_before: before,
        },
      });
    }

    return await this.partialUpdateUsers(users);
  }

  /**
   * getAppSettings - retrieves application settings
   */
  async getAppSettings() {
<<<<<<< HEAD
    const userId = this.userID as string;
    if (!this.wsConnection?.isHealthy && this.offlineDb && userId) {
      return await this.offlineDb?.getAppSettings({ userId });
    }
    const appSettings = await this.get<AppSettingsAPIResponse>(this.baseURL + '/app');

    if (userId) {
      this.offlineDb?.upsertAppSettings({ appSettings, userId });
    }

    return appSettings;
=======
    this.appSettingsPromise = this.get<AppSettingsAPIResponse>(this.baseURL + '/app');
    return await this.appSettingsPromise;
>>>>>>> 4ff63804
  }

  /**
   * testPushSettings - Tests the push settings for a user with a random chat message and the configured push templates
   *
   * @param {string} userID User ID. If user has no devices, it will error
   * @param {TestPushDataInput} [data] Overrides for push templates/message used
   *  IE: {
        messageID: 'id-of-message', // will error if message does not exist
        apnTemplate: '{}', // if app doesn't have apn configured it will error
        firebaseTemplate: '{}', // if app doesn't have firebase configured it will error
        firebaseDataTemplate: '{}', // if app doesn't have firebase configured it will error
        skipDevices: true, // skip config/device checks and sending to real devices
        pushProviderName: 'staging' // one of your configured push providers
        pushProviderType: 'apn' // one of supported provider types
      }
  */
  async testPushSettings(userID: string, data: TestPushDataInput = {}) {
    return await this.post<CheckPushResponse>(this.baseURL + '/check_push', {
      user_id: userID,
      ...(data.messageID ? { message_id: data.messageID } : {}),
      ...(data.apnTemplate ? { apn_template: data.apnTemplate } : {}),
      ...(data.firebaseTemplate ? { firebase_template: data.firebaseTemplate } : {}),
      ...(data.firebaseDataTemplate
        ? { firebase_data_template: data.firebaseDataTemplate }
        : {}),
      ...(data.skipDevices ? { skip_devices: true } : {}),
      ...(data.pushProviderName ? { push_provider_name: data.pushProviderName } : {}),
      ...(data.pushProviderType ? { push_provider_type: data.pushProviderType } : {}),
    });
  }

  /**
   * testSQSSettings - Tests that the given or configured SQS configuration is valid
   *
   * @param {TestSQSDataInput} [data] Overrides SQS settings for testing if needed
   *  IE: {
        sqs_key: 'auth_key',
        sqs_secret: 'auth_secret',
        sqs_url: 'url_to_queue',
      }
   */
  async testSQSSettings(data: TestSQSDataInput = {}) {
    return await this.post<CheckSQSResponse>(this.baseURL + '/check_sqs', data);
  }

  /**
   * testSNSSettings - Tests that the given or configured SNS configuration is valid
   *
   * @param {TestSNSDataInput} [data] Overrides SNS settings for testing if needed
   *  IE: {
        sns_key: 'auth_key',
        sns_secret: 'auth_secret',
        sns_topic_arn: 'topic_to_publish_to',
      }
   */
  async testSNSSettings(data: TestSNSDataInput = {}) {
    return await this.post<CheckSNSResponse>(this.baseURL + '/check_sns', data);
  }

  /**
   * Disconnects the websocket and removes the user from client.
   *
   * @param timeout Max number of ms, to wait for close event of websocket, before forcefully assuming successful disconnection.
   *                https://developer.mozilla.org/en-US/docs/Web/API/CloseEvent
   */
  disconnectUser = (timeout?: number) => {
    this.logger('info', 'client:disconnect() - Disconnecting the client', {
      tags: ['connection', 'client'],
    });

    // remove the user specific fields
    delete this.user;
    delete this._user;
    delete this.userID;

    this.anonymous = false;

    const closePromise = this.closeConnection(timeout);

    for (const channel of Object.values(this.activeChannels)) {
      channel._disconnect();
    }
    // ensure we no longer return inactive channels
    this.activeChannels = {};
    // reset client state
    this.state = new ClientState({ client: this });
    // reset thread manager
    this.threads.resetState();
    // reset token manager
    setTimeout(this.tokenManager.reset); // delay reseting to use token for disconnect calls

    // close the WS connection
    return closePromise;
  };

  /**
   *
   * @deprecated Please use client.disconnectUser instead.
   *
   * Disconnects the websocket and removes the user from client.
   */
  disconnect = this.disconnectUser;

  /**
   * connectAnonymousUser - Set an anonymous user and open a WebSocket connection
   */
  connectAnonymousUser = () => {
    if (
      (this._isUsingServerAuth() || this.node) &&
      !this.options.allowServerSideConnect
    ) {
      console.warn(
        'Please do not use connectUser server side. connectUser impacts MAU and concurrent connection usage and thus your bill. If you have a valid use-case, add "allowServerSideConnect: true" to the client options to disable this warning.',
      );
    }

    this.anonymous = true;
    this.userID = randomId();
    const anonymousUser = {
      id: this.userID,
      anon: true,
    } as UserResponse;

    this._setToken(anonymousUser, '');
    this._setUser(anonymousUser);

    return this._setupConnection();
  };

  /**
   * @deprecated Please use connectAnonymousUser. Its naming is more consistent with its functionality.
   */
  setAnonymousUser = this.connectAnonymousUser;

  /**
   * setGuestUser - Setup a temporary guest user
   *
   * @param {UserResponse} user Data about this user. IE {name: "john"}
   *
   * @return {ConnectAPIResponse} Returns a promise that resolves when the connection is setup
   */
  async setGuestUser(user: UserResponse) {
    let response: { access_token: string; user: UserResponse } | undefined;
    this.anonymous = true;
    try {
      response = await this.post<
        APIResponse & {
          access_token: string;
          user: UserResponse;
        }
      >(this.baseURL + '/guest', { user });
    } catch (e) {
      this.anonymous = false;
      throw e;
    }
    this.anonymous = false;
    // eslint-disable-next-line @typescript-eslint/no-unused-vars
    const { created_at, updated_at, last_active, online, ...guestUser } = response.user;
    return await this.connectUser(guestUser as UserResponse, response.access_token);
  }

  /**
   * createToken - Creates a token to authenticate this user. This function is used server side.
   * The resulting token should be passed to the client side when the users registers or logs in.
   *
   * @param {string} userID The User ID
   * @param {number} [exp] The expiration time for the token expressed in the number of seconds since the epoch
   *
   * @return {string} Returns a token
   */
  createToken(userID: string, exp?: number, iat?: number) {
    if (this.secret == null) {
      throw Error(`tokens can only be created server-side using the API Secret`);
    }
    const extra: { exp?: number; iat?: number } = {};

    if (exp) {
      extra.exp = exp;
    }

    if (iat) {
      extra.iat = iat;
    }

    return JWTUserToken(this.secret, userID, extra, {});
  }

  /**
   * on - Listen to events on all channels and users your watching
   *
   * client.on('message.new', event => {console.log("my new message", event, channel.state.messages)})
   * or
   * client.on(event => {console.log(event.type)})
   *
   * @param {EventHandler | string} callbackOrString  The event type to listen for (optional)
   * @param {EventHandler} [callbackOrNothing] The callback to call
   *
   * @return {{ unsubscribe: () => void }} Description
   */
  on(callback: EventHandler): { unsubscribe: () => void };
  on(eventType: string, callback: EventHandler): { unsubscribe: () => void };
  on(
    callbackOrString: EventHandler | string,
    callbackOrNothing?: EventHandler,
  ): { unsubscribe: () => void } {
    const key = callbackOrNothing ? (callbackOrString as string) : 'all';
    const callback = callbackOrNothing
      ? callbackOrNothing
      : (callbackOrString as EventHandler);
    if (!(key in this.listeners)) {
      this.listeners[key] = [];
    }
    this.logger('info', `Attaching listener for ${key} event`, {
      tags: ['event', 'client'],
    });
    this.listeners[key].push(callback);
    return {
      unsubscribe: () => {
        this.logger('info', `Removing listener for ${key} event`, {
          tags: ['event', 'client'],
        });
        this.listeners[key] = this.listeners[key].filter((el) => el !== callback);
      },
    };
  }

  /**
   * off - Remove the event handler
   *
   */
  off(callback: EventHandler): void;
  off(eventType: string, callback: EventHandler): void;
  off(callbackOrString: EventHandler | string, callbackOrNothing?: EventHandler) {
    const key = callbackOrNothing ? (callbackOrString as string) : 'all';
    const callback = callbackOrNothing
      ? callbackOrNothing
      : (callbackOrString as EventHandler);
    if (!(key in this.listeners)) {
      this.listeners[key] = [];
    }

    this.logger('info', `Removing listener for ${key} event`, {
      tags: ['event', 'client'],
    });
    this.listeners[key] = this.listeners[key].filter((value) => value !== callback);
  }

  _logApiRequest(
    type: string,
    url: string,
    data: unknown,
    config: AxiosRequestConfig & {
      config?: AxiosRequestConfig & { maxBodyLength?: number };
    },
  ) {
    this.logger('info', `client: ${type} - Request - ${url}`, {
      tags: ['api', 'api_request', 'client'],
      url,
      payload: data,
      config,
    });
  }

  _logApiResponse<T>(type: string, url: string, response: AxiosResponse<T>) {
    this.logger(
      'info',
      `client:${type} - Response - url: ${url} > status ${response.status}`,
      {
        tags: ['api', 'api_response', 'client'],
        url,
        response,
      },
    );
  }

  _logApiError(type: string, url: string, error: unknown) {
    this.logger('error', `client:${type} - Error - url: ${url}`, {
      tags: ['api', 'api_response', 'client'],
      url,
      error,
    });
  }

  doAxiosRequest = async <T>(
    type: string,
    url: string,
    data?: unknown,
    options: AxiosRequestConfig & {
      config?: AxiosRequestConfig & { maxBodyLength?: number };
    } = {},
  ): Promise<T> => {
    await this.tokenManager.tokenReady();
    const requestConfig = this._enrichAxiosOptions(options);
    try {
      let response: AxiosResponse<T>;
      this._logApiRequest(type, url, data, requestConfig);
      switch (type) {
        case 'get':
          response = await this.axiosInstance.get(url, requestConfig);
          break;
        case 'delete':
          response = await this.axiosInstance.delete(url, requestConfig);
          break;
        case 'post':
          response = await this.axiosInstance.post(url, data, requestConfig);
          break;
        case 'postForm':
          response = await this.axiosInstance.postForm(url, data, requestConfig);
          break;
        case 'put':
          response = await this.axiosInstance.put(url, data, requestConfig);
          break;
        case 'patch':
          response = await this.axiosInstance.patch(url, data, requestConfig);
          break;
        case 'options':
          response = await this.axiosInstance.options(url, requestConfig);
          break;
        default:
          throw new Error('Invalid request type');
      }
      this._logApiResponse<T>(type, url, response);
      this.consecutiveFailures = 0;
      return this.handleResponse(response);
      // eslint-disable-next-line @typescript-eslint/no-explicit-any
    } catch (e: any /**TODO: generalize error types  */) {
      e.client_request_id = requestConfig.headers?.['x-client-request-id'];
      this._logApiError(type, url, e);
      this.consecutiveFailures += 1;
      if (e.response) {
        /** connection_fallback depends on this token expiration logic */
        if (
          e.response.data.code === chatCodes.TOKEN_EXPIRED &&
          !this.tokenManager.isStatic()
        ) {
          if (this.consecutiveFailures > 1) {
            await sleep(retryInterval(this.consecutiveFailures));
          }
          this.tokenManager.loadToken();
          return await this.doAxiosRequest<T>(type, url, data, options);
        }
        return this.handleResponse(e.response);
      } else {
        throw e as AxiosError<APIErrorResponse>;
      }
    }
  };

  get<T>(url: string, params?: AxiosRequestConfig['params']) {
    return this.doAxiosRequest<T>('get', url, null, { params });
  }

  put<T>(url: string, data?: unknown) {
    return this.doAxiosRequest<T>('put', url, data);
  }

  post<T>(url: string, data?: unknown) {
    return this.doAxiosRequest<T>('post', url, data);
  }

  patch<T>(url: string, data?: unknown) {
    return this.doAxiosRequest<T>('patch', url, data);
  }

  delete<T>(url: string, params?: AxiosRequestConfig['params']) {
    return this.doAxiosRequest<T>('delete', url, null, { params });
  }

  sendFile(
    url: string,
    uri: string | NodeJS.ReadableStream | Buffer | File,
    name?: string,
    contentType?: string,
    user?: UserResponse,
  ) {
    const data = addFileToFormData(uri, name, contentType || 'multipart/form-data');
    if (user != null) data.append('user', JSON.stringify(user));

    return this.doAxiosRequest<SendFileAPIResponse>('postForm', url, data, {
      headers: data.getHeaders ? data.getHeaders() : {}, // node vs browser
      config: {
        timeout: 0,
        maxContentLength: Infinity,
        maxBodyLength: Infinity,
      },
    });
  }

  errorFromResponse(response: AxiosResponse<APIErrorResponse>) {
    const message =
      typeof response.data.code !== 'undefined'
        ? `StreamChat error code ${response.data.code}: ${response.data.message}`
        : `StreamChat error HTTP code: ${response.status}`;

    return new ErrorFromResponse<APIErrorResponse>(message, {
      code: response.data.code ?? null,
      response,
      status: response.status,
    });
  }

  handleResponse<T>(response: AxiosResponse<T>) {
    const data = response.data;
    if (isErrorResponse(response)) {
      throw this.errorFromResponse(response);
    }
    return data;
  }

  dispatchEvent = (event: Event) => {
    if (!event.received_at) event.received_at = new Date();

    // client event handlers
    const postListenerCallbacks = this._handleClientEvent(event);

    // channel event handlers
    const cid = event.cid;
    const channel = cid ? this.activeChannels[cid] : undefined;
    if (channel) {
      channel._handleChannelEvent(event);
    }

    this._callClientListeners(event);

    if (channel) {
      channel._callChannelListeners(event);
    }

    postListenerCallbacks.forEach((c) => c());
  };

  handleEvent = (messageEvent: WebSocket.MessageEvent) => {
    // dispatch the event to the channel listeners
    const jsonString = messageEvent.data as string;
    const event = JSON.parse(jsonString) as Event;
    this.dispatchEvent(event);
  };

  /**
   * Updates the members, watchers and read references of the currently active channels that contain this user
   *
   * @param {UserResponse} user
   */
  _updateMemberWatcherReferences = (user: UserResponse) => {
    const refMap = this.state.userChannelReferences[user.id] || {};
    for (const channelID in refMap) {
      const channel = this.activeChannels[channelID];
      if (channel?.state) {
        if (channel.state.members[user.id]) {
          channel.state.members[user.id].user = user;
        }
        if (channel.state.watchers[user.id]) {
          channel.state.watchers[user.id] = user;
        }
        if (channel.state.read[user.id]) {
          channel.state.read[user.id].user = user;
        }
      }
    }
  };

  /**
   * @deprecated Please _updateMemberWatcherReferences instead.
   * @private
   */
  _updateUserReferences = this._updateMemberWatcherReferences;

  /**
   * @private
   *
   * Updates the messages from the currently active channels that contain this user,
   * with updated user object.
   *
   * @param {UserResponse} user
   */
  _updateUserMessageReferences = (user: UserResponse) => {
    const refMap = this.state.userChannelReferences[user.id] || {};

    for (const channelID in refMap) {
      const channel = this.activeChannels[channelID];

      if (!channel) continue;

      const state = channel.state;

      /** update the messages from this user. */
      state?.updateUserMessages(user);
    }
  };

  /**
   * @private
   *
   * Deletes the messages from the currently active channels that contain this user
   *
   * If hardDelete is true, all the content of message will be stripped down.
   * Otherwise, only 'message.type' will be set as 'deleted'.
   *
   * @param {UserResponse} user
   * @param {boolean} hardDelete
   */
  _deleteUserMessageReference = (user: UserResponse, hardDelete = false) => {
    const refMap = this.state.userChannelReferences[user.id] || {};

    for (const channelID in refMap) {
      const channel = this.activeChannels[channelID];
      if (channel) {
        const state = channel.state;

        /** deleted the messages from this user. */
        state?.deleteUserMessages(user, hardDelete);
      }
    }
  };

  /**
   * @private
   *
   * Handle following user related events:
   * - user.presence.changed
   * - user.updated
   * - user.deleted
   *
   * @param {Event} event
   */
  _handleUserEvent = (event: Event) => {
    if (!event.user) {
      return;
    }

    /** update the client.state with any changes to users */
    if (event.type === 'user.presence.changed' || event.type === 'user.updated') {
      if (event.user.id === this.userID) {
        const user = { ...this.user } as NonNullable<StreamChat['user']>;
        const _user = { ...this._user } as NonNullable<StreamChat['_user']>;

        // Remove deleted properties from user objects.
        for (const key in this.user) {
          if (key in event.user || isOwnUserBaseProperty(key)) {
            continue;
          }

          const deleteKey = key as keyof typeof user;

          delete user[deleteKey];
          delete _user[deleteKey];
        }

        /** Updating only available properties in _user object. */
        for (const key in _user) {
          const updateKey = key as keyof typeof _user;

          if (updateKey in event.user) {
            // @ts-expect-error it has an issue with this, not sure why
            _user[updateKey] = event.user[updateKey];
          }
        }

        this._user = _user;
        this.user = { ...user, ...event.user };
      }

      this.state.updateUser(event.user);
      this._updateMemberWatcherReferences(event.user);
    }

    if (event.type === 'user.updated') {
      this._updateUserMessageReferences(event.user);
    }

    if (
      event.type === 'user.deleted' &&
      event.user.deleted_at &&
      (event.mark_messages_deleted || event.hard_delete)
    ) {
      this._deleteUserMessageReference(event.user, event.hard_delete);
    }
  };

  _handleClientEvent(event: Event) {
    // eslint-disable-next-line @typescript-eslint/no-this-alias
    const client = this;
    const postListenerCallbacks = [];
    this.logger(
      'info',
      `client:_handleClientEvent - Received event of type { ${event.type} }`,
      {
        tags: ['event', 'client'],
        event,
      },
    );

    if (
      event.type === 'user.presence.changed' ||
      event.type === 'user.updated' ||
      event.type === 'user.deleted'
    ) {
      this._handleUserEvent(event);
    }

    if (event.type === 'health.check' && event.me) {
      client.user = event.me;
      client.state.updateUser(event.me);
      client.mutedChannels = event.me.channel_mutes;
      client.mutedUsers = event.me.mutes;
    }

    if (event.channel && event.type === 'notification.message_new') {
      this._addChannelConfig(event.channel);
    }

    if (event.type === 'notification.channel_mutes_updated' && event.me?.channel_mutes) {
      this.mutedChannels = event.me.channel_mutes;
    }

    if (event.type === 'notification.mutes_updated' && event.me?.mutes) {
      this.mutedUsers = event.me.mutes;
    }

    if (event.type === 'notification.mark_read' && event.unread_channels === 0) {
      const activeChannelKeys = Object.keys(this.activeChannels);
      activeChannelKeys.forEach(
        (activeChannelKey) =>
          (this.activeChannels[activeChannelKey].state.unreadCount = 0),
      );
    }

    if (
      (event.type === 'channel.deleted' ||
        event.type === 'notification.channel_deleted') &&
      event.cid
    ) {
      client.state.deleteAllChannelReference(event.cid);
      this.activeChannels[event.cid]?._disconnect();

      postListenerCallbacks.push(() => {
        if (!event.cid) return;

        delete this.activeChannels[event.cid];
      });
    }

    return postListenerCallbacks;
  }

  _muteStatus(cid: string) {
    let muteStatus;
    for (let i = 0; i < this.mutedChannels.length; i++) {
      const mute = this.mutedChannels[i];
      if (mute.channel?.cid === cid) {
        muteStatus = {
          muted: mute.expires
            ? new Date(mute.expires).getTime() > new Date().getTime()
            : true,
          createdAt: mute.created_at ? new Date(mute.created_at) : new Date(),
          expiresAt: mute.expires ? new Date(mute.expires) : null,
        };
        break;
      }
    }

    if (muteStatus) {
      return muteStatus;
    }

    return {
      muted: false,
      createdAt: null,
      expiresAt: null,
    };
  }

  _callClientListeners = (event: Event) => {
    // eslint-disable-next-line @typescript-eslint/no-this-alias
    const client = this;
    // gather and call the listeners
    const listeners: Array<(event: Event) => void> = [];
    if (client.listeners.all) {
      listeners.push(...client.listeners.all);
    }
    if (client.listeners[event.type]) {
      listeners.push(...client.listeners[event.type]);
    }

    // call the event and send it to the listeners
    for (const listener of listeners) {
      listener(event);
    }
  };

  recoverState = async () => {
    this.logger(
      'info',
      `client:recoverState() - Start of recoverState with connectionID ${this._getConnectionID()}`,
      {
        tags: ['connection'],
      },
    );

    const cids = Object.keys(this.activeChannels);
    if (cids.length && this.recoverStateOnReconnect) {
      this.logger(
        'info',
        `client:recoverState() - Start the querying of ${cids.length} channels`,
        {
          tags: ['connection', 'client'],
        },
      );

      await this.queryChannels(
        { cid: { $in: cids } } as ChannelFilters,
        { last_message_at: -1 },
        { limit: 30 },
      );

      this.logger('info', 'client:recoverState() - Querying channels finished', {
        tags: ['connection', 'client'],
      });
      this.dispatchEvent({
        type: 'connection.recovered',
      } as Event);
    } else {
      this.dispatchEvent({
        type: 'connection.recovered',
      } as Event);
    }

    this.wsPromise = Promise.resolve();
    this.setUserPromise = Promise.resolve();
  };

  /**
   * @private
   */
  async connect() {
    if (!this.userID || !this._user) {
      throw Error(
        'Call connectUser or connectAnonymousUser before starting the connection',
      );
    }
    if (!this.wsBaseURL) {
      throw Error('Websocket base url not set');
    }
    if (!this.clientID) {
      throw Error('clientID is not set');
    }

    if (!this.wsConnection && (this.options.warmUp || this.options.enableInsights)) {
      this._sayHi();
    }
    // The StableWSConnection handles all the reconnection logic.
    if (this.options.wsConnection && this.node) {
      // Intentionally avoiding adding ts generics on wsConnection in options since its only useful for unit test purpose.
      (this.options.wsConnection as unknown as StableWSConnection).setClient(this);
      this.wsConnection = this.options.wsConnection as unknown as StableWSConnection;
    } else {
      this.wsConnection = new StableWSConnection({
        client: this,
      });
    }

    try {
      // if fallback is used before, continue using it instead of waiting for WS to fail
      if (this.wsFallback) {
        return await this.wsFallback.connect();
      }

      // if WSFallback is enabled, ws connect should timeout faster so fallback can try
      return await this.wsConnection.connect(
        this.options.enableWSFallback
          ? this.defaultWSTimeoutWithFallback
          : this.defaultWSTimeout,
      );
      // eslint-disable-next-line @typescript-eslint/no-explicit-any
    } catch (error: any) {
      // run fallback only if it's WS/Network error and not a normal API error
      // make sure browser is online before even trying the longpoll
      if (this.options.enableWSFallback && isWSFailure(error) && isOnline()) {
        this.logger('info', 'client:connect() - WS failed, fallback to longpoll', {
          tags: ['connection', 'client'],
        });
        this.dispatchEvent({ type: 'transport.changed', mode: 'longpoll' });

        this.wsConnection._destroyCurrentWSConnection();
        this.wsConnection.disconnect().then(); // close WS so no retry
        this.wsFallback = new WSConnectionFallback({
          client: this,
        });
        return await this.wsFallback.connect();
      }

      throw error;
    }
  }

  /**
   * Check the connectivity with server for warmup purpose.
   *
   * @private
   */
  _sayHi() {
    const client_request_id = randomId();
    const opts = { headers: { 'x-client-request-id': client_request_id } };
    this.doAxiosRequest('get', this.baseURL + '/hi', null, opts).catch((e) => {
      if (this.options.enableInsights) {
        postInsights('http_hi_failed', {
          api_key: this.key,
          err: e,
          client_request_id,
        });
      }
    });
  }

  /**
   * queryUsers - Query users and watch user presence
   *
   * @param {UserFilters} filterConditions MongoDB style filter conditions
   * @param {UserSort} sort Sort options, for instance [{last_active: -1}].
   * When using multiple fields, make sure you use array of objects to guarantee field order, for instance [{last_active: -1}, {created_at: 1}]
   * @param {UserOptions} options Option object, {presence: true}
   *
   * @return {Promise<{ users: Array<UserResponse> }>} User Query Response
   */
  async queryUsers(
    filterConditions: UserFilters,
    sort: UserSort = [],
    options: UserOptions = {},
  ) {
    const defaultOptions = {
      presence: false,
    };

    // Make sure we wait for the connect promise if there is a pending one
    await this.wsPromise;

    if (!this._hasConnectionID()) {
      defaultOptions.presence = false;
    }

    // Return a list of users
    const data = await this.get<APIResponse & { users: Array<UserResponse> }>(
      this.baseURL + '/users',
      {
        payload: {
          filter_conditions: filterConditions,
          sort: normalizeQuerySort(sort),
          ...defaultOptions,
          ...options,
        },
      },
    );

    this.state.updateUsers(data.users);

    return data;
  }

  /**
   * queryBannedUsers - Query user bans
   *
   * @param {BannedUsersFilters} filterConditions MongoDB style filter conditions
   * @param {BannedUsersSort} sort Sort options [{created_at: 1}].
   * @param {BannedUsersPaginationOptions} options Option object, {limit: 10, offset:0, exclude_expired_bans: true}
   *
   * @return {Promise<BannedUsersResponse>} Ban Query Response
   */
  async queryBannedUsers(
    filterConditions: BannedUsersFilters = {},
    sort: BannedUsersSort = [],
    options: BannedUsersPaginationOptions = {},
  ) {
    // Return a list of user bans
    return await this.get<BannedUsersResponse>(this.baseURL + '/query_banned_users', {
      payload: {
        filter_conditions: filterConditions,
        sort: normalizeQuerySort(sort),
        ...options,
      },
    });
  }

  /**
   * queryMessageFlags - Query message flags
   *
   * @param {MessageFlagsFilters} filterConditions MongoDB style filter conditions
   * @param {MessageFlagsPaginationOptions} options Option object, {limit: 10, offset:0}
   *
   * @return {Promise<MessageFlagsResponse>} Message Flags Response
   */
  async queryMessageFlags(
    filterConditions: MessageFlagsFilters = {},
    options: MessageFlagsPaginationOptions = {},
  ) {
    // Return a list of message flags
    return await this.get<MessageFlagsResponse>(
      this.baseURL + '/moderation/flags/message',
      {
        payload: { filter_conditions: filterConditions, ...options },
      },
    );
  }

  /**
   * queryChannels - Query channels
   *
   * @param {ChannelFilters} filterConditions object MongoDB style filters
   * @param {ChannelSort} [sort] Sort options, for instance {created_at: -1}.
   * When using multiple fields, make sure you use array of objects to guarantee field order, for instance [{last_updated: -1}, {created_at: 1}]
   * @param {ChannelOptions} [options] Options object
   * @param {ChannelStateOptions} [stateOptions] State options object. These options will only be used for state management and won't be sent in the request.
   * - stateOptions.skipInitialization - Skips the initialization of the state for the channels matching the ids in the list.
   *
   * @return {Promise<{ channels: Array<ChannelAPIResponse>}> } search channels response
   */
  async queryChannels(
    filterConditions: ChannelFilters,
    sort: ChannelSort = [],
    options: ChannelOptions = {},
    stateOptions: ChannelStateOptions = {},
  ) {
    const defaultOptions: ChannelOptions = {
      state: true,
      watch: true,
      presence: false,
    };

    // Make sure we wait for the connect promise if there is a pending one
    await this.wsPromise;
    if (!this._hasConnectionID()) {
      defaultOptions.watch = false;
    }

    // Return a list of channels
    const payload = {
      filter_conditions: filterConditions,
      sort: normalizeQuerySort(sort),
      ...defaultOptions,
      ...options,
    };

    const data = await this.post<QueryChannelsAPIResponse>(
      this.baseURL + '/channels',
      payload,
    );

    this.dispatchEvent({
      type: 'channels.queried',
      queriedChannels: {
        channels: data.channels,
        isLatestMessageSet: true,
      },
    });
    if (data.channels?.length && this.offlineDb?.upsertChannels) {
      await this.offlineDb.upsertChannels({
        channels: data.channels,
        isLatestMessagesSet: true,
      });
    }

    return this.hydrateActiveChannels(data.channels, stateOptions, options);
  }

  /**
   * queryReactions - Query reactions
   *
   * @param {ReactionFilters} filter object MongoDB style filters
   * @param {ReactionSort} [sort] Sort options, for instance {created_at: -1}.
   * @param {QueryReactionsOptions} [options] Pagination object
   *
   * @return {Promise<{ QueryReactionsAPIResponse } search channels response
   */
  async queryReactions(
    messageID: string,
    filter: ReactionFilters,
    sort: ReactionSort = [],
    options: QueryReactionsOptions = {},
  ) {
    const payload = {
      filter,
      sort: normalizeQuerySort(sort),
      ...options,
    };

    if (this.offlineDb?.getReactions && !options.next) {
      try {
        const reactionsFromDb = await this.offlineDb.getReactions({
          messageId: messageID,
          filters: filter,
          sort,
          limit: options.limit,
        });

        if (reactionsFromDb) {
          this.dispatchEvent({
            type: 'offline_reactions.queried',
            offlineReactions: reactionsFromDb as ReactionResponse[],
          });
        }
      } catch (e) {
        this.logger('warn', 'An error has occurred while querying offline reactions', {
          error: e,
        });
      }
    }

    // TODO: Why is this here ? Looks not needed.
    // Make sure we wait for the connect promise if there is a pending one
    await this.wsPromise;

    return await this.post<QueryReactionsAPIResponse>(
      this.baseURL + '/messages/' + encodeURIComponent(messageID) + '/reactions',
      payload,
    );
  }

  hydrateActiveChannels(
    channelsFromApi: ChannelAPIResponse[] = [],
    stateOptions: ChannelStateOptions = {},
    queryChannelsOptions?: ChannelOptions,
  ) {
    const { skipInitialization, offlineMode = false } = stateOptions;
    const channels: Channel[] = [];

    for (const channelState of channelsFromApi) {
      this._addChannelConfig(channelState.channel);
      const c = this.channel(channelState.channel.type, channelState.channel.id);
      c.data = channelState.channel;
      c.offlineMode = offlineMode;
      c.initialized = !offlineMode;
      c.push_preferences = channelState.push_preferences;

      let updatedMessagesSet;
      if (skipInitialization === undefined) {
        const { messageSet } = c._initializeState(channelState, 'latest');
        updatedMessagesSet = messageSet;
      } else if (!skipInitialization.includes(channelState.channel.id)) {
        c.state.clearMessages();
        const { messageSet } = c._initializeState(channelState, 'latest');
        updatedMessagesSet = messageSet;
      }

      if (updatedMessagesSet) {
        updatedMessagesSet.pagination = {
          ...updatedMessagesSet.pagination,
          ...messageSetPagination({
            parentSet: updatedMessagesSet,
            requestedPageSize:
              queryChannelsOptions?.message_limit ||
              DEFAULT_QUERY_CHANNELS_MESSAGE_LIST_PAGE_SIZE,
            returnedPage: channelState.messages,
            logger: this.logger,
          }),
        };
        this.polls.hydratePollCache(channelState.messages, true);
      }

      if (channelState.draft) {
        c.messageComposer.initState({ composition: channelState.draft });
      }

      channels.push(c);
    }

    return channels;
  }

  /**
   * search - Query messages
   *
   * @param {ChannelFilters} filterConditions MongoDB style filter conditions
   * @param {MessageFilters | string} query search query or object MongoDB style filters
   * @param {SearchOptions} [options] Option object, {user_id: 'tommaso'}
   *
   * @return {Promise<SearchAPIResponse>} search messages response
   */
  async search(
    filterConditions: ChannelFilters,
    query: string | MessageFilters,
    options: SearchOptions = {},
  ) {
    if (options.offset && options.next) {
      throw Error(`Cannot specify offset with next`);
    }
    const payload: SearchPayload = {
      filter_conditions: filterConditions,
      ...options,
      sort: options.sort
        ? normalizeQuerySort<SearchMessageSortBase>(options.sort)
        : undefined,
    };
    if (typeof query === 'string') {
      payload.query = query;
    } else if (typeof query === 'object') {
      payload.message_filter_conditions = query;
    } else {
      throw Error(`Invalid type ${typeof query} for query parameter`);
    }

    // Make sure we wait for the connect promise if there is a pending one
    await this.wsPromise;

    return await this.get<SearchAPIResponse>(this.baseURL + '/search', { payload });
  }

  /**
   * setLocalDevice - Set the device info for the current client(device) that will be sent via WS connection automatically
   *
   * @param {BaseDeviceFields} device the device object
   * @param {string} device.id device id
   * @param {string} device.push_provider the push provider
   *
   */
  setLocalDevice(device: BaseDeviceFields) {
    if (
      (this.wsConnection?.isConnecting && this.wsPromise) ||
      ((this.wsConnection?.isHealthy || this.wsFallback?.isHealthy()) &&
        this._hasConnectionID())
    ) {
      throw new Error('you can only set device before opening a websocket connection');
    }

    this.options.device = device;
  }

  /**
   * addDevice - Adds a push device for a user.
   *
   * @param {string} id the device id
   * @param {PushProvider} push_provider the push provider
   * @param {string} [userID] the user id (defaults to current user)
   * @param {string} [push_provider_name] user provided push provider name for multi bundle support
   *
   */
  async addDevice(
    id: string,
    push_provider: PushProvider,
    userID?: string,
    push_provider_name?: string,
  ) {
    return await this.post<APIResponse>(this.baseURL + '/devices', {
      id,
      push_provider,
      ...(userID != null ? { user_id: userID } : {}),
      ...(push_provider_name != null ? { push_provider_name } : {}),
    });
  }

  /**
   * getDevices - Returns the devices associated with a current user
   *
   * @param {string} [userID] User ID. Only works on serverside
   *
   * @return {Device[]} Array of devices
   */
  async getDevices(userID?: string) {
    return await this.get<APIResponse & { devices?: Device[] }>(
      this.baseURL + '/devices',
      userID ? { user_id: userID } : {},
    );
  }

  /**
   * getUnreadCount - Returns unread counts for a single user
   *
   * @param {string} [userID] User ID.
   *
   * @return {<GetUnreadCountAPIResponse>}
   */
  async getUnreadCount(userID?: string) {
    return await this.get<GetUnreadCountAPIResponse>(
      this.baseURL + '/unread',
      userID ? { user_id: userID } : {},
    );
  }

  /**
   * getUnreadCountBatch - Returns unread counts for multiple users at once. Only works server side.
   *
   * @param {string[]} [userIDs] List of user IDs to fetch unread counts for.
   *
   * @return {<GetUnreadCountBatchAPIResponse>}
   */
  async getUnreadCountBatch(userIDs: string[]) {
    return await this.post<GetUnreadCountBatchAPIResponse>(
      this.baseURL + '/unread_batch',
      { user_ids: userIDs },
    );
  }

  /**
   * setPushPreferences - Applies the list of push preferences.
   *
   * @param {PushPreference[]} A list of push preferences.
   *
   * @return {<UpsertPushPreferencesResponse>}
   */
  async setPushPreferences(preferences: PushPreference[]) {
    return await this.post<UpsertPushPreferencesResponse>(
      this.baseURL + '/push_preferences',
      { preferences },
    );
  }

  /**
   * removeDevice - Removes the device with the given id. Clientside users can only delete their own devices
   *
   * @param {string} id The device id
   * @param {string} [userID] The user id. Only specify this for serverside requests
   *
   */
  async removeDevice(id: string, userID?: string) {
    return await this.delete<APIResponse>(this.baseURL + '/devices', {
      id,
      ...(userID ? { user_id: userID } : {}),
    });
  }

  /**
   * getRateLimits - Returns the rate limits quota and usage for the current app, possibly filter for a specific platform and/or endpoints.
   * Only available server-side.
   *
   * @param {object} [params] The params for the call. If none of the params are set, all limits for all platforms are returned.
   * @returns {Promise<GetRateLimitsResponse>}
   */
  getRateLimits(params?: {
    android?: boolean;
    endpoints?: EndpointName[];
    ios?: boolean;
    serverSide?: boolean;
    web?: boolean;
  }) {
    const { serverSide, web, android, ios, endpoints } = params || {};
    return this.get<GetRateLimitsResponse>(this.baseURL + '/rate_limits', {
      server_side: serverSide,
      web,
      android,
      ios,
      endpoints: endpoints ? endpoints.join(',') : undefined,
    });
  }

  _addChannelConfig({ cid, config }: ChannelResponse) {
    if (this._cacheEnabled()) {
      this.configs[cid] = config;
    }
  }

  /**
   * channel - Returns a new channel with the given type, id and custom data
   *
   * If you want to create a unique conversation between 2 or more users; you can leave out the ID parameter and provide the list of members.
   * Make sure to await channel.create() or channel.watch() before accessing channel functions:
   * ie. channel = client.channel("messaging", {members: ["tommaso", "thierry"]})
   * await channel.create() to assign an ID to channel
   *
   * @param {string} channelType The channel type
   * @param {string | ChannelData | null} [channelIDOrCustom]   The channel ID, you can leave this out if you want to create a conversation channel
   * @param {object} [custom]    Custom data to attach to the channel
   *
   * @return {channel} The channel object, initialize it using channel.watch()
   */
  channel(channelType: string, channelID?: string | null, custom?: ChannelData): Channel;
  channel(channelType: string, custom?: ChannelData): Channel;
  channel(
    channelType: string,
    channelIDOrCustom?: string | ChannelData | null,
    custom: ChannelData = {},
  ) {
    if (!this.userID && !this._isUsingServerAuth()) {
      throw Error('Call connectUser or connectAnonymousUser before creating a channel');
    }

    if (~channelType.indexOf(':')) {
      throw new Error(
        `Invalid channel group ${channelType}, can't contain the : character`,
      );
    }

    // support channel("messaging", {options})
    if (channelIDOrCustom && typeof channelIDOrCustom === 'object') {
      return this.getChannelByMembers(channelType, channelIDOrCustom);
    }

    // support channel("messaging", undefined, {options})
    if (!channelIDOrCustom && typeof custom === 'object' && custom.members?.length) {
      return this.getChannelByMembers(channelType, custom);
    }

    // support channel("messaging", null, {options})
    // support channel("messaging", undefined, {options})
    // support channel("messaging", "", {options})
    if (!channelIDOrCustom) {
      return new Channel(this, channelType, undefined, custom);
    }

    return this.getChannelById(channelType, channelIDOrCustom, custom);
  }

  /**
   * It's a helper method for `client.channel()` method, used to create unique conversation or
   * channel based on member list instead of id.
   *
   * If the channel already exists in `activeChannels` list, then we simply return it, since that
   * means the same channel was already requested or created.
   *
   * Otherwise we create a new instance of Channel class and return it.
   *
   * @private
   *
   * @param {string} channelType The channel type
   * @param {object} [custom]    Custom data to attach to the channel
   *
   * @return {channel} The channel object, initialize it using channel.watch()
   */
  getChannelByMembers = (channelType: string, custom: ChannelData) => {
    // Check if the channel already exists.
    // Only allow 1 channel object per cid
    const memberIds = (custom.members ?? []).map((member: string | NewMemberPayload) =>
      typeof member === 'string' ? member : (member.user_id ?? ''),
    );
    const membersStr = memberIds.sort().join(',');
    const tempCid = generateChannelTempCid(channelType, memberIds);

    if (!tempCid) {
      throw Error('Please specify atleast one member when creating unique conversation');
    }

    // channel could exist in `activeChannels` list with either one of the following two keys:
    // 1. cid - Which gets set on channel only after calling channel.query or channel.watch or channel.create
    // 2. Sorted membersStr - E.g., "messaging:amin,vishal" OR "messaging:amin,jaap,tom"
    //                        This is set when you create a channel, but haven't queried yet. After query,
    //                        we will replace it with `cid`
    for (const key in this.activeChannels) {
      const channel = this.activeChannels[key];
      if (channel.disconnected) {
        continue;
      }

      if (key === tempCid) {
        return channel;
      }

      if (key.indexOf(`${channelType}:!members-`) === 0) {
        const membersStrInExistingChannel = Object.keys(channel.state.members)
          .sort()
          .join(',');
        if (membersStrInExistingChannel === membersStr) {
          return channel;
        }
      }
    }

    const channel = new Channel(this, channelType, undefined, custom);

    // For the time being set the key as membersStr, since we don't know the cid yet.
    // In channel.query, we will replace it with 'cid'.
    if (this._cacheEnabled()) {
      this.activeChannels[tempCid] = channel;
    }

    return channel;
  };

  /**
   * Its a helper method for `client.channel()` method, used to channel given the id of channel.
   *
   * If the channel already exists in `activeChannels` list, then we simply return it, since that
   * means the same channel was already requested or created.
   *
   * Otherwise we create a new instance of Channel class and return it.
   *
   * @private
   *
   * @param {string} channelType The channel type
   * @param {string} [channelID] The channel ID
   * @param {object} [custom]    Custom data to attach to the channel
   *
   * @return {channel} The channel object, initialize it using channel.watch()
   */
  getChannelById = (channelType: string, channelID: string, custom: ChannelData) => {
    if (typeof channelID === 'string' && ~channelID.indexOf(':')) {
      throw Error(`Invalid channel id ${channelID}, can't contain the : character`);
    }

    // only allow 1 channel object per cid
    const cid = `${channelType}:${channelID}`;
    if (
      cid in this.activeChannels &&
      this.activeChannels[cid] &&
      !this.activeChannels[cid].disconnected
    ) {
      const channel = this.activeChannels[cid];
      if (Object.keys(custom).length > 0) {
        channel.data = { ...channel.data, ...custom };
        channel._data = { ...channel._data, ...custom };
      }
      return channel;
    }
    const channel = new Channel(this, channelType, channelID, custom);
    if (this._cacheEnabled()) {
      this.activeChannels[channel.cid] = channel;
    }

    return channel;
  };

  /**
   * partialUpdateUser - Update the given user object
   *
   * @param {PartialUserUpdate} partialUserObject which should contain id and any of "set" or "unset" params;
   * example: {id: "user1", set:{field: value}, unset:["field2"]}
   *
   * @return {Promise<{ users: { [key: string]: UserResponse } }>} list of updated users
   */
  async partialUpdateUser(partialUserObject: PartialUserUpdate) {
    return await this.partialUpdateUsers([partialUserObject]);
  }

  /**
   * upsertUsers - Batch upsert the list of users
   *
   * @param {UserResponse[]} users list of users
   *
   * @return {Promise<{ users: { [key: string]: UserResponse } }>}
   */
  async upsertUsers(users: UserResponse[]) {
    const userMap: { [key: string]: UserResponse } = {};
    for (const userObject of users) {
      if (!userObject.id) {
        throw Error('User ID is required when updating a user');
      }
      userMap[userObject.id] = userObject;
    }

    return await this.post<
      APIResponse & {
        users: { [key: string]: UserResponse };
      }
    >(this.baseURL + '/users', { users: userMap });
  }

  /**
   * @deprecated Please use upsertUsers() function instead.
   *
   * updateUsers - Batch update the list of users
   *
   * @param {UserResponse[]} users list of users
   * @return {Promise<{ users: { [key: string]: UserResponse } }>}
   */
  updateUsers = this.upsertUsers;

  /**
   * upsertUser - Update or Create the given user object
   *
   * @param {UserResponse} userObject user object, the only required field is the user id. IE {id: "myuser"} is valid
   *
   * @return {Promise<{ users: { [key: string]: UserResponse } }>}
   */
  upsertUser(userObject: UserResponse) {
    return this.upsertUsers([userObject]);
  }

  /**
   * @deprecated Please use upsertUser() function instead.
   *
   * updateUser - Update or Create the given user object
   *
   * @param {UserResponse} userObject user object, the only required field is the user id. IE {id: "myuser"} is valid
   * @return {Promise<{ users: { [key: string]: UserResponse } }>}
   */
  updateUser = this.upsertUser;

  /**
   * partialUpdateUsers - Batch partial update of users
   *
   * @param {PartialUserUpdate[]} users list of partial update requests
   *
   * @return {Promise<{ users: { [key: string]: UserResponse } }>}
   */
  async partialUpdateUsers(users: PartialUserUpdate[]) {
    for (const userObject of users) {
      if (!userObject.id) {
        throw Error('User ID is required when updating a user');
      }
    }

    return await this.patch<
      APIResponse & {
        users: { [key: string]: UserResponse };
      }
    >(this.baseURL + '/users', { users });
  }

  async deleteUser(
    userID: string,
    params?: {
      delete_conversation_channels?: boolean;
      hard_delete?: boolean;
      mark_messages_deleted?: boolean;
    },
  ) {
    return await this.delete<
      APIResponse & { user: UserResponse } & {
        task_id?: string;
      }
    >(this.baseURL + `/users/${encodeURIComponent(userID)}`, params);
  }

  /**
   * restoreUsers - Restore soft deleted users
   *
   * @param {string[]} user_ids which users to restore
   *
   * @return {APIResponse} An API response
   */
  async restoreUsers(user_ids: string[]) {
    return await this.post<APIResponse>(this.baseURL + `/users/restore`, {
      user_ids,
    });
  }

  /**
   * reactivateUser - Reactivate one user
   *
   * @param {string} userID which user to reactivate
   * @param {ReactivateUserOptions} [options]
   *
   * @return {UserResponse} Reactivated user
   */
  async reactivateUser(userID: string, options?: ReactivateUserOptions) {
    return await this.post<APIResponse & { user: UserResponse }>(
      this.baseURL + `/users/${encodeURIComponent(userID)}/reactivate`,
      { ...options },
    );
  }

  /**
   * reactivateUsers - Reactivate many users asynchronously
   *
   * @param {string[]} user_ids which users to reactivate
   * @param {ReactivateUsersOptions} [options]
   *
   * @return {TaskResponse} A task ID
   */
  async reactivateUsers(user_ids: string[], options?: ReactivateUsersOptions) {
    return await this.post<APIResponse & TaskResponse>(
      this.baseURL + `/users/reactivate`,
      { user_ids, ...options },
    );
  }

  /**
   * deactivateUser - Deactivate one user
   *
   * @param {string} userID which user to deactivate
   * @param {DeactivateUsersOptions} [options]
   *
   * @return {UserResponse} Deactivated user
   */
  async deactivateUser(userID: string, options?: DeactivateUsersOptions) {
    return await this.post<APIResponse & { user: UserResponse }>(
      this.baseURL + `/users/${encodeURIComponent(userID)}/deactivate`,
      { ...options },
    );
  }

  /**
   * deactivateUsers - Deactivate many users asynchronously
   *
   * @param {string[]} user_ids which users to deactivate
   * @param {DeactivateUsersOptions} [options]
   *
   * @return {TaskResponse} A task ID
   */
  async deactivateUsers(user_ids: string[], options?: DeactivateUsersOptions) {
    return await this.post<APIResponse & TaskResponse>(
      this.baseURL + `/users/deactivate`,
      { user_ids, ...options },
    );
  }

  async exportUser(userID: string, options?: Record<string, string>) {
    return await this.get<
      APIResponse & {
        messages: MessageResponse[];
        reactions: ReactionResponse[];
        user: UserResponse;
      }
    >(this.baseURL + `/users/${encodeURIComponent(userID)}/export`, { ...options });
  }

  /** banUser - bans a user from all channels
   *
   * @param {string} targetUserID
   * @param {BanUserOptions} [options]
   * @returns {Promise<APIResponse>}
   */
  async banUser(targetUserID: string, options?: BanUserOptions) {
    return await this.post<APIResponse>(this.baseURL + '/moderation/ban', {
      target_user_id: targetUserID,
      ...options,
    });
  }

  /** unbanUser - revoke global ban for a user
   *
   * @param {string} targetUserID
   * @param {UnBanUserOptions} [options]
   * @returns {Promise<APIResponse>}
   */
  async unbanUser(targetUserID: string, options?: UnBanUserOptions) {
    return await this.delete<APIResponse>(this.baseURL + '/moderation/ban', {
      target_user_id: targetUserID,
      ...options,
    });
  }

  /** shadowBan - shadow bans a user from all channels
   *
   * @param {string} targetUserID
   * @param {BanUserOptions} [options]
   * @returns {Promise<APIResponse>}
   */
  async shadowBan(targetUserID: string, options?: BanUserOptions) {
    return await this.banUser(targetUserID, {
      shadow: true,
      ...options,
    });
  }

  /** removeShadowBan - revoke global shadow ban for a user
   *
   * @param {string} targetUserID
   * @param {UnBanUserOptions} [options]
   * @returns {Promise<APIResponse>}
   */
  async removeShadowBan(targetUserID: string, options?: UnBanUserOptions) {
    return await this.unbanUser(targetUserID, {
      shadow: true,
      ...options,
    });
  }
  async blockUser(blockedUserID: string, user_id?: string) {
    return await this.post<BlockUserAPIResponse>(this.baseURL + '/users/block', {
      blocked_user_id: blockedUserID,
      ...(user_id ? { user_id } : {}),
    });
  }

  async getBlockedUsers(user_id?: string) {
    return await this.get<GetBlockedUsersAPIResponse>(this.baseURL + '/users/block', {
      ...(user_id ? { user_id } : {}),
    });
  }
  async unBlockUser(blockedUserID: string, userID?: string) {
    return await this.post<APIResponse>(this.baseURL + '/users/unblock', {
      blocked_user_id: blockedUserID,
      ...(userID ? { user_id: userID } : {}),
    });
  }
  /** muteUser - mutes a user
   *
   * @param {string} targetID
   * @param {string} [userID] Only used with serverside auth
   * @param {MuteUserOptions} [options]
   * @returns {Promise<MuteUserResponse>}
   */
  async muteUser(targetID: string, userID?: string, options: MuteUserOptions = {}) {
    return await this.post<MuteUserResponse>(this.baseURL + '/moderation/mute', {
      target_id: targetID,
      ...(userID ? { user_id: userID } : {}),
      ...options,
    });
  }

  /** unmuteUser - unmutes a user
   *
   * @param {string} targetID
   * @param {string} [currentUserID] Only used with serverside auth
   * @returns {Promise<APIResponse>}
   */
  async unmuteUser(targetID: string, currentUserID?: string) {
    return await this.post<APIResponse>(this.baseURL + '/moderation/unmute', {
      target_id: targetID,
      ...(currentUserID ? { user_id: currentUserID } : {}),
    });
  }

  /** userMuteStatus - check if a user is muted or not, can be used after connectUser() is called
   *
   * @param {string} targetID
   * @returns {boolean}
   */
  userMuteStatus(targetID: string) {
    if (!this.user || !this.wsPromise) {
      throw new Error('Make sure to await connectUser() first.');
    }

    for (let i = 0; i < this.mutedUsers.length; i += 1) {
      if (this.mutedUsers[i].target.id === targetID) return true;
    }
    return false;
  }

  /**
   * flagMessage - flag a message
   * @param {string} targetMessageID
   * @param {string} [options.user_id] currentUserID, only used with serverside auth
   * @returns {Promise<APIResponse>}
   */
  async flagMessage(
    targetMessageID: string,
    options: { reason?: string; user_id?: string } = {},
  ) {
    return await this.post<FlagMessageResponse>(this.baseURL + '/moderation/flag', {
      target_message_id: targetMessageID,
      ...options,
    });
  }

  /**
   * flagUser - flag a user
   * @param {string} targetID
   * @param {string} [options.user_id] currentUserID, only used with serverside auth
   * @returns {Promise<APIResponse>}
   */
  async flagUser(targetID: string, options: { reason?: string; user_id?: string } = {}) {
    return await this.post<FlagUserResponse>(this.baseURL + '/moderation/flag', {
      target_user_id: targetID,
      ...options,
    });
  }

  /**
   * unflagMessage - unflag a message
   * @param {string} targetMessageID
   * @param {string} [options.user_id] currentUserID, only used with serverside auth
   * @returns {Promise<APIResponse>}
   */
  async unflagMessage(targetMessageID: string, options: { user_id?: string } = {}) {
    return await this.post<FlagMessageResponse>(this.baseURL + '/moderation/unflag', {
      target_message_id: targetMessageID,
      ...options,
    });
  }

  /**
   * unflagUser - unflag a user
   * @param {string} targetID
   * @param {string} [options.user_id] currentUserID, only used with serverside auth
   * @returns {Promise<APIResponse>}
   */
  async unflagUser(targetID: string, options: { user_id?: string } = {}) {
    return await this.post<FlagUserResponse>(this.baseURL + '/moderation/unflag', {
      target_user_id: targetID,
      ...options,
    });
  }

  /**
   * getCallToken - retrieves the auth token needed to join a call
   *
   * @param {string} callID
   * @param {object} options
   * @returns {Promise<GetCallTokenResponse>}
   */
  async getCallToken(callID: string, options: { user_id?: string } = {}) {
    return await this.post<GetCallTokenResponse>(
      this.baseURL + `/calls/${encodeURIComponent(callID)}`,
      { ...options },
    );
  }

  /**
   * _queryFlags - Query flags.
   *
   * Note: Do not use this.
   * It is present for internal usage only.
   * This function can, and will, break and/or be removed at any point in time.
   *
   * @private
   * @param {FlagsFilters} filterConditions MongoDB style filter conditions
   * @param {FlagsPaginationOptions} options Option object, {limit: 10, offset:0}
   *
   * @return {Promise<FlagsResponse>} Flags Response
   */
  async _queryFlags(
    filterConditions: FlagsFilters = {},
    options: FlagsPaginationOptions = {},
  ) {
    // Return a list of flags
    return await this.post<FlagsResponse>(this.baseURL + '/moderation/flags', {
      filter_conditions: filterConditions,
      ...options,
    });
  }

  /**
   * _queryFlagReports - Query flag reports.
   *
   * Note: Do not use this.
   * It is present for internal usage only.
   * This function can, and will, break and/or be removed at any point in time.
   *
   * @private
   * @param {FlagReportsFilters} filterConditions MongoDB style filter conditions
   * @param {FlagReportsPaginationOptions} options Option object, {limit: 10, offset:0}
   *
   * @return {Promise<FlagReportsResponse>} Flag Reports Response
   */
  async _queryFlagReports(
    filterConditions: FlagReportsFilters = {},
    options: FlagReportsPaginationOptions = {},
  ) {
    // Return a list of message flags
    return await this.post<FlagReportsResponse>(this.baseURL + '/moderation/reports', {
      filter_conditions: filterConditions,
      ...options,
    });
  }

  /**
   * _reviewFlagReport - review flag report
   *
   * Note: Do not use this.
   * It is present for internal usage only.
   * This function can, and will, break and/or be removed at any point in time.
   *
   * @private
   * @param {string} [id] flag report to review
   * @param {string} [reviewResult] flag report review result
   * @param {string} [options.user_id] currentUserID, only used with serverside auth
   * @param {string} [options.review_details] custom information about review result
   * @returns {Promise<ReviewFlagReportResponse>>}
   */
  async _reviewFlagReport(
    id: string,
    reviewResult: string,
    options: ReviewFlagReportOptions = {},
  ) {
    return await this.patch<ReviewFlagReportResponse>(
      this.baseURL + `/moderation/reports/${encodeURIComponent(id)}`,
      {
        review_result: reviewResult,
        ...options,
      },
    );
  }

  /**
   * unblockMessage - unblocks message blocked by automod
   *
   *
   * @param {string} targetMessageID
   * @param {string} [options.user_id] currentUserID, only used with serverside auth
   * @returns {Promise<APIResponse>}
   */
  async unblockMessage(targetMessageID: string, options: { user_id?: string } = {}) {
    return await this.post<APIResponse>(this.baseURL + '/moderation/unblock_message', {
      target_message_id: targetMessageID,
      ...options,
    });
  }
  // alias for backwards compatibility
  _unblockMessage = this.unblockMessage;

  /**
   * @deprecated use markChannelsRead instead
   *
   * markAllRead - marks all channels for this user as read
   * @param {MarkAllReadOptions} [data]
   *
   * @return {Promise<APIResponse>}
   */
  markAllRead = this.markChannelsRead;

  /**
   * markChannelsRead - marks channels read -
   * it accepts a map of cid:messageid pairs, if messageid is empty, the whole channel will be marked as read
   *
   * @param {MarkChannelsReadOptions } [data]
   *
   * @return {Promise<APIResponse>}
   */
  async markChannelsRead(data: MarkChannelsReadOptions = {}) {
    await this.post<APIResponse>(this.baseURL + '/channels/read', { ...data });
  }

  createCommand(data: CreateCommandOptions) {
    return this.post<CreateCommandResponse>(this.baseURL + '/commands', data);
  }

  getCommand(name: string) {
    return this.get<GetCommandResponse>(
      this.baseURL + `/commands/${encodeURIComponent(name)}`,
    );
  }

  updateCommand(name: string, data: UpdateCommandOptions) {
    return this.put<UpdateCommandResponse>(
      this.baseURL + `/commands/${encodeURIComponent(name)}`,
      data,
    );
  }

  deleteCommand(name: string) {
    return this.delete<DeleteCommandResponse>(
      this.baseURL + `/commands/${encodeURIComponent(name)}`,
    );
  }

  listCommands() {
    return this.get<ListCommandsResponse>(this.baseURL + `/commands`);
  }

  createChannelType(data: CreateChannelOptions) {
    const channelData = Object.assign({}, { commands: ['all'] }, data);
    return this.post<CreateChannelResponse>(this.baseURL + '/channeltypes', channelData);
  }

  getChannelType(channelType: string) {
    return this.get<GetChannelTypeResponse>(
      this.baseURL + `/channeltypes/${encodeURIComponent(channelType)}`,
    );
  }

  updateChannelType(channelType: string, data: UpdateChannelTypeRequest) {
    return this.put<UpdateChannelTypeResponse>(
      this.baseURL + `/channeltypes/${encodeURIComponent(channelType)}`,
      data,
    );
  }

  deleteChannelType(channelType: string) {
    return this.delete<APIResponse>(
      this.baseURL + `/channeltypes/${encodeURIComponent(channelType)}`,
    );
  }

  listChannelTypes() {
    return this.get<ListChannelResponse>(this.baseURL + `/channeltypes`);
  }

  /**
   * translateMessage - adds the translation to the message
   *
   * @param {string} messageId
   * @param {string} language
   *
   * @return {MessageResponse} Response that includes the message
   */
  async translateMessage(messageId: string, language: string) {
    return await this.post<APIResponse & MessageResponse>(
      this.baseURL + `/messages/${encodeURIComponent(messageId)}/translate`,
      { language },
    );
  }

  /**
   * translate - translates the given text to provided language
   *
   * @param {string} text
   * @param {string} destination_language
   * @param {string} source_language
   *
   * @return {TranslateResponse} Response that includes the message
   */
  async translate(text: string, destination_language: string, source_language: string) {
    return await this.post<APIResponse & TranslateResponse>(this.baseURL + `/translate`, {
      text,
      source_language,
      destination_language,
    });
  }

  /**
   * _normalizeExpiration - transforms expiration value into ISO string
   * @param {undefined|null|number|string|Date} timeoutOrExpirationDate expiration date or timeout. Use number type to set timeout in seconds, string or Date to set exact expiration date
   */
  _normalizeExpiration(timeoutOrExpirationDate?: null | number | string | Date) {
    let pinExpires: null | string = null;
    if (typeof timeoutOrExpirationDate === 'number') {
      const now = new Date();
      now.setSeconds(now.getSeconds() + timeoutOrExpirationDate);
      pinExpires = now.toISOString();
    } else if (isString(timeoutOrExpirationDate)) {
      pinExpires = timeoutOrExpirationDate;
    } else if (timeoutOrExpirationDate instanceof Date) {
      pinExpires = timeoutOrExpirationDate.toISOString();
    }
    return pinExpires;
  }

  /**
   * _messageId - extracts string message id from either message object or message id
   * @param {string | { id: string }} messageOrMessageId message object or message id
   * @param {string} errorText error message to report in case of message id absence
   */
  _validateAndGetMessageId(
    messageOrMessageId: string | { id: string },
    errorText: string,
  ) {
    let messageId: string;
    if (typeof messageOrMessageId === 'string') {
      messageId = messageOrMessageId;
    } else {
      if (!messageOrMessageId.id) {
        throw Error(errorText);
      }
      messageId = messageOrMessageId.id;
    }
    return messageId;
  }

  /**
   * pinMessage - pins the message
   * @param {string | { id: string }} messageOrMessageId message object or message id
   * @param {undefined|null|number|string|Date} timeoutOrExpirationDate expiration date or timeout. Use number type to set timeout in seconds, string or Date to set exact expiration date
   * @param {undefined|string | { id: string }} [pinnedBy] who will appear as a user who pinned a message. Only for server-side use. Provide `undefined` when pinning message client-side
   * @param {undefined|number|string|Date} pinnedAt date when message should be pinned. It affects the order of pinned messages. Use negative number to set relative time in the past, string or Date to set exact date of pin
   */
  pinMessage(
    messageOrMessageId: string | { id: string },
    timeoutOrExpirationDate?: null | number | string | Date,
    pinnedBy?: string | { id: string },
    pinnedAt?: number | string | Date,
  ) {
    const messageId = this._validateAndGetMessageId(
      messageOrMessageId,
      'Please specify the message id when calling unpinMessage',
    );
    return this.partialUpdateMessage(
      messageId,
      {
        set: {
          pinned: true,
          pin_expires: this._normalizeExpiration(timeoutOrExpirationDate),
          pinned_at: this._normalizeExpiration(pinnedAt),
        },
      } as unknown as PartialMessageUpdate,
      pinnedBy,
    );
  }

  /**
   * unpinMessage - unpins the message that was previously pinned
   * @param {string | { id: string }} messageOrMessageId message object or message id
   * @param {string | { id: string }} [userId]
   */
  unpinMessage(
    messageOrMessageId: string | { id: string },
    userId?: string | { id: string },
  ) {
    const messageId = this._validateAndGetMessageId(
      messageOrMessageId,
      'Please specify the message id when calling unpinMessage',
    );
    return this.partialUpdateMessage(
      messageId,
      {
        set: { pinned: false },
      } as unknown as PartialMessageUpdate,
      userId,
    );
  }

  /**
   * updateMessage - Update the given message
   *
   * @param {Omit<MessageResponse, 'mentioned_users'> & { mentioned_users?: string[] }} message object, id needs to be specified
   * @param {string | { id: string }} [userId]
   * @param {boolean} [options.skip_enrich_url] Do not try to enrich the URLs within message
   *
   * @return {{ message: LocalMessage | MessageResponse }} Response that includes the message
   */
  async updateMessage(
    message: LocalMessage | Partial<MessageResponse>,
    userId?: string | { id: string },
    options?: UpdateMessageOptions,
  ) {
    if (!message.id) {
      throw Error('Please specify the message id when calling updateMessage');
    }
    const payload = toUpdatedMessagePayload(message);
    if (userId != null) {
      if (isString(userId)) {
        payload.user_id = userId;
      } else {
        payload.user = {
          id: userId.id,
        };
      }
    }

    return await this.post<UpdateMessageAPIResponse>(
      this.baseURL + `/messages/${encodeURIComponent(message.id as string)}`,
      {
        message: payload,
        ...options,
      },
    );
  }

  /**
   * partialUpdateMessage - Update the given message id while retaining additional properties
   *
   * @param {string} id the message id
   *
   * @param {PartialUpdateMessage}  partialMessageObject which should contain id and any of "set" or "unset" params;
   *         example: {id: "user1", set:{text: "hi"}, unset:["color"]}
   * @param {string | { id: string }} [userId]
   *
   * @param {boolean} [options.skip_enrich_url] Do not try to enrich the URLs within message
   *
   * @return {{ message: MessageResponse }} Response that includes the updated message
   */
  async partialUpdateMessage(
    id: string,
    partialMessageObject: PartialMessageUpdate,
    userId?: string | { id: string },
    options?: UpdateMessageOptions,
  ) {
    if (!id) {
      throw Error('Please specify the message id when calling partialUpdateMessage');
    }
    let user = userId;
    if (userId != null && isString(userId)) {
      user = { id: userId };
    }
    return await this.put<UpdateMessageAPIResponse>(
      this.baseURL + `/messages/${encodeURIComponent(id)}`,
      {
        ...partialMessageObject,
        ...options,
        user,
      },
    );
  }

  async deleteMessage(messageID: string, hardDelete?: boolean) {
    if (this.offlineDb) {
      if (hardDelete) {
        await this.offlineDb.hardDeleteMessage({ id: messageID });
      } else {
        await this.offlineDb.softDeleteMessage({ id: messageID });
      }
      return await this.offlineDb.queueTask({
        task: {
          messageId: messageID,
          payload: [messageID, hardDelete],
          type: 'delete-message',
        },
      });
    }

    return this._deleteMessage(messageID, hardDelete);
  }

  async _deleteMessage(messageID: string, hardDelete?: boolean) {
    let params = {};
    if (hardDelete) {
      params = { hard: true };
    }
    return await this.delete<APIResponse & { message: MessageResponse }>(
      this.baseURL + `/messages/${encodeURIComponent(messageID)}`,
      params,
    );
  }

  /**
   * undeleteMessage - Undelete a message
   *
   * undeletes a message that was previous soft deleted. Hard deleted messages
   * cannot be undeleted. This is only allowed to be called from server-side
   * clients.
   *
   * @param {string} messageID The id of the message to undelete
   * @param {string} userID The id of the user who undeleted the message
   *
   * @return {{ message: MessageResponse }} Response that includes the message
   */
  async undeleteMessage(messageID: string, userID: string) {
    return await this.post<APIResponse & { message: MessageResponse }>(
      this.baseURL + `/messages/${encodeURIComponent(messageID)}/undelete`,
      { undeleted_by: userID },
    );
  }

  async getMessage(messageID: string, options?: GetMessageOptions) {
    return await this.get<GetMessageAPIResponse>(
      this.baseURL + `/messages/${encodeURIComponent(messageID)}`,
      {
        ...options,
      },
    );
  }

  /**
   * queryThreads - returns the list of threads of current user.
   *
   * @param {QueryThreadsOptions} options Options object for pagination and limiting the participants and replies.
   * @param {number}  options.limit Limits the number of threads to be returned.
   * @param {boolean} options.watch Subscribes the user to the channels of the threads.
   * @param {number}  options.participant_limit Limits the number of participants returned per threads.
   * @param {number}  options.reply_limit Limits the number of replies returned per threads.
   * @param {ThreadFilters} options.filter MongoDB style filters for threads
   * @param {ThreadSort} options.sort MongoDB style sort for threads
   *
   * @returns {{ threads: Thread[], next: string }} Returns the list of threads and the next cursor.
   */
  async queryThreads(options: QueryThreadsOptions = {}) {
    const optionsWithDefaults = {
      limit: 10,
      participant_limit: 10,
      reply_limit: 3,
      watch: true,
      ...options,
    };

    const requestBody: Record<string, unknown> = {
      ...optionsWithDefaults,
    };

    if (
      optionsWithDefaults.filter &&
      Object.keys(optionsWithDefaults.filter).length > 0
    ) {
      requestBody.filter = optionsWithDefaults.filter;
    }

    if (
      optionsWithDefaults.sort &&
      (Array.isArray(optionsWithDefaults.sort)
        ? optionsWithDefaults.sort.length > 0
        : Object.keys(optionsWithDefaults.sort).length > 0)
    ) {
      requestBody.sort = normalizeQuerySort(optionsWithDefaults.sort);
    }

    const response = await this.post<QueryThreadsAPIResponse>(
      `${this.baseURL}/threads`,
      requestBody,
    );

    return {
      threads: response.threads.map(
        (thread) => new Thread({ client: this, threadData: thread }),
      ),
      next: response.next,
    };
  }

  /**
   * getThread - returns the thread of a message by its id.
   *
   * @param {string}            messageId The message id
   * @param {GetThreadOptions}  options Options object for pagination and limiting the participants and replies.
   * @param {boolean}           options.watch Subscribes the user to the channel of the thread.
   * @param {number}            options.participant_limit Limits the number of participants returned per threads.
   * @param {number}            options.reply_limit Limits the number of replies returned per threads.
   *
   * @returns {Thread} Returns the thread.
   */
  async getThread(messageId: string, options: GetThreadOptions = {}) {
    if (!messageId) {
      throw new Error('Please specify the messageId when calling getThread');
    }

    const optionsWithDefaults = {
      participant_limit: 100,
      reply_limit: 3,
      watch: true,
      ...options,
    };

    const response = await this.get<GetThreadAPIResponse>(
      `${this.baseURL}/threads/${encodeURIComponent(messageId)}`,
      optionsWithDefaults,
    );

    return new Thread({ client: this, threadData: response.thread });
  }

  /**
   * partialUpdateThread - updates the given thread
   *
   * @param {string}              messageId The id of the thread message which needs to be updated.
   * @param {PartialThreadUpdate} partialThreadObject should contain "set" or "unset" params for any of the thread's non-reserved fields.
   *
   * @returns {GetThreadAPIResponse} Returns the updated thread.
   */
  async partialUpdateThread(messageId: string, partialThreadObject: PartialThreadUpdate) {
    if (!messageId) {
      throw Error('Please specify the message id when calling partialUpdateThread');
    }

    // check for reserved fields from ThreadResponse type within partialThreadObject's set and unset.
    // Throw error if any of the reserved field is found.
    const reservedThreadFields = [
      'created_at',
      'id',
      'last_message_at',
      'type',
      'updated_at',
      'user',
      'reply_count',
      'participants',
      'channel',
      'custom',
    ];

    for (const key in { ...partialThreadObject.set, ...partialThreadObject.unset }) {
      if (reservedThreadFields.includes(key)) {
        throw Error(
          `You cannot set ${key} field on Thread object. ${key} is reserved for server-side use. Please omit ${key} from your set object.`,
        );
      }
    }

    return await this.patch<GetThreadAPIResponse>(
      `${this.baseURL}/threads/${encodeURIComponent(messageId)}`,
      partialThreadObject,
    );
  }

  getUserAgent() {
    if (this.userAgent) {
      return this.userAgent;
    }

    const version = process.env.PKG_VERSION;
    const clientBundle = process.env.CLIENT_BUNDLE;

    let userAgentString = '';
    if (this.sdkIdentifier) {
      userAgentString = `stream-chat-${this.sdkIdentifier.name}-v${this.sdkIdentifier.version}-llc-v${version}`;
    } else {
      userAgentString = `stream-chat-js-v${version}-${this.node ? 'node' : 'browser'}`;
    }

    const { os, model } = this.deviceIdentifier ?? {};

    return (
      [
        // reports the device OS, if provided
        ['os', os],
        // reports the device model, if provided
        ['device_model', model],
        // reports which bundle is being picked from the exports
        ['client_bundle', clientBundle],
      ] as const
    ).reduce(
      (withArguments, [key, value]) =>
        value && value.length > 0
          ? withArguments.concat(`|${key}=${value}`)
          : withArguments,
      userAgentString,
    );
  }

  /**
   * @deprecated use sdkIdentifier instead
   * @param userAgent
   */
  setUserAgent(userAgent: string) {
    this.userAgent = userAgent;
  }

  /**
   * _isUsingServerAuth - Returns true if we're using server side auth
   */
  _isUsingServerAuth = () => !!this.secret;

  _cacheEnabled = () => !this._isUsingServerAuth() || !this.options.disableCache;

  _enrichAxiosOptions(
    options: AxiosRequestConfig & { config?: AxiosRequestConfig } = {
      params: {},
      headers: {},
      config: {},
    },
  ): AxiosRequestConfig {
    const token = this._getToken();
    const authorization = token ? { Authorization: token } : undefined;
    let signal: AbortSignal | null = null;
    if (this.nextRequestAbortController !== null) {
      signal = this.nextRequestAbortController.signal;
      this.nextRequestAbortController = null;
    }

    if (!options.headers?.['x-client-request-id']) {
      options.headers = {
        ...options.headers,
        'x-client-request-id': randomId(),
      };
    }

    const {
      params: axiosRequestConfigParams,
      headers: axiosRequestConfigHeaders,
      ...axiosRequestConfigRest
    } = this.options.axiosRequestConfig || {};

    return {
      params: {
        user_id: this.userID,
        connection_id: this._getConnectionID(),
        api_key: this.key,
        ...options.params,
        ...(axiosRequestConfigParams || {}),
      },
      headers: {
        ...authorization,
        'stream-auth-type': this.getAuthType(),
        'X-Stream-Client': this.getUserAgent(),
        ...options.headers,
        ...(axiosRequestConfigHeaders || {}),
      },
      ...(signal ? { signal } : {}),
      ...options.config,
      ...(axiosRequestConfigRest || {}),
    };
  }

  _getToken() {
    if (!this.tokenManager || this.anonymous) return null;

    return this.tokenManager.getToken();
  }

  _startCleaning() {
    // eslint-disable-next-line @typescript-eslint/no-this-alias
    const that = this;
    if (this.cleaningIntervalRef != null) {
      return;
    }
    this.cleaningIntervalRef = setInterval(() => {
      // call clean on the channel, used for calling the stop.typing event etc.
      for (const channel of Object.values(that.activeChannels)) {
        channel.clean();
      }
    }, 500);
  }

  /**
   * encode ws url payload
   * @private
   * @returns json string
   */
  _buildWSPayload = (client_request_id?: string) =>
    JSON.stringify({
      user_id: this.userID,
      user_details: this._user,
      device: this.options.device,
      client_request_id,
    });

  /**
   * checks signature of a request
   * @param {string | Buffer} rawBody
   * @param {string} signature from HTTP header
   * @returns {boolean}
   */
  verifyWebhook(requestBody: string | Buffer, xSignature: string) {
    return !!this.secret && CheckSignature(requestBody, this.secret, xSignature);
  }

  /** getPermission - gets the definition for a permission
   *
   * @param {string} name
   * @returns {Promise<PermissionAPIResponse>}
   */
  getPermission(name: string) {
    return this.get<PermissionAPIResponse>(
      `${this.baseURL}/permissions/${encodeURIComponent(name)}`,
    );
  }

  /** createPermission - creates a custom permission
   *
   * @param {CustomPermissionOptions} permissionData the permission data
   * @returns {Promise<APIResponse>}
   */
  createPermission(permissionData: CustomPermissionOptions) {
    return this.post<APIResponse>(`${this.baseURL}/permissions`, {
      ...permissionData,
    });
  }

  /** updatePermission - updates an existing custom permission
   *
   * @param {string} id
   * @param {Omit<CustomPermissionOptions, 'id'>} permissionData the permission data
   * @returns {Promise<APIResponse>}
   */
  updatePermission(id: string, permissionData: Omit<CustomPermissionOptions, 'id'>) {
    return this.put<APIResponse>(
      `${this.baseURL}/permissions/${encodeURIComponent(id)}`,
      {
        ...permissionData,
      },
    );
  }

  /** deletePermission - deletes a custom permission
   *
   * @param {string} name
   * @returns {Promise<APIResponse>}
   */
  deletePermission(name: string) {
    return this.delete<APIResponse>(
      `${this.baseURL}/permissions/${encodeURIComponent(name)}`,
    );
  }

  /** listPermissions - returns the list of all permissions for this application
   *
   * @returns {Promise<APIResponse>}
   */
  listPermissions() {
    return this.get<PermissionsAPIResponse>(`${this.baseURL}/permissions`);
  }

  /** createRole - creates a custom role
   *
   * @param {string} name the new role name
   * @returns {Promise<APIResponse>}
   */
  createRole(name: string) {
    return this.post<APIResponse>(`${this.baseURL}/roles`, { name });
  }

  /** listRoles - returns the list of all roles for this application
   *
   * @returns {Promise<APIResponse>}
   */
  listRoles() {
    return this.get<APIResponse>(`${this.baseURL}/roles`);
  }

  /** deleteRole - deletes a custom role
   *
   * @param {string} name the role name
   * @returns {Promise<APIResponse>}
   */
  deleteRole(name: string) {
    return this.delete<APIResponse>(`${this.baseURL}/roles/${encodeURIComponent(name)}`);
  }

  /** sync - returns all events that happened for a list of channels since last sync
   * @param {string[]} channel_cids list of channel CIDs
   * @param {string} last_sync_at last time the user was online and in sync. RFC3339 ie. "2020-05-06T15:05:01.207Z"
   * @param {SyncOptions} options See JSDoc in the type fields for more info
   *
   * @returns {Promise<SyncResponse>}
   */
  sync(channel_cids: string[], last_sync_at: string, options: SyncOptions = {}) {
    return this.post<SyncResponse>(`${this.baseURL}/sync`, {
      channel_cids,
      last_sync_at,
      ...options,
    });
  }

  /**
   * sendUserCustomEvent - Send a custom event to a user
   *
   * @param {string} targetUserID target user id
   * @param {UserCustomEvent} event for example {type: 'friendship-request'}
   *
   * @return {Promise<APIResponse>} The Server Response
   */
  async sendUserCustomEvent(targetUserID: string, event: UserCustomEvent) {
    return await this.post<APIResponse>(
      `${this.baseURL}/users/${encodeURIComponent(targetUserID)}/event`,
      {
        event,
      },
    );
  }

  /**
   * Creates a new block list
   *
   * @param {BlockList} blockList - The block list to create
   * @param {string} blockList.name - The name of the block list
   * @param {string[]} blockList.words - List of words to block
   * @param {string} [blockList.team] - Team ID the block list belongs to
   *
   * @returns {Promise<APIResponse>} The server response
   */
  createBlockList(blockList: BlockList) {
    return this.post<APIResponse>(`${this.baseURL}/blocklists`, blockList);
  }

  /**
   * Lists all block lists
   *
   * @param {Object} [data] - Query parameters
   * @param {string} [data.team] - Team ID to filter block lists by
   *
   * @returns {Promise<APIResponse & {blocklists: BlockListResponse[]}>} Response containing array of block lists
   */
  listBlockLists(data?: { team?: string }) {
    return this.get<APIResponse & { blocklists: BlockListResponse[] }>(
      `${this.baseURL}/blocklists`,
      data,
    );
  }

  /**
   * Gets a specific block list
   *
   * @param {string} name - The name of the block list to retrieve
   * @param {Object} [data] - Query parameters
   * @param {string} [data.team] - Team ID that blocklist belongs to
   *
   * @returns {Promise<APIResponse & {blocklist: BlockListResponse}>} Response containing the block list
   */
  getBlockList(name: string, data?: { team?: string }) {
    return this.get<APIResponse & { blocklist: BlockListResponse }>(
      `${this.baseURL}/blocklists/${encodeURIComponent(name)}`,
      data,
    );
  }

  /**
   * Updates an existing block list
   *
   * @param {string} name - The name of the block list to update
   * @param {Object} data - The update data
   * @param {string[]} data.words - New list of words to block
   * @param {string} [data.team] - Team ID that blocklist belongs to
   *
   * @returns {Promise<APIResponse>} The server response
   */
  updateBlockList(name: string, data: { words: string[]; team?: string }) {
    return this.put<APIResponse>(
      `${this.baseURL}/blocklists/${encodeURIComponent(name)}`,
      data,
    );
  }

  /**
   * Deletes a block list
   *
   * @param {string} name - The name of the block list to delete
   * @param {Object} [data] - Query parameters
   * @param {string} [data.team] - Team ID that blocklist belongs to
   *
   * @returns {Promise<APIResponse>} The server response
   */
  deleteBlockList(name: string, data?: { team?: string }) {
    return this.delete<APIResponse>(
      `${this.baseURL}/blocklists/${encodeURIComponent(name)}`,
      data,
    );
  }

  exportChannels(
    request: Array<ExportChannelRequest>,
    options: ExportChannelOptions = {},
  ) {
    const payload = { channels: request, ...options };
    return this.post<APIResponse & ExportChannelResponse>(
      `${this.baseURL}/export_channels`,
      payload,
    );
  }

  exportUsers(request: ExportUsersRequest) {
    return this.post<APIResponse & ExportUsersResponse>(
      `${this.baseURL}/export/users`,
      request,
    );
  }

  exportChannel(request: ExportChannelRequest, options?: ExportChannelOptions) {
    return this.exportChannels([request], options);
  }

  getExportChannelStatus(id: string) {
    return this.get<APIResponse & ExportChannelStatusResponse>(
      `${this.baseURL}/export_channels/${encodeURIComponent(id)}`,
    );
  }

  campaign(idOrData: string | CampaignData, data?: CampaignData) {
    if (idOrData && typeof idOrData === 'object') {
      return new Campaign(this, null, idOrData);
    }

    return new Campaign(this, idOrData, data);
  }

  segment(type: SegmentType, idOrData: string | SegmentData, data?: SegmentData) {
    if (typeof idOrData === 'string') {
      return new Segment(this, type, idOrData, data);
    }

    return new Segment(this, type, null, idOrData);
  }

  validateServerSideAuth() {
    if (!this.secret) {
      throw new Error(
        'Campaigns is a server-side only feature. Please initialize the client with a secret to use this feature.',
      );
    }
  }

  /**
   * createSegment - Creates a segment
   *
   * @private
   * @param {SegmentType} type Segment type
   * @param {string} id Segment ID
   * @param {string} name Segment name
   * @param {SegmentData} params Segment data
   *
   * @return {{segment: SegmentResponse} & APIResponse} The created Segment
   */
  createSegment(type: SegmentType, id: string | null, data?: SegmentData) {
    this.validateServerSideAuth();
    const body = {
      id,
      type,
      ...data,
    };
    return this.post<{ segment: SegmentResponse }>(this.baseURL + `/segments`, body);
  }

  /**
   * createUserSegment - Creates a user segment
   *
   * @param {string} id Segment ID
   * @param {string} name Segment name
   * @param {SegmentData} data Segment data
   *
   * @return {Segment} The created Segment
   */
  createUserSegment(id: string | null, data?: SegmentData) {
    this.validateServerSideAuth();
    return this.createSegment('user', id, data);
  }

  /**
   * createChannelSegment - Creates a channel segment
   *
   * @param {string} id Segment ID
   * @param {string} name Segment name
   * @param {SegmentData} data Segment data
   *
   * @return {Segment} The created Segment
   */
  createChannelSegment(id: string | null, data?: SegmentData) {
    this.validateServerSideAuth();
    return this.createSegment('channel', id, data);
  }

  getSegment(id: string) {
    this.validateServerSideAuth();
    return this.get<{ segment: SegmentResponse } & APIResponse>(
      this.baseURL + `/segments/${encodeURIComponent(id)}`,
    );
  }

  /**
   * updateSegment - Update a segment
   *
   * @param {string} id Segment ID
   * @param {Partial<UpdateSegmentData>} data Data to update
   *
   * @return {Segment} Updated Segment
   */
  updateSegment(id: string, data: Partial<UpdateSegmentData>) {
    this.validateServerSideAuth();
    return this.put<{ segment: SegmentResponse }>(
      this.baseURL + `/segments/${encodeURIComponent(id)}`,
      data,
    );
  }

  /**
   * addSegmentTargets - Add targets to a segment
   *
   * @param {string} id Segment ID
   * @param {string[]} targets Targets to add to the segment
   *
   * @return {APIResponse} API response
   */
  addSegmentTargets(id: string, targets: string[]) {
    this.validateServerSideAuth();
    const body = { target_ids: targets };
    return this.post<APIResponse>(
      this.baseURL + `/segments/${encodeURIComponent(id)}/addtargets`,
      body,
    );
  }

  querySegmentTargets(
    id: string,
    filter: QuerySegmentTargetsFilter | null = {},
    sort: SortParam[] | null | [] = [],
    options = {},
  ) {
    this.validateServerSideAuth();
    return this.post<{ targets: SegmentTargetsResponse[]; next?: string } & APIResponse>(
      this.baseURL + `/segments/${encodeURIComponent(id)}/targets/query`,
      {
        filter: filter || {},
        sort: sort || [],
        ...options,
      },
    );
  }
  /**
   * removeSegmentTargets - Remove targets from a segment
   *
   * @param {string} id Segment ID
   * @param {string[]} targets Targets to add to the segment
   *
   * @return {APIResponse} API response
   */
  removeSegmentTargets(id: string, targets: string[]) {
    this.validateServerSideAuth();
    const body = { target_ids: targets };
    return this.post<APIResponse>(
      this.baseURL + `/segments/${encodeURIComponent(id)}/deletetargets`,
      body,
    );
  }

  /**
   * querySegments - Query Segments
   *
   * @param {filter} filter MongoDB style filter conditions
   * @param {QuerySegmentsOptions} options Options for sorting/paginating the results
   *
   * @return {Segment[]} Segments
   */
  querySegments(filter: {}, sort?: SortParam[], options: QuerySegmentsOptions = {}) {
    this.validateServerSideAuth();
    return this.post<
      {
        segments: SegmentResponse[];
        next?: string;
        prev?: string;
      } & APIResponse
    >(this.baseURL + `/segments/query`, {
      filter,
      sort,
      ...options,
    });
  }

  /**
   * deleteSegment - Delete a Campaign Segment
   *
   * @param {string} id Segment ID
   *
   * @return {Promise<APIResponse>} The Server Response
   */
  deleteSegment(id: string) {
    this.validateServerSideAuth();
    return this.delete<APIResponse>(this.baseURL + `/segments/${encodeURIComponent(id)}`);
  }

  /**
   * segmentTargetExists - Check if a target exists in a segment
   *
   * @param {string} segmentId Segment ID
   * @param {string} targetId Target ID
   *
   * @return {Promise<APIResponse>} The Server Response
   */
  segmentTargetExists(segmentId: string, targetId: string) {
    this.validateServerSideAuth();
    return this.get<APIResponse>(
      this.baseURL +
        `/segments/${encodeURIComponent(segmentId)}/target/${encodeURIComponent(targetId)}`,
    );
  }

  /**
   * createCampaign - Creates a Campaign
   *
   * @param {CampaignData} params Campaign data
   *
   * @return {Campaign} The Created Campaign
   */
  createCampaign(params: CampaignData) {
    this.validateServerSideAuth();
    return this.post<
      {
        campaign: CampaignResponse;
        users: {
          next?: string;
          prev?: string;
        };
      } & APIResponse
    >(this.baseURL + `/campaigns`, { ...params });
  }

  getCampaign(id: string, options?: GetCampaignOptions) {
    this.validateServerSideAuth();
    return this.get<
      {
        campaign: CampaignResponse;
        users: {
          next?: string;
          prev?: string;
        };
      } & APIResponse
    >(this.baseURL + `/campaigns/${encodeURIComponent(id)}`, { ...options?.users });
  }

  startCampaign(id: string, options?: { scheduledFor?: string; stopAt?: string }) {
    this.validateServerSideAuth();
    return this.post<
      {
        campaign: CampaignResponse;
        users: {
          next?: string;
          prev?: string;
        };
      } & APIResponse
    >(this.baseURL + `/campaigns/${encodeURIComponent(id)}/start`, {
      scheduled_for: options?.scheduledFor,
      stop_at: options?.stopAt,
    });
  }
  /**
   * queryCampaigns - Query Campaigns
   *
   *
   * @return {Campaign[]} Campaigns
   */
  async queryCampaigns(
    filter: CampaignFilters,
    sort?: CampaignSort,
    options?: CampaignQueryOptions,
  ) {
    this.validateServerSideAuth();
    return await this.post<
      {
        campaigns: CampaignResponse[];
        next?: string;
        prev?: string;
      } & APIResponse
    >(this.baseURL + `/campaigns/query`, {
      filter,
      sort,
      ...(options || {}),
    });
  }

  /**
   * updateCampaign - Update a Campaign
   *
   * @param {string} id Campaign ID
   * @param {Partial<CampaignData>} params Campaign data
   *
   * @return {Campaign} Updated Campaign
   */
  updateCampaign(id: string, params: Partial<CampaignData>) {
    this.validateServerSideAuth();
    return this.put<{
      campaign: CampaignResponse;
      users: {
        next?: string;
        prev?: string;
      };
    }>(this.baseURL + `/campaigns/${encodeURIComponent(id)}`, params);
  }

  /**
   * deleteCampaign - Delete a Campaign
   *
   * @param {string} id Campaign ID
   *
   * @return {Promise<APIResponse>} The Server Response
   */
  deleteCampaign(id: string) {
    this.validateServerSideAuth();
    return this.delete<APIResponse>(
      this.baseURL + `/campaigns/${encodeURIComponent(id)}`,
    );
  }

  /**
   * stopCampaign - Stop a Campaign
   *
   * @param {string} id Campaign ID
   *
   * @return {Campaign} Stopped Campaign
   */
  stopCampaign(id: string) {
    this.validateServerSideAuth();
    return this.post<{ campaign: CampaignResponse }>(
      this.baseURL + `/campaigns/${encodeURIComponent(id)}/stop`,
    );
  }

  /**
   * enrichURL - Get OpenGraph data of the given link
   *
   * @param {string} url link
   * @return {OGAttachment} OG Attachment
   */
  enrichURL(url: string) {
    return this.get<APIResponse & OGAttachment>(this.baseURL + `/og`, { url });
  }

  /**
   * getTask - Gets status of a long running task
   *
   * @param {string} id Task ID
   *
   * @return {TaskStatus} The task status
   */
  getTask(id: string) {
    return this.get<APIResponse & TaskStatus>(
      `${this.baseURL}/tasks/${encodeURIComponent(id)}`,
    );
  }

  /**
   * deleteChannels - Deletes a list of channel
   *
   * @param {string[]} cids Channel CIDs
   * @param {boolean} [options.hard_delete] Defines if the channel is hard deleted or not
   *
   * @return {DeleteChannelsResponse} Result of the soft deletion, if server-side, it holds the task ID as well
   */
  async deleteChannels(cids: string[], options: { hard_delete?: boolean } = {}) {
    return await this.post<APIResponse & DeleteChannelsResponse>(
      this.baseURL + `/channels/delete`,
      {
        cids,
        ...options,
      },
    );
  }

  /**
   * deleteUsers - Batch Delete Users
   *
   * @param {string[]} user_ids which users to delete
   * @param {DeleteUserOptions} options Configuration how to delete users
   *
   * @return {TaskResponse} A task ID
   */
  async deleteUsers(user_ids: string[], options: DeleteUserOptions = {}) {
    if (
      typeof options.user !== 'undefined' &&
      !['soft', 'hard', 'pruning'].includes(options.user)
    ) {
      throw new Error(
        'Invalid delete user options. user must be one of [soft hard pruning]',
      );
    }
    if (
      typeof options.conversations !== 'undefined' &&
      !['soft', 'hard'].includes(options.conversations)
    ) {
      throw new Error(
        'Invalid delete user options. conversations must be one of [soft hard]',
      );
    }
    if (
      typeof options.messages !== 'undefined' &&
      !['soft', 'hard', 'pruning'].includes(options.messages)
    ) {
      throw new Error(
        'Invalid delete user options. messages must be one of [soft hard pruning]',
      );
    }
    return await this.post<APIResponse & TaskResponse>(this.baseURL + `/users/delete`, {
      user_ids,
      ...options,
    });
  }

  /**
   * _createImportURL - Create an Import upload url.
   *
   * Note: Do not use this.
   * It is present for internal usage only.
   * This function can, and will, break and/or be removed at any point in time.
   *
   * @private
   * @param {string} filename filename of uploaded data
   * @return {APIResponse & CreateImportResponse} An ImportTask
   */
  async _createImportURL(filename: string) {
    return await this.post<APIResponse & CreateImportURLResponse>(
      this.baseURL + `/import_urls`,
      {
        filename,
      },
    );
  }

  /**
   * _createImport - Create an Import Task.
   *
   * Note: Do not use this.
   * It is present for internal usage only.
   * This function can, and will, break and/or be removed at any point in time.
   *
   * @private
   * @param {string} path path of uploaded data
   * @param {CreateImportOptions} options import options
   * @return {APIResponse & CreateImportResponse} An ImportTask
   */
  async _createImport(path: string, options: CreateImportOptions = { mode: 'upsert' }) {
    return await this.post<APIResponse & CreateImportResponse>(
      this.baseURL + `/imports`,
      {
        path,
        ...options,
      },
    );
  }

  /**
   * _getImport - Get an Import Task.
   *
   * Note: Do not use this.
   * It is present for internal usage only.
   * This function can, and will, break and/or be removed at any point in time.
   *
   * @private
   * @param {string} id id of Import Task
   *
   * @return {APIResponse & GetImportResponse} An ImportTask
   */
  async _getImport(id: string) {
    return await this.get<APIResponse & GetImportResponse>(
      this.baseURL + `/imports/${encodeURIComponent(id)}`,
    );
  }

  /**
   * _listImports - Lists Import Tasks.
   *
   * Note: Do not use this.
   * It is present for internal usage only.
   * This function can, and will, break and/or be removed at any point in time.
   *
   * @private
   * @param {ListImportsPaginationOptions} options pagination options
   *
   * @return {APIResponse & ListImportsResponse} An ImportTask
   */
  async _listImports(options: ListImportsPaginationOptions) {
    return await this.get<APIResponse & ListImportsResponse>(
      this.baseURL + `/imports`,
      options,
    );
  }

  /**
   * upsertPushProvider - Create or Update a push provider
   *
   * Note: Works only for v2 push version is enabled on app settings.
   *
   * @param {PushProviderConfig} configuration of the provider you want to create or update
   *
   * @return {APIResponse & PushProviderUpsertResponse} A push provider
   */
  async upsertPushProvider(pushProvider: PushProviderConfig) {
    return await this.post<APIResponse & PushProviderUpsertResponse>(
      this.baseURL + `/push_providers`,
      {
        push_provider: pushProvider,
      },
    );
  }

  /**
   * deletePushProvider - Delete a push provider
   *
   * Note: Works only for v2 push version is enabled on app settings.
   *
   * @param {PushProviderID} type and foreign id of the push provider to be deleted
   *
   * @return {APIResponse} An API response
   */
  async deletePushProvider({ type, name }: PushProviderID) {
    return await this.delete<APIResponse>(
      this.baseURL +
        `/push_providers/${encodeURIComponent(type)}/${encodeURIComponent(name)}`,
    );
  }

  /**
   * listPushProviders - Get all push providers in the app
   *
   * Note: Works only for v2 push version is enabled on app settings.
   *
   * @return {APIResponse & PushProviderListResponse} A push provider
   */
  async listPushProviders() {
    return await this.get<APIResponse & PushProviderListResponse>(
      this.baseURL + `/push_providers`,
    );
  }

  /**
   * creates an abort controller that will be used by the next HTTP Request.
   */
  createAbortControllerForNextRequest() {
    return (this.nextRequestAbortController = new AbortController());
  }

  /**
   * commits a pending message, making it visible in the channel and for other users
   * @param id the message id
   *
   * @return {APIResponse & MessageResponse} The message
   */
  async commitMessage(id: string) {
    return await this.post<APIResponse & MessageResponse>(
      this.baseURL + `/messages/${encodeURIComponent(id)}/commit`,
    );
  }

  /**
   * Creates a poll
   * @param poll PollData The poll that will be created
   * @param userId string The user id (only serverside)
   * @returns {APIResponse & CreatePollAPIResponse} The poll
   */
  async createPoll(poll: CreatePollData, userId?: string) {
    return await this.post<APIResponse & CreatePollAPIResponse>(this.baseURL + `/polls`, {
      ...poll,
      ...(userId ? { user_id: userId } : {}),
    });
  }

  /**
   * Retrieves a poll
   * @param id string The poll id
   *  @param userId string The user id (only serverside)
   * @returns {APIResponse & GetPollAPIResponse} The poll
   */
  async getPoll(id: string, userId?: string): Promise<APIResponse & GetPollAPIResponse> {
    return await this.get<APIResponse & GetPollAPIResponse>(
      this.baseURL + `/polls/${encodeURIComponent(id)}`,
      userId ? { user_id: userId } : {},
    );
  }

  /**
   * Updates a poll
   * @param poll PollData The poll that will be updated
   * @param userId string The user id (only serverside)
   * @returns {APIResponse & PollResponse} The poll
   */
  async updatePoll(poll: PollData, userId?: string) {
    return await this.put<APIResponse & UpdatePollAPIResponse>(this.baseURL + `/polls`, {
      ...poll,
      ...(userId ? { user_id: userId } : {}),
    });
  }

  /**
   * Partially updates a poll
   * @param id string The poll id
   * @param {PartialPollUpdate} partialPollObject which should contain id and any of "set" or "unset" params;
   * @param userId string The user id (only serverside)
   * example: {id: "44f26af5-f2be-4fa7-9dac-71cf893781de", set:{field: value}, unset:["field2"]}
   * @returns {APIResponse & UpdatePollAPIResponse} The poll
   */
  async partialUpdatePoll(
    id: string,
    partialPollObject: PartialPollUpdate,
    userId?: string,
  ): Promise<APIResponse & UpdatePollAPIResponse> {
    return await this.patch<APIResponse & UpdatePollAPIResponse>(
      this.baseURL + `/polls/${encodeURIComponent(id)}`,
      {
        ...partialPollObject,
        ...(userId ? { user_id: userId } : {}),
      },
    );
  }

  /**
   * Delete a poll
   * @param id string The poll id
   * @param userId string The user id (only serverside)
   * @returns
   */
  async deletePoll(id: string, userId?: string): Promise<APIResponse> {
    return await this.delete<APIResponse>(
      this.baseURL + `/polls/${encodeURIComponent(id)}`,
      {
        ...(userId ? { user_id: userId } : {}),
      },
    );
  }

  /**
   * Close a poll
   * @param id string The poll id
   * @param userId string The user id (only serverside)
   * @returns {APIResponse & UpdatePollAPIResponse} The poll
   */
  closePoll(id: string, userId?: string): Promise<APIResponse & UpdatePollAPIResponse> {
    return this.partialUpdatePoll(
      id,
      {
        set: {
          is_closed: true,
        } as PartialPollUpdate['set'],
      },
      userId,
    );
  }

  /**
   * Creates a poll option
   * @param pollId string The poll id
   * @param option PollOptionData The poll option that will be created
   * @param userId string The user id (only serverside)
   * @returns {APIResponse & PollOptionResponse} The poll option
   */
  async createPollOption(pollId: string, option: PollOptionData, userId?: string) {
    return await this.post<APIResponse & CreatePollOptionAPIResponse>(
      this.baseURL + `/polls/${encodeURIComponent(pollId)}/options`,
      {
        ...option,
        ...(userId ? { user_id: userId } : {}),
      },
    );
  }

  /**
   * Retrieves a poll option
   * @param pollId string The poll id
   * @param optionId string The poll option id
   * @param userId string The user id (only serverside)
   * @returns {APIResponse & PollOptionResponse} The poll option
   */
  async getPollOption(pollId: string, optionId: string, userId?: string) {
    return await this.get<APIResponse & GetPollOptionAPIResponse>(
      this.baseURL +
        `/polls/${encodeURIComponent(pollId)}/options/${encodeURIComponent(optionId)}`,
      userId ? { user_id: userId } : {},
    );
  }

  /**
   * Updates a poll option
   * @param pollId string The poll id
   * @param option PollOptionData The poll option that will be updated
   * @param userId string The user id (only serverside)
   * @returns
   */
  async updatePollOption(pollId: string, option: PollOptionData, userId?: string) {
    return await this.put<APIResponse & UpdatePollOptionAPIResponse>(
      this.baseURL + `/polls/${encodeURIComponent(pollId)}/options`,
      {
        ...option,
        ...(userId ? { user_id: userId } : {}),
      },
    );
  }

  /**
   * Delete a poll option
   * @param pollId string The poll id
   * @param optionId string The poll option id
   * @param userId string The user id (only serverside)
   * @returns {APIResponse} The poll option
   */
  async deletePollOption(pollId: string, optionId: string, userId?: string) {
    return await this.delete<APIResponse>(
      this.baseURL +
        `/polls/${encodeURIComponent(pollId)}/options/${encodeURIComponent(optionId)}`,
      userId ? { user_id: userId } : {},
    );
  }

  /**
   * Cast vote on a poll
   * @param messageId string The message id
   * @param pollId string The poll id
   * @param vote PollVoteData The vote that will be casted
   * @param userId string The user id (only serverside)
   * @returns {APIResponse & CastVoteAPIResponse} The poll vote
   */
  async castPollVote(
    messageId: string,
    pollId: string,
    vote: PollVoteData,
    userId?: string,
  ) {
    return await this.post<APIResponse & CastVoteAPIResponse>(
      this.baseURL +
        `/messages/${encodeURIComponent(messageId)}/polls/${encodeURIComponent(pollId)}/vote`,
      {
        vote,
        ...(userId ? { user_id: userId } : {}),
      },
    );
  }

  /**
   * Add a poll answer
   * @param messageId string The message id
   * @param pollId string The poll id
   * @param answerText string The answer text
   * @param userId string The user id (only serverside)
   */
  addPollAnswer(messageId: string, pollId: string, answerText: string, userId?: string) {
    return this.castPollVote(
      messageId,
      pollId,
      {
        answer_text: answerText,
      },
      userId,
    );
  }

  async removePollVote(
    messageId: string,
    pollId: string,
    voteId: string,
    userId?: string,
  ) {
    return await this.delete<APIResponse & { vote: PollVote }>(
      this.baseURL +
        `/messages/${encodeURIComponent(messageId)}/polls/${encodeURIComponent(pollId)}/vote/${encodeURIComponent(
          voteId,
        )}`,
      {
        ...(userId ? { user_id: userId } : {}),
      },
    );
  }

  /**
   * Queries polls
   * @param filter
   * @param sort
   * @param options Option object, {limit: 10, offset:0}
   * @param userId string The user id (only serverside)
   * @returns {APIResponse & QueryPollsResponse} The polls
   */
  async queryPolls(
    filter: QueryPollsFilters = {},
    sort: PollSort = [],
    options: QueryPollsOptions = {},
    userId?: string,
  ): Promise<APIResponse & QueryPollsResponse> {
    const q = userId ? `?user_id=${userId}` : '';
    return await this.post<APIResponse & QueryPollsResponse>(
      this.baseURL + `/polls/query${q}`,
      {
        filter,
        sort: normalizeQuerySort(sort),
        ...options,
      },
    );
  }

  /**
   * Queries poll votes
   * @param pollId
   * @param filter
   * @param sort
   * @param options Option object, {limit: 10, offset:0}
   * @param userId string The user id (only serverside)
   * @returns {APIResponse & PollVotesAPIResponse} The poll votes
   */
  async queryPollVotes(
    pollId: string,
    filter: QueryVotesFilters = {},
    sort: VoteSort = [],
    options: QueryVotesOptions = {},
    userId?: string,
  ): Promise<APIResponse & PollVotesAPIResponse> {
    const q = userId ? `?user_id=${userId}` : '';
    return await this.post<APIResponse & PollVotesAPIResponse>(
      this.baseURL + `/polls/${encodeURIComponent(pollId)}/votes${q}`,
      {
        filter,
        sort: normalizeQuerySort(sort),
        ...options,
      },
    );
  }

  /**
   * Queries poll answers
   * @param pollId
   * @param filter
   * @param sort
   * @param options Option object, {limit: 10, offset:0}
   * @param userId string The user id (only serverside)
   * @returns {APIResponse & PollAnswersAPIResponse} The poll votes
   */
  async queryPollAnswers(
    pollId: string,
    filter: QueryVotesFilters = {},
    sort: VoteSort = [],
    options: QueryVotesOptions = {},
    userId?: string,
  ): Promise<APIResponse & PollAnswersAPIResponse> {
    const q = userId ? `?user_id=${userId}` : '';
    return await this.post<APIResponse & PollAnswersAPIResponse>(
      this.baseURL + `/polls/${encodeURIComponent(pollId)}/votes${q}`,
      {
        filter: { ...filter, is_answer: true },
        sort: normalizeQuerySort(sort),
        ...options,
      },
    );
  }

  /**
   * Query message history
   * @param filter
   * @param sort
   * @param options Option object, {limit: 10}
   * @returns {APIResponse & QueryMessageHistoryResponse} The message histories
   */
  async queryMessageHistory(
    filter: QueryMessageHistoryFilters = {},
    sort: QueryMessageHistorySort = [],
    options: QueryMessageHistoryOptions = {},
  ): Promise<APIResponse & QueryMessageHistoryResponse> {
    return await this.post<APIResponse & QueryMessageHistoryResponse>(
      this.baseURL + '/messages/history',
      {
        filter,
        sort: normalizeQuerySort(sort),
        ...options,
      },
    );
  }

  /**
   * updateFlags - reviews/unflags flagged message
   *
   * @param {string[]} message_ids list of message IDs
   * @param {string} options Option object in case user ID is set to review all the flagged messages by the user
   * @param {string} reviewed_by user ID who reviewed the flagged message
   * @returns {APIResponse}
   */
  async updateFlags(
    message_ids: string[],
    reviewed_by: string,
    options: { user_id?: string } = {},
  ) {
    return await this.post<APIResponse>(
      this.baseURL + '/automod/v1/moderation/update_flags',
      {
        message_ids,
        reviewed_by,
        ...options,
      },
    );
  }

  /**
   * queryDrafts - Queries drafts for the current user
   *
   * @param {object} [options] Query options
   * @param {object} [options.filter] Filters for the query
   * @param {number} [options.sort] Sort parameters
   * @param {number} [options.limit] Limit the number of results
   * @param {string} [options.next] Pagination parameter
   * @param {string} [options.prev] Pagination parameter
   * @param {string} [options.user_id] Has to be provided when called server-side
   *
   * @return {Promise<APIResponse & { drafts: DraftResponse[]; next?: string }>} Response containing the drafts
   */
  async queryDrafts(
    options: Pager & {
      filter?: DraftFilters;
      sort?: DraftSort;
      user_id?: string;
    } = {},
  ) {
    const payload = {
      ...options,
      sort: options.sort ? normalizeQuerySort(options.sort) : undefined,
    };

    return await this.post<QueryDraftsResponse>(this.baseURL + '/drafts/query', payload);
  }

  public setMessageComposerSetupFunction = (
    setupFunction: MessageComposerSetupState['setupFunction'],
  ) => {
    this._messageComposerSetupState.partialNext({ setupFunction });
  };
}<|MERGE_RESOLUTION|>--- conflicted
+++ resolved
@@ -228,13 +228,10 @@
   ChannelManagerOptions,
 } from './channel_manager';
 import { ChannelManager } from './channel_manager';
-<<<<<<< HEAD
-import type { AbstractOfflineDB } from './offline_support_api';
-=======
 import { NotificationManager } from './notifications';
 import { StateStore } from './store';
 import type { MessageComposer } from './messageComposer';
->>>>>>> 4ff63804
+import type { AbstractOfflineDB } from './offline_support_api';
 
 function isString(x: unknown): x is string {
   return typeof x === 'string' || x instanceof String;
@@ -270,11 +267,8 @@
   };
   threads: ThreadManager;
   polls: PollManager;
-<<<<<<< HEAD
   offlineDb?: AbstractOfflineDB;
-=======
   notifications: NotificationManager;
->>>>>>> 4ff63804
   anonymous: boolean;
   persistUserOnConnectionFailure?: boolean;
   axiosInstance: AxiosInstance;
@@ -846,22 +840,19 @@
    * getAppSettings - retrieves application settings
    */
   async getAppSettings() {
-<<<<<<< HEAD
     const userId = this.userID as string;
     if (!this.wsConnection?.isHealthy && this.offlineDb && userId) {
-      return await this.offlineDb?.getAppSettings({ userId });
-    }
-    const appSettings = await this.get<AppSettingsAPIResponse>(this.baseURL + '/app');
+      this.appSettingsPromise = this.offlineDb?.getAppSettings({ userId });
+      return await this.appSettingsPromise;
+    }
+    this.appSettingsPromise = this.get<AppSettingsAPIResponse>(this.baseURL + '/app');
+    const appSettings = await this.appSettingsPromise;
 
     if (userId) {
       this.offlineDb?.upsertAppSettings({ appSettings, userId });
     }
 
     return appSettings;
-=======
-    this.appSettingsPromise = this.get<AppSettingsAPIResponse>(this.baseURL + '/app');
-    return await this.appSettingsPromise;
->>>>>>> 4ff63804
   }
 
   /**
