--- conflicted
+++ resolved
@@ -230,10 +230,7 @@
 import { NotificationManager } from './notifications';
 import { StateStore } from './store';
 import type { MessageComposer } from './messageComposer';
-<<<<<<< HEAD
 import type { AbstractOfflineDB } from './offline_support_api';
-=======
->>>>>>> d87590e4
 
 function isString(x: unknown): x is string {
   return typeof x === 'string' || x instanceof String;
@@ -247,11 +244,7 @@
   composer: MessageComposer;
 }) => void | MessageComposerTearDownFunction;
 
-<<<<<<< HEAD
-type MessageComposerSetupState = {
-=======
 export type MessageComposerSetupState = {
->>>>>>> d87590e4
   /**
    * Each `MessageComposer` runs this function each time its signature changes or
    * whenever you run `MessageComposer.registerSubscriptions`. Function returned
@@ -273,10 +266,7 @@
   };
   threads: ThreadManager;
   polls: PollManager;
-<<<<<<< HEAD
   offlineDb?: AbstractOfflineDB;
-=======
->>>>>>> d87590e4
   notifications: NotificationManager;
   anonymous: boolean;
   persistUserOnConnectionFailure?: boolean;
@@ -849,7 +839,6 @@
    * getAppSettings - retrieves application settings
    */
   async getAppSettings() {
-<<<<<<< HEAD
     const userId = this.userID as string;
     if (!this.wsConnection?.isHealthy && this.offlineDb && userId) {
       this.appSettingsPromise = this.offlineDb?.getAppSettings({
@@ -865,10 +854,6 @@
     }
 
     return appSettings;
-=======
-    this.appSettingsPromise = this.get<AppSettingsAPIResponse>(this.baseURL + '/app');
-    return await this.appSettingsPromise;
->>>>>>> d87590e4
   }
 
   /**
