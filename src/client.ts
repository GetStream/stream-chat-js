/* eslint no-unused-vars: "off" */
/* global process */

import axios, { AxiosError, AxiosInstance, AxiosRequestConfig, AxiosResponse } from 'axios';
import https from 'https';
import WebSocket from 'isomorphic-ws';

import { Channel } from './channel';
import { ClientState } from './client_state';
import { StableWSConnection } from './connection';
import { CheckSignature, DevToken, JWTUserToken } from './signing';
import { TokenManager } from './token_manager';
import { WSConnectionFallback } from './connection_fallback';
import { Campaign } from './campaign';
import { Segment } from './segment';
import { isErrorResponse, isWSFailure } from './errors';
import {
  addFileToFormData,
  axiosParamsSerializer,
  chatCodes,
  isFunction,
  isOnline,
  isOwnUserBaseProperty,
  normalizeQuerySort,
  randomId,
  retryInterval,
  sleep,
} from './utils';

import {
  APIErrorResponse,
  APIResponse,
  AppSettings,
  AppSettingsAPIResponse,
  BannedUsersFilters,
  BannedUsersPaginationOptions,
  BannedUsersResponse,
  BannedUsersSort,
  BanUserOptions,
  BaseDeviceFields,
  BlockList,
  BlockListResponse,
  BlockUserAPIResponse,
  CampaignResponse,
  CampaignData,
  CampaignFilters,
  CampaignQueryOptions,
  ChannelAPIResponse,
  ChannelData,
  ChannelFilters,
  ChannelMute,
  ChannelOptions,
  ChannelResponse,
  ChannelSort,
  ChannelStateOptions,
  CheckPushResponse,
  CheckSNSResponse,
  CheckSQSResponse,
  Configs,
  ConnectAPIResponse,
  CreateChannelOptions,
  CreateChannelResponse,
  CreateCommandOptions,
  CreateCommandResponse,
  CreateImportOptions,
  CreateImportResponse,
  CreateImportURLResponse,
  CustomPermissionOptions,
  DeactivateUsersOptions,
  DefaultGenerics,
  DeleteChannelsResponse,
  DeleteCommandResponse,
  DeleteUserOptions,
  Device,
  EndpointName,
  ErrorFromResponse,
  Event,
  EventHandler,
  ExportChannelOptions,
  ExportChannelRequest,
  ExportChannelResponse,
  ExportChannelStatusResponse,
  ExportUsersRequest,
  ExportUsersResponse,
  ExtendableGenerics,
  FlagMessageResponse,
  FlagReportsFilters,
  FlagReportsPaginationOptions,
  FlagReportsResponse,
  FlagsFilters,
  FlagsPaginationOptions,
  FlagsResponse,
  FlagUserResponse,
  GetCallTokenResponse,
  GetChannelTypeResponse,
  GetCommandResponse,
  GetImportResponse,
  GetMessageAPIResponse,
  GetRateLimitsResponse,
  QueryThreadsAPIResponse,
  GetUnreadCountAPIResponse,
  GetUnreadCountBatchAPIResponse,
  ListChannelResponse,
  ListCommandsResponse,
  ListImportsPaginationOptions,
  ListImportsResponse,
  Logger,
  MarkChannelsReadOptions,
  Message,
  MessageFilters,
  MessageFlagsFilters,
  MessageFlagsPaginationOptions,
  MessageFlagsResponse,
  MessageResponse,
  Mute,
  MuteUserOptions,
  MuteUserResponse,
  OGAttachment,
  OwnUserResponse,
  PartialMessageUpdate,
  PartialPollUpdate,
  PartialUserUpdate,
  PermissionAPIResponse,
  PermissionsAPIResponse,
  PollData,
  PollOptionData,
  PollVoteData,
  PollVotesAPIResponse,
  PushProvider,
  PushProviderConfig,
  PushProviderID,
  PushProviderListResponse,
  PushProviderUpsertResponse,
  QueryChannelsAPIResponse,
  QuerySegmentsOptions,
  QueryPollsResponse,
  ReactionResponse,
  ReactivateUserOptions,
  ReactivateUsersOptions,
  ReservedMessageFields,
  ReviewFlagReportOptions,
  ReviewFlagReportResponse,
  SearchAPIResponse,
  SearchMessageSortBase,
  SearchOptions,
  SearchPayload,
  SegmentResponse,
  SegmentData,
  SegmentType,
  SendFileAPIResponse,
  StreamChatOptions,
  SyncOptions,
  SyncResponse,
  TaskResponse,
  TaskStatus,
  TestPushDataInput,
  TestSNSDataInput,
  TestSQSDataInput,
  TokenOrProvider,
  UnBanUserOptions,
  UpdateChannelOptions,
  UpdateChannelResponse,
  UpdateCommandOptions,
  UpdateCommandResponse,
  UpdatedMessage,
  UpdateMessageAPIResponse,
  UpdateMessageOptions,
  UpdateSegmentData,
  UserCustomEvent,
  UserFilters,
  UserOptions,
  UserResponse,
  UserSort,
  GetThreadAPIResponse,
  PartialThreadUpdate,
  QueryThreadsOptions,
  GetThreadOptions,
  CampaignSort,
  SegmentTargetsResponse,
  QuerySegmentTargetsFilter,
  SortParam,
  GetMessageOptions,
  GetBlockedUsersAPIResponse,
  QueryVotesFilters,
  VoteSort,
  CreatePollAPIResponse,
  GetPollAPIResponse,
  UpdatePollAPIResponse,
  CreatePollOptionAPIResponse,
  GetPollOptionAPIResponse,
  UpdatePollOptionAPIResponse,
  PollVote,
  CastVoteAPIResponse,
  QueryPollsFilters,
  PollSort,
  QueryPollsOptions,
  QueryVotesOptions,
  ReactionFilters,
  ReactionSort,
  QueryReactionsAPIResponse,
  QueryReactionsOptions,
  QueryMessageHistoryFilters,
  QueryMessageHistorySort,
  QueryMessageHistoryOptions,
  QueryMessageHistoryResponse,
} from './types';
import { InsightMetrics, postInsights } from './insights';
import { Thread } from './thread';
import { Moderation } from './moderation';

function isString(x: unknown): x is string {
  return typeof x === 'string' || x instanceof String;
}

export class StreamChat<StreamChatGenerics extends ExtendableGenerics = DefaultGenerics> {
  private static _instance?: unknown | StreamChat; // type is undefined|StreamChat, unknown is due to TS limitations with statics

  _user?: OwnUserResponse<StreamChatGenerics> | UserResponse<StreamChatGenerics>;
  activeChannels: {
    [key: string]: Channel<StreamChatGenerics>;
  };
  anonymous: boolean;
  persistUserOnConnectionFailure?: boolean;
  axiosInstance: AxiosInstance;
  baseURL?: string;
  browser: boolean;
  cleaningIntervalRef?: NodeJS.Timeout;
  clientID?: string;
  configs: Configs<StreamChatGenerics>;
  key: string;
  listeners: Record<string, Array<(event: Event<StreamChatGenerics>) => void>>;
  logger: Logger;
  /**
   * When network is recovered, we re-query the active channels on client. But in single query, you can recover
   * only 30 channels. So its not guaranteed that all the channels in activeChannels object have updated state.
   * Thus in UI sdks, state recovery is managed by components themselves, they don't rely on js client for this.
   *
   * `recoverStateOnReconnect` parameter can be used in such cases, to disable state recovery within js client.
   * When false, user/consumer of this client will need to make sure all the channels present on UI by
   * manually calling queryChannels endpoint.
   */
  recoverStateOnReconnect?: boolean;
  moderation: Moderation<StreamChatGenerics>;
  mutedChannels: ChannelMute<StreamChatGenerics>[];
  mutedUsers: Mute<StreamChatGenerics>[];
  node: boolean;
  options: StreamChatOptions;
  secret?: string;
  setUserPromise: ConnectAPIResponse<StreamChatGenerics> | null;
  state: ClientState<StreamChatGenerics>;
  tokenManager: TokenManager<StreamChatGenerics>;
  user?: OwnUserResponse<StreamChatGenerics> | UserResponse<StreamChatGenerics>;
  userAgent?: string;
  userID?: string;
  wsBaseURL?: string;
  wsConnection: StableWSConnection<StreamChatGenerics> | null;
  wsFallback?: WSConnectionFallback<StreamChatGenerics>;
  wsPromise: ConnectAPIResponse<StreamChatGenerics> | null;
  consecutiveFailures: number;
  insightMetrics: InsightMetrics;
  defaultWSTimeoutWithFallback: number;
  defaultWSTimeout: number;
  private nextRequestAbortController: AbortController | null = null;

  /**
   * Initialize a client
   *
   * **Only use constructor for advanced usages. It is strongly advised to use `StreamChat.getInstance()` instead of `new StreamChat()` to reduce integration issues due to multiple WebSocket connections**
   * @param {string} key - the api key
   * @param {string} [secret] - the api secret
   * @param {StreamChatOptions} [options] - additional options, here you can pass custom options to axios instance
   * @param {boolean} [options.browser] - enforce the client to be in browser mode
   * @param {boolean} [options.warmUp] - default to false, if true, client will open a connection as soon as possible to speed up following requests
   * @param {Logger} [options.Logger] - custom logger
   * @param {number} [options.timeout] - default to 3000
   * @param {httpsAgent} [options.httpsAgent] - custom httpsAgent, in node it's default to https.agent()
   * @example <caption>initialize the client in user mode</caption>
   * new StreamChat('api_key')
   * @example <caption>initialize the client in user mode with options</caption>
   * new StreamChat('api_key', { warmUp:true, timeout:5000 })
   * @example <caption>secret is optional and only used in server side mode</caption>
   * new StreamChat('api_key', "secret", { httpsAgent: customAgent })
   */
  constructor(key: string, options?: StreamChatOptions);
  constructor(key: string, secret?: string, options?: StreamChatOptions);
  constructor(key: string, secretOrOptions?: StreamChatOptions | string, options?: StreamChatOptions) {
    // set the key
    this.key = key;
    this.listeners = {};
    this.state = new ClientState<StreamChatGenerics>();
    // a list of channels to hide ws events from
    this.mutedChannels = [];
    this.mutedUsers = [];

    this.moderation = new Moderation(this);

    // set the secret
    if (secretOrOptions && isString(secretOrOptions)) {
      this.secret = secretOrOptions;
    }

    // set the options... and figure out defaults...
    const inputOptions = options ? options : secretOrOptions && !isString(secretOrOptions) ? secretOrOptions : {};

    this.browser = typeof inputOptions.browser !== 'undefined' ? inputOptions.browser : typeof window !== 'undefined';
    this.node = !this.browser;

    this.options = {
      timeout: 3000,
      withCredentials: false, // making sure cookies are not sent
      warmUp: false,
      recoverStateOnReconnect: true,
      ...inputOptions,
    };

    if (this.node && !this.options.httpsAgent) {
      this.options.httpsAgent = new https.Agent({
        keepAlive: true,
        keepAliveMsecs: 3000,
      });
    }

    this.axiosInstance = axios.create(this.options);

    this.setBaseURL(this.options.baseURL || 'https://chat.stream-io-api.com');

    if (typeof process !== 'undefined' && 'env' in process && process.env.STREAM_LOCAL_TEST_RUN) {
      this.setBaseURL('http://localhost:3030');
    }

    if (typeof process !== 'undefined' && 'env' in process && process.env.STREAM_LOCAL_TEST_HOST) {
      this.setBaseURL('http://' + process.env.STREAM_LOCAL_TEST_HOST);
    }

    // WS connection is initialized when setUser is called
    this.wsConnection = null;
    this.wsPromise = null;
    this.setUserPromise = null;
    // keeps a reference to all the channels that are in use
    this.activeChannels = {};
    // mapping between channel groups and configs
    this.configs = {};
    this.anonymous = false;
    this.persistUserOnConnectionFailure = this.options?.persistUserOnConnectionFailure;

    // If its a server-side client, then lets initialize the tokenManager, since token will be
    // generated from secret.
    this.tokenManager = new TokenManager(this.secret);
    this.consecutiveFailures = 0;
    this.insightMetrics = new InsightMetrics();

    this.defaultWSTimeoutWithFallback = 6000;
    this.defaultWSTimeout = 15000;

    this.axiosInstance.defaults.paramsSerializer = axiosParamsSerializer;

    /**
     * logger function should accept 3 parameters:
     * @param logLevel string
     * @param message   string
     * @param extraData object
     *
     * e.g.,
     * const client = new StreamChat('api_key', {}, {
     * 		logger = (logLevel, message, extraData) => {
     * 			console.log(message);
     * 		}
     * })
     *
     * extraData contains tags array attached to log message. Tags can have one/many of following values:
     * 1. api
     * 2. api_request
     * 3. api_response
     * 4. client
     * 5. channel
     * 6. connection
     * 7. event
     *
     * It may also contains some extra data, some examples have been mentioned below:
     * 1. {
     * 		tags: ['api', 'api_request', 'client'],
     * 		url: string,
     * 		payload: object,
     * 		config: object
     * }
     * 2. {
     * 		tags: ['api', 'api_response', 'client'],
     * 		url: string,
     * 		response: object
     * }
     * 3. {
     * 		tags: ['api', 'api_response', 'client'],
     * 		url: string,
     * 		error: object
     * }
     * 4. {
     * 		tags: ['event', 'client'],
     * 		event: object
     * }
     * 5. {
     * 		tags: ['channel'],
     * 		channel: object
     * }
     */
    this.logger = isFunction(inputOptions.logger) ? inputOptions.logger : () => null;
    this.recoverStateOnReconnect = this.options.recoverStateOnReconnect;
  }

  /**
   * Get a client instance
   *
   * This function always returns the same Client instance to avoid issues raised by multiple Client and WS connections
   *
   * **After the first call, the client configuration will not change if the key or options parameters change**
   *
   * @param {string} key - the api key
   * @param {string} [secret] - the api secret
   * @param {StreamChatOptions} [options] - additional options, here you can pass custom options to axios instance
   * @param {boolean} [options.browser] - enforce the client to be in browser mode
   * @param {boolean} [options.warmUp] - default to false, if true, client will open a connection as soon as possible to speed up following requests
   * @param {Logger} [options.Logger] - custom logger
   * @param {number} [options.timeout] - default to 3000
   * @param {httpsAgent} [options.httpsAgent] - custom httpsAgent, in node it's default to https.agent()
   * @example <caption>initialize the client in user mode</caption>
   * StreamChat.getInstance('api_key')
   * @example <caption>initialize the client in user mode with options</caption>
   * StreamChat.getInstance('api_key', { timeout:5000 })
   * @example <caption>secret is optional and only used in server side mode</caption>
   * StreamChat.getInstance('api_key', "secret", { httpsAgent: customAgent })
   */
  public static getInstance<StreamChatGenerics extends ExtendableGenerics = DefaultGenerics>(
    key: string,
    options?: StreamChatOptions,
  ): StreamChat<StreamChatGenerics>;
  public static getInstance<StreamChatGenerics extends ExtendableGenerics = DefaultGenerics>(
    key: string,
    secret?: string,
    options?: StreamChatOptions,
  ): StreamChat<StreamChatGenerics>;
  public static getInstance<StreamChatGenerics extends ExtendableGenerics = DefaultGenerics>(
    key: string,
    secretOrOptions?: StreamChatOptions | string,
    options?: StreamChatOptions,
  ): StreamChat<StreamChatGenerics> {
    if (!StreamChat._instance) {
      if (typeof secretOrOptions === 'string') {
        StreamChat._instance = new StreamChat<StreamChatGenerics>(key, secretOrOptions, options);
      } else {
        StreamChat._instance = new StreamChat<StreamChatGenerics>(key, secretOrOptions);
      }
    }

    return StreamChat._instance as StreamChat<StreamChatGenerics>;
  }

  devToken(userID: string) {
    return DevToken(userID);
  }

  getAuthType() {
    return this.anonymous ? 'anonymous' : 'jwt';
  }

  setBaseURL(baseURL: string) {
    this.baseURL = baseURL;
    this.wsBaseURL = this.baseURL.replace('http', 'ws').replace(':3030', ':8800');
  }

  _getConnectionID = () => this.wsConnection?.connectionID || this.wsFallback?.connectionID;

  _hasConnectionID = () => Boolean(this._getConnectionID());

  /**
   * connectUser - Set the current user and open a WebSocket connection
   *
   * @param {OwnUserResponse<StreamChatGenerics> | UserResponse<StreamChatGenerics>} user Data about this user. IE {name: "john"}
   * @param {TokenOrProvider} userTokenOrProvider Token or provider
   *
   * @return {ConnectAPIResponse<StreamChatGenerics>} Returns a promise that resolves when the connection is setup
   */
  connectUser = async (
    user: OwnUserResponse<StreamChatGenerics> | UserResponse<StreamChatGenerics>,
    userTokenOrProvider: TokenOrProvider,
  ) => {
    if (!user.id) {
      throw new Error('The "id" field on the user is missing');
    }

    /**
     * Calling connectUser multiple times is potentially the result of a  bad integration, however,
     * If the user id remains the same we don't throw error
     */
    if (this.userID === user.id && this.setUserPromise) {
      console.warn(
        'Consecutive calls to connectUser is detected, ideally you should only call this function once in your app.',
      );
      return this.setUserPromise;
    }

    if (this.userID) {
      throw new Error(
        'Use client.disconnect() before trying to connect as a different user. connectUser was called twice.',
      );
    }

    if ((this._isUsingServerAuth() || this.node) && !this.options.allowServerSideConnect) {
      console.warn(
        'Please do not use connectUser server side. connectUser impacts MAU and concurrent connection usage and thus your bill. If you have a valid use-case, add "allowServerSideConnect: true" to the client options to disable this warning.',
      );
    }

    // we generate the client id client side
    this.userID = user.id;
    this.anonymous = false;

    const setTokenPromise = this._setToken(user, userTokenOrProvider);
    this._setUser(user);

    const wsPromise = this.openConnection();

    this.setUserPromise = Promise.all([setTokenPromise, wsPromise]).then(
      (result) => result[1], // We only return connection promise;
    );

    try {
      return await this.setUserPromise;
    } catch (err) {
      if (this.persistUserOnConnectionFailure) {
        // cleanup client to allow the user to retry connectUser again
        this.closeConnection();
      } else {
        this.disconnectUser();
      }
      throw err;
    }
  };

  /**
   * @deprecated Please use connectUser() function instead. Its naming is more consistent with its functionality.
   *
   * setUser - Set the current user and open a WebSocket connection
   *
   * @param {OwnUserResponse<StreamChatGenerics> | UserResponse<StreamChatGenerics>} user Data about this user. IE {name: "john"}
   * @param {TokenOrProvider} userTokenOrProvider Token or provider
   *
   * @return {ConnectAPIResponse<StreamChatGenerics>} Returns a promise that resolves when the connection is setup
   */
  setUser = this.connectUser;

  _setToken = (user: UserResponse<StreamChatGenerics>, userTokenOrProvider: TokenOrProvider) =>
    this.tokenManager.setTokenOrProvider(userTokenOrProvider, user);

  _setUser(user: OwnUserResponse<StreamChatGenerics> | UserResponse<StreamChatGenerics>) {
    /**
     * This one is used by the frontend. This is a copy of the current user object stored on backend.
     * It contains reserved properties and own user properties which are not present in `this._user`.
     */
    this.user = user;
    this.userID = user.id;
    // this one is actually used for requests. This is a copy of current user provided to `connectUser` function.
    this._user = { ...user };
  }

  /**
   * Disconnects the websocket connection, without removing the user set on client.
   * client.closeConnection will not trigger default auto-retry mechanism for reconnection. You need
   * to call client.openConnection to reconnect to websocket.
   *
   * This is mainly useful on mobile side. You can only receive push notifications
   * if you don't have active websocket connection.
   * So when your app goes to background, you can call `client.closeConnection`.
   * And when app comes back to foreground, call `client.openConnection`.
   *
   * @param timeout Max number of ms, to wait for close event of websocket, before forcefully assuming succesful disconnection.
   *                https://developer.mozilla.org/en-US/docs/Web/API/CloseEvent
   */
  closeConnection = async (timeout?: number) => {
    if (this.cleaningIntervalRef != null) {
      clearInterval(this.cleaningIntervalRef);
      this.cleaningIntervalRef = undefined;
    }

    await Promise.all([this.wsConnection?.disconnect(timeout), this.wsFallback?.disconnect(timeout)]);
    return Promise.resolve();
  };

  /**
   * Creates a new WebSocket connection with the current user. Returns empty promise, if there is an active connection
   */
  openConnection = async () => {
    if (!this.userID) {
      throw Error('User is not set on client, use client.connectUser or client.connectAnonymousUser instead');
    }

    if (this.wsConnection?.isConnecting && this.wsPromise) {
      this.logger('info', 'client:openConnection() - connection already in progress', {
        tags: ['connection', 'client'],
      });
      return this.wsPromise;
    }

    if ((this.wsConnection?.isHealthy || this.wsFallback?.isHealthy()) && this._hasConnectionID()) {
      this.logger('info', 'client:openConnection() - openConnection called twice, healthy connection already exists', {
        tags: ['connection', 'client'],
      });

      return Promise.resolve();
    }

    this.clientID = `${this.userID}--${randomId()}`;
    this.wsPromise = this.connect();
    this._startCleaning();
    return this.wsPromise;
  };

  /**
   * @deprecated Please use client.openConnction instead.
   * @private
   *
   * Creates a new websocket connection with current user.
   */
  _setupConnection = this.openConnection;

  /**
   * updateAppSettings - updates application settings
   *
   * @param {AppSettings} options App settings.
   * IE: {
      'apn_config': {
        'auth_type': 'token',
        'auth_key": fs.readFileSync(
          './apn-push-auth-key.p8',
          'utf-8',
        ),
        'key_id': 'keyid',
        'team_id': 'teamid',
        'notification_template": 'notification handlebars template',
        'bundle_id': 'com.apple.your.app',
        'development': true
      },
      'firebase_config': {
        'server_key': 'server key from fcm',
        'notification_template': 'notification handlebars template',
        'data_template': 'data handlebars template',
        'apn_template': 'apn notification handlebars template under v2'
      },
      'webhook_url': 'https://acme.com/my/awesome/webhook/'
    }
   */
  async updateAppSettings(options: AppSettings) {
    const apn_config = options.apn_config;
    if (apn_config?.p12_cert) {
      options = {
        ...options,
        apn_config: {
          ...apn_config,
          p12_cert: Buffer.from(apn_config.p12_cert).toString('base64'),
        },
      };
    }
    return await this.patch<APIResponse>(this.baseURL + '/app', options);
  }

  _normalizeDate = (before: Date | string | null): string | null => {
    if (before instanceof Date) {
      before = before.toISOString();
    }

    if (before === '') {
      throw new Error("Don't pass blank string for since, use null instead if resetting the token revoke");
    }

    return before;
  };

  /**
   * Revokes all tokens on application level issued before given time
   */
  async revokeTokens(before: Date | string | null) {
    return await this.updateAppSettings({
      revoke_tokens_issued_before: this._normalizeDate(before),
    });
  }

  /**
   * Revokes token for a user issued before given time
   */
  async revokeUserToken(userID: string, before?: Date | string | null) {
    return await this.revokeUsersToken([userID], before);
  }

  /**
   * Revokes tokens for a list of users issued before given time
   */
  async revokeUsersToken(userIDs: string[], before?: Date | string | null) {
    if (before === undefined) {
      before = new Date().toISOString();
    } else {
      before = this._normalizeDate(before);
    }

    const users: PartialUserUpdate<StreamChatGenerics>[] = [];
    for (const userID of userIDs) {
      users.push({
        id: userID,
        set: <Partial<UserResponse<StreamChatGenerics>>>{
          revoke_tokens_issued_before: before,
        },
      });
    }

    return await this.partialUpdateUsers(users);
  }

  /**
   * getAppSettings - retrieves application settings
   */
  async getAppSettings() {
    return await this.get<AppSettingsAPIResponse<StreamChatGenerics>>(this.baseURL + '/app');
  }

  /**
   * testPushSettings - Tests the push settings for a user with a random chat message and the configured push templates
   *
   * @param {string} userID User ID. If user has no devices, it will error
   * @param {TestPushDataInput} [data] Overrides for push templates/message used
   *  IE: {
        messageID: 'id-of-message', // will error if message does not exist
        apnTemplate: '{}', // if app doesn't have apn configured it will error
        firebaseTemplate: '{}', // if app doesn't have firebase configured it will error
        firebaseDataTemplate: '{}', // if app doesn't have firebase configured it will error
        skipDevices: true, // skip config/device checks and sending to real devices
        pushProviderName: 'staging' // one of your configured push providers
        pushProviderType: 'apn' // one of supported provider types
      }
  */
  async testPushSettings(userID: string, data: TestPushDataInput = {}) {
    return await this.post<CheckPushResponse>(this.baseURL + '/check_push', {
      user_id: userID,
      ...(data.messageID ? { message_id: data.messageID } : {}),
      ...(data.apnTemplate ? { apn_template: data.apnTemplate } : {}),
      ...(data.firebaseTemplate ? { firebase_template: data.firebaseTemplate } : {}),
      ...(data.firebaseDataTemplate ? { firebase_data_template: data.firebaseDataTemplate } : {}),
      ...(data.skipDevices ? { skip_devices: true } : {}),
      ...(data.pushProviderName ? { push_provider_name: data.pushProviderName } : {}),
      ...(data.pushProviderType ? { push_provider_type: data.pushProviderType } : {}),
    });
  }

  /**
   * testSQSSettings - Tests that the given or configured SQS configuration is valid
   *
   * @param {TestSQSDataInput} [data] Overrides SQS settings for testing if needed
   *  IE: {
        sqs_key: 'auth_key',
        sqs_secret: 'auth_secret',
        sqs_url: 'url_to_queue',
      }
   */
  async testSQSSettings(data: TestSQSDataInput = {}) {
    return await this.post<CheckSQSResponse>(this.baseURL + '/check_sqs', data);
  }

  /**
   * testSNSSettings - Tests that the given or configured SNS configuration is valid
   *
   * @param {TestSNSDataInput} [data] Overrides SNS settings for testing if needed
   *  IE: {
        sns_key: 'auth_key',
        sns_secret: 'auth_secret',
        sns_topic_arn: 'topic_to_publish_to',
      }
   */
  async testSNSSettings(data: TestSNSDataInput = {}) {
    return await this.post<CheckSNSResponse>(this.baseURL + '/check_sns', data);
  }

  /**
   * Disconnects the websocket and removes the user from client.
   *
   * @param timeout Max number of ms, to wait for close event of websocket, before forcefully assuming successful disconnection.
   *                https://developer.mozilla.org/en-US/docs/Web/API/CloseEvent
   */
  disconnectUser = async (timeout?: number) => {
    this.logger('info', 'client:disconnect() - Disconnecting the client', {
      tags: ['connection', 'client'],
    });

    // remove the user specific fields
    delete this.user;
    delete this._user;
    delete this.userID;

    this.anonymous = false;

    const closePromise = this.closeConnection(timeout);

    for (const channel of Object.values(this.activeChannels)) {
      channel._disconnect();
    }
    // ensure we no longer return inactive channels
    this.activeChannels = {};
    // reset client state
    this.state = new ClientState();
    // reset token manager
    setTimeout(this.tokenManager.reset); // delay reseting to use token for disconnect calls

    // close the WS connection
    return closePromise;
  };

  /**
   *
   * @deprecated Please use client.disconnectUser instead.
   *
   * Disconnects the websocket and removes the user from client.
   */
  disconnect = this.disconnectUser;

  /**
   * connectAnonymousUser - Set an anonymous user and open a WebSocket connection
   */
  connectAnonymousUser = () => {
    if ((this._isUsingServerAuth() || this.node) && !this.options.allowServerSideConnect) {
      console.warn(
        'Please do not use connectUser server side. connectUser impacts MAU and concurrent connection usage and thus your bill. If you have a valid use-case, add "allowServerSideConnect: true" to the client options to disable this warning.',
      );
    }

    this.anonymous = true;
    this.userID = randomId();
    const anonymousUser = {
      id: this.userID,
      anon: true,
    } as UserResponse<StreamChatGenerics>;

    this._setToken(anonymousUser, '');
    this._setUser(anonymousUser);

    return this._setupConnection();
  };

  /**
   * @deprecated Please use connectAnonymousUser. Its naming is more consistent with its functionality.
   */
  setAnonymousUser = this.connectAnonymousUser;

  /**
   * setGuestUser - Setup a temporary guest user
   *
   * @param {UserResponse<StreamChatGenerics>} user Data about this user. IE {name: "john"}
   *
   * @return {ConnectAPIResponse<StreamChatGenerics>} Returns a promise that resolves when the connection is setup
   */
  async setGuestUser(user: UserResponse<StreamChatGenerics>) {
    let response: { access_token: string; user: UserResponse<StreamChatGenerics> } | undefined;
    this.anonymous = true;
    try {
      response = await this.post<
        APIResponse & {
          access_token: string;
          user: UserResponse<StreamChatGenerics>;
        }
      >(this.baseURL + '/guest', { user });
    } catch (e) {
      this.anonymous = false;
      throw e;
    }
    this.anonymous = false;
    // eslint-disable-next-line @typescript-eslint/no-unused-vars
    const { created_at, updated_at, last_active, online, ...guestUser } = response.user;
    return await this.connectUser(guestUser as UserResponse<StreamChatGenerics>, response.access_token);
  }

  /**
   * createToken - Creates a token to authenticate this user. This function is used server side.
   * The resulting token should be passed to the client side when the users registers or logs in.
   *
   * @param {string} userID The User ID
   * @param {number} [exp] The expiration time for the token expressed in the number of seconds since the epoch
   *
   * @return {string} Returns a token
   */
  createToken(userID: string, exp?: number, iat?: number) {
    if (this.secret == null) {
      throw Error(`tokens can only be created server-side using the API Secret`);
    }
    const extra: { exp?: number; iat?: number } = {};

    if (exp) {
      extra.exp = exp;
    }

    if (iat) {
      extra.iat = iat;
    }

    return JWTUserToken(this.secret, userID, extra, {});
  }

  /**
   * on - Listen to events on all channels and users your watching
   *
   * client.on('message.new', event => {console.log("my new message", event, channel.state.messages)})
   * or
   * client.on(event => {console.log(event.type)})
   *
   * @param {EventHandler<StreamChatGenerics> | string} callbackOrString  The event type to listen for (optional)
   * @param {EventHandler<StreamChatGenerics>} [callbackOrNothing] The callback to call
   *
   * @return {{ unsubscribe: () => void }} Description
   */
  on(callback: EventHandler<StreamChatGenerics>): { unsubscribe: () => void };
  on(eventType: string, callback: EventHandler<StreamChatGenerics>): { unsubscribe: () => void };
  on(
    callbackOrString: EventHandler<StreamChatGenerics> | string,
    callbackOrNothing?: EventHandler<StreamChatGenerics>,
  ): { unsubscribe: () => void } {
    const key = callbackOrNothing ? (callbackOrString as string) : 'all';
    const callback = callbackOrNothing ? callbackOrNothing : (callbackOrString as EventHandler<StreamChatGenerics>);
    if (!(key in this.listeners)) {
      this.listeners[key] = [];
    }
    this.logger('info', `Attaching listener for ${key} event`, {
      tags: ['event', 'client'],
    });
    this.listeners[key].push(callback);
    return {
      unsubscribe: () => {
        this.logger('info', `Removing listener for ${key} event`, {
          tags: ['event', 'client'],
        });
        this.listeners[key] = this.listeners[key].filter((el) => el !== callback);
      },
    };
  }

  /**
   * off - Remove the event handler
   *
   */
  off(callback: EventHandler<StreamChatGenerics>): void;
  off(eventType: string, callback: EventHandler<StreamChatGenerics>): void;
  off(
    callbackOrString: EventHandler<StreamChatGenerics> | string,
    callbackOrNothing?: EventHandler<StreamChatGenerics>,
  ) {
    const key = callbackOrNothing ? (callbackOrString as string) : 'all';
    const callback = callbackOrNothing ? callbackOrNothing : (callbackOrString as EventHandler<StreamChatGenerics>);
    if (!(key in this.listeners)) {
      this.listeners[key] = [];
    }

    this.logger('info', `Removing listener for ${key} event`, {
      tags: ['event', 'client'],
    });
    this.listeners[key] = this.listeners[key].filter((value) => value !== callback);
  }

  _logApiRequest(
    type: string,
    url: string,
    data: unknown,
    config: AxiosRequestConfig & {
      config?: AxiosRequestConfig & { maxBodyLength?: number };
    },
  ) {
    this.logger('info', `client: ${type} - Request - ${url}`, {
      tags: ['api', 'api_request', 'client'],
      url,
      payload: data,
      config,
    });
  }

  _logApiResponse<T>(type: string, url: string, response: AxiosResponse<T>) {
    this.logger('info', `client:${type} - Response - url: ${url} > status ${response.status}`, {
      tags: ['api', 'api_response', 'client'],
      url,
      response,
    });
  }

  _logApiError(type: string, url: string, error: unknown) {
    this.logger('error', `client:${type} - Error - url: ${url}`, {
      tags: ['api', 'api_response', 'client'],
      url,
      error,
    });
  }

  doAxiosRequest = async <T>(
    type: string,
    url: string,
    data?: unknown,
    options: AxiosRequestConfig & {
      config?: AxiosRequestConfig & { maxBodyLength?: number };
    } = {},
  ): Promise<T> => {
    await this.tokenManager.tokenReady();
    const requestConfig = this._enrichAxiosOptions(options);
    try {
      let response: AxiosResponse<T>;
      this._logApiRequest(type, url, data, requestConfig);
      switch (type) {
        case 'get':
          response = await this.axiosInstance.get(url, requestConfig);
          break;
        case 'delete':
          response = await this.axiosInstance.delete(url, requestConfig);
          break;
        case 'post':
          response = await this.axiosInstance.post(url, data, requestConfig);
          break;
        case 'postForm':
          response = await this.axiosInstance.postForm(url, data, requestConfig);
          break;
        case 'put':
          response = await this.axiosInstance.put(url, data, requestConfig);
          break;
        case 'patch':
          response = await this.axiosInstance.patch(url, data, requestConfig);
          break;
        case 'options':
          response = await this.axiosInstance.options(url, requestConfig);
          break;
        default:
          throw new Error('Invalid request type');
      }
      this._logApiResponse<T>(type, url, response);
      this.consecutiveFailures = 0;
      return this.handleResponse(response);
      // eslint-disable-next-line @typescript-eslint/no-explicit-any
    } catch (e: any /**TODO: generalize error types  */) {
      e.client_request_id = requestConfig.headers?.['x-client-request-id'];
      this._logApiError(type, url, e);
      this.consecutiveFailures += 1;
      if (e.response) {
        /** connection_fallback depends on this token expiration logic */
        if (e.response.data.code === chatCodes.TOKEN_EXPIRED && !this.tokenManager.isStatic()) {
          if (this.consecutiveFailures > 1) {
            await sleep(retryInterval(this.consecutiveFailures));
          }
          this.tokenManager.loadToken();
          return await this.doAxiosRequest<T>(type, url, data, options);
        }
        return this.handleResponse(e.response);
      } else {
        throw e as AxiosError<APIErrorResponse>;
      }
    }
  };

  get<T>(url: string, params?: AxiosRequestConfig['params']) {
    return this.doAxiosRequest<T>('get', url, null, { params });
  }

  put<T>(url: string, data?: unknown) {
    return this.doAxiosRequest<T>('put', url, data);
  }

  post<T>(url: string, data?: unknown) {
    return this.doAxiosRequest<T>('post', url, data);
  }

  patch<T>(url: string, data?: unknown) {
    return this.doAxiosRequest<T>('patch', url, data);
  }

  delete<T>(url: string, params?: AxiosRequestConfig['params']) {
    return this.doAxiosRequest<T>('delete', url, null, { params });
  }

  sendFile(
    url: string,
    uri: string | NodeJS.ReadableStream | Buffer | File,
    name?: string,
    contentType?: string,
    user?: UserResponse<StreamChatGenerics>,
  ) {
    const data = addFileToFormData(uri, name, contentType || 'multipart/form-data');
    if (user != null) data.append('user', JSON.stringify(user));

    return this.doAxiosRequest<SendFileAPIResponse>('postForm', url, data, {
      headers: data.getHeaders ? data.getHeaders() : {}, // node vs browser
      config: {
        timeout: 0,
        maxContentLength: Infinity,
        maxBodyLength: Infinity,
      },
    });
  }

  errorFromResponse(response: AxiosResponse<APIErrorResponse>): ErrorFromResponse<APIErrorResponse> {
    let err: ErrorFromResponse<APIErrorResponse>;
    err = new ErrorFromResponse(`StreamChat error HTTP code: ${response.status}`);
    if (response.data && response.data.code) {
      err = new Error(`StreamChat error code ${response.data.code}: ${response.data.message}`);
      err.code = response.data.code;
    }
    err.response = response;
    err.status = response.status;
    return err;
  }

  handleResponse<T>(response: AxiosResponse<T>) {
    const data = response.data;
    if (isErrorResponse(response)) {
      throw this.errorFromResponse(response);
    }
    return data;
  }

  dispatchEvent = (event: Event<StreamChatGenerics>) => {
    if (!event.received_at) event.received_at = new Date();

    // client event handlers
    const postListenerCallbacks = this._handleClientEvent(event);

    // channel event handlers
    const cid = event.cid;
    const channel = cid ? this.activeChannels[cid] : undefined;
    if (channel) {
      channel._handleChannelEvent(event);
    }

    this._callClientListeners(event);

    if (channel) {
      channel._callChannelListeners(event);
    }

    postListenerCallbacks.forEach((c) => c());
  };

  handleEvent = (messageEvent: WebSocket.MessageEvent) => {
    // dispatch the event to the channel listeners
    const jsonString = messageEvent.data as string;
    const event = JSON.parse(jsonString) as Event<StreamChatGenerics>;
    this.dispatchEvent(event);
  };

  /**
   * Updates the members, watchers and read references of the currently active channels that contain this user
   *
   * @param {UserResponse<StreamChatGenerics>} user
   */
  _updateMemberWatcherReferences = (user: UserResponse<StreamChatGenerics>) => {
    const refMap = this.state.userChannelReferences[user.id] || {};
    for (const channelID in refMap) {
      const channel = this.activeChannels[channelID];
      if (channel?.state) {
        if (channel.state.members[user.id]) {
          channel.state.members[user.id].user = user;
        }
        if (channel.state.watchers[user.id]) {
          channel.state.watchers[user.id] = user;
        }
        if (channel.state.read[user.id]) {
          channel.state.read[user.id].user = user;
        }
      }
    }
  };

  /**
   * @deprecated Please _updateMemberWatcherReferences instead.
   * @private
   */
  _updateUserReferences = this._updateMemberWatcherReferences;

  /**
   * @private
   *
   * Updates the messages from the currently active channels that contain this user,
   * with updated user object.
   *
   * @param {UserResponse<StreamChatGenerics>} user
   */
  _updateUserMessageReferences = (user: UserResponse<StreamChatGenerics>) => {
    const refMap = this.state.userChannelReferences[user.id] || {};

    for (const channelID in refMap) {
      const channel = this.activeChannels[channelID];

      if (!channel) continue;

      const state = channel.state;

      /** update the messages from this user. */
      state?.updateUserMessages(user);
    }
  };

  /**
   * @private
   *
   * Deletes the messages from the currently active channels that contain this user
   *
   * If hardDelete is true, all the content of message will be stripped down.
   * Otherwise, only 'message.type' will be set as 'deleted'.
   *
   * @param {UserResponse<StreamChatGenerics>} user
   * @param {boolean} hardDelete
   */
  _deleteUserMessageReference = (user: UserResponse<StreamChatGenerics>, hardDelete = false) => {
    const refMap = this.state.userChannelReferences[user.id] || {};

    for (const channelID in refMap) {
      const channel = this.activeChannels[channelID];
      const state = channel.state;

      /** deleted the messages from this user. */
      state?.deleteUserMessages(user, hardDelete);
    }
  };

  /**
   * @private
   *
   * Handle following user related events:
   * - user.presence.changed
   * - user.updated
   * - user.deleted
   *
   * @param {Event} event
   */
  _handleUserEvent = (event: Event<StreamChatGenerics>) => {
    if (!event.user) {
      return;
    }

    /** update the client.state with any changes to users */
    if (event.type === 'user.presence.changed' || event.type === 'user.updated') {
      if (event.user.id === this.userID) {
        const user = { ...(this.user || {}) };
        const _user = { ...(this._user || {}) };

        // Remove deleted properties from user objects.
        for (const key in this.user) {
          if (key in event.user || isOwnUserBaseProperty(key)) {
            continue;
          }

          delete user[key];
          delete _user[key];
        }

        /** Updating only available properties in _user object. */
        for (const key in event.user) {
          if (_user && key in _user) {
            _user[key] = event.user[key];
          }
        }

        // @ts-expect-error
        this._user = { ..._user };
        this.user = { ...user, ...event.user };
      }

      this.state.updateUser(event.user);
      this._updateMemberWatcherReferences(event.user);
    }

    if (event.type === 'user.updated') {
      this._updateUserMessageReferences(event.user);
    }

    if (event.type === 'user.deleted' && event.user.deleted_at && (event.mark_messages_deleted || event.hard_delete)) {
      this._deleteUserMessageReference(event.user, event.hard_delete);
    }
  };

  _handleClientEvent(event: Event<StreamChatGenerics>) {
    const client = this;
    const postListenerCallbacks = [];
    this.logger('info', `client:_handleClientEvent - Received event of type { ${event.type} }`, {
      tags: ['event', 'client'],
      event,
    });

    if (event.type === 'user.presence.changed' || event.type === 'user.updated' || event.type === 'user.deleted') {
      this._handleUserEvent(event);
    }

    if (event.type === 'health.check' && event.me) {
      client.user = event.me;
      client.state.updateUser(event.me);
      client.mutedChannels = event.me.channel_mutes;
      client.mutedUsers = event.me.mutes;
    }

    if (event.channel && event.type === 'notification.message_new') {
      this._addChannelConfig(event.channel);
    }

    if (event.type === 'notification.channel_mutes_updated' && event.me?.channel_mutes) {
      this.mutedChannels = event.me.channel_mutes;
    }

    if (event.type === 'notification.mutes_updated' && event.me?.mutes) {
      this.mutedUsers = event.me.mutes;
    }

    if (event.type === 'notification.mark_read' && event.unread_channels === 0) {
      const activeChannelKeys = Object.keys(this.activeChannels);
      activeChannelKeys.forEach((activeChannelKey) => (this.activeChannels[activeChannelKey].state.unreadCount = 0));
    }

    if ((event.type === 'channel.deleted' || event.type === 'notification.channel_deleted') && event.cid) {
      client.state.deleteAllChannelReference(event.cid);
      this.activeChannels[event.cid]?._disconnect();

      postListenerCallbacks.push(() => {
        if (!event.cid) return;

        delete this.activeChannels[event.cid];
      });
    }

    return postListenerCallbacks;
  }

  _muteStatus(cid: string) {
    let muteStatus;
    for (let i = 0; i < this.mutedChannels.length; i++) {
      const mute = this.mutedChannels[i];
      if (mute.channel?.cid === cid) {
        muteStatus = {
          muted: mute.expires ? new Date(mute.expires).getTime() > new Date().getTime() : true,
          createdAt: mute.created_at ? new Date(mute.created_at) : new Date(),
          expiresAt: mute.expires ? new Date(mute.expires) : null,
        };
        break;
      }
    }

    if (muteStatus) {
      return muteStatus;
    }

    return {
      muted: false,
      createdAt: null,
      expiresAt: null,
    };
  }

  _callClientListeners = (event: Event<StreamChatGenerics>) => {
    const client = this;
    // gather and call the listeners
    const listeners: Array<(event: Event<StreamChatGenerics>) => void> = [];
    if (client.listeners.all) {
      listeners.push(...client.listeners.all);
    }
    if (client.listeners[event.type]) {
      listeners.push(...client.listeners[event.type]);
    }

    // call the event and send it to the listeners
    for (const listener of listeners) {
      listener(event);
    }
  };

  recoverState = async () => {
    this.logger('info', `client:recoverState() - Start of recoverState with connectionID ${this._getConnectionID()}`, {
      tags: ['connection'],
    });

    const cids = Object.keys(this.activeChannels);
    if (cids.length && this.recoverStateOnReconnect) {
      this.logger('info', `client:recoverState() - Start the querying of ${cids.length} channels`, {
        tags: ['connection', 'client'],
      });

      await this.queryChannels(
        { cid: { $in: cids } } as ChannelFilters<StreamChatGenerics>,
        { last_message_at: -1 },
        { limit: 30 },
      );

      this.logger('info', 'client:recoverState() - Querying channels finished', { tags: ['connection', 'client'] });
      this.dispatchEvent({
        type: 'connection.recovered',
      } as Event<StreamChatGenerics>);
    } else {
      this.dispatchEvent({
        type: 'connection.recovered',
      } as Event<StreamChatGenerics>);
    }

    this.wsPromise = Promise.resolve();
    this.setUserPromise = Promise.resolve();
  };

  /**
   * @private
   */
  async connect() {
    if (!this.userID || !this._user) {
      throw Error('Call connectUser or connectAnonymousUser before starting the connection');
    }
    if (!this.wsBaseURL) {
      throw Error('Websocket base url not set');
    }
    if (!this.clientID) {
      throw Error('clientID is not set');
    }

    if (!this.wsConnection && (this.options.warmUp || this.options.enableInsights)) {
      this._sayHi();
    }
    // The StableWSConnection handles all the reconnection logic.
    if (this.options.wsConnection && this.node) {
      // Intentionally avoiding adding ts generics on wsConnection in options since its only useful for unit test purpose.
      ((this.options.wsConnection as unknown) as StableWSConnection<StreamChatGenerics>).setClient(this);
      this.wsConnection = (this.options.wsConnection as unknown) as StableWSConnection<StreamChatGenerics>;
    } else {
      this.wsConnection = new StableWSConnection<StreamChatGenerics>({
        client: this,
      });
    }

    try {
      // if fallback is used before, continue using it instead of waiting for WS to fail
      if (this.wsFallback) {
        return await this.wsFallback.connect();
      }

      // if WSFallback is enabled, ws connect should timeout faster so fallback can try
      return await this.wsConnection.connect(
        this.options.enableWSFallback ? this.defaultWSTimeoutWithFallback : this.defaultWSTimeout,
      );
    } catch (err) {
      // run fallback only if it's WS/Network error and not a normal API error
      // make sure browser is online before even trying the longpoll
      if (this.options.enableWSFallback && isWSFailure(err) && isOnline()) {
        this.logger('info', 'client:connect() - WS failed, fallback to longpoll', { tags: ['connection', 'client'] });
        this.dispatchEvent({ type: 'transport.changed', mode: 'longpoll' });

        this.wsConnection._destroyCurrentWSConnection();
        this.wsConnection.disconnect().then(); // close WS so no retry
        this.wsFallback = new WSConnectionFallback<StreamChatGenerics>({
          client: this,
        });
        return await this.wsFallback.connect();
      }

      throw err;
    }
  }

  /**
   * Check the connectivity with server for warmup purpose.
   *
   * @private
   */
  _sayHi() {
    const client_request_id = randomId();
    const opts = { headers: { 'x-client-request-id': client_request_id } };
    this.doAxiosRequest('get', this.baseURL + '/hi', null, opts).catch((e) => {
      if (this.options.enableInsights) {
        postInsights('http_hi_failed', {
          api_key: this.key,
          err: e,
          client_request_id,
        });
      }
    });
  }

  /**
   * queryUsers - Query users and watch user presence
   *
   * @param {UserFilters<StreamChatGenerics>} filterConditions MongoDB style filter conditions
   * @param {UserSort<StreamChatGenerics>} sort Sort options, for instance [{last_active: -1}].
   * When using multiple fields, make sure you use array of objects to guarantee field order, for instance [{last_active: -1}, {created_at: 1}]
   * @param {UserOptions} options Option object, {presence: true}
   *
   * @return {Promise<{ users: Array<UserResponse<StreamChatGenerics>> }>} User Query Response
   */
  async queryUsers(
    filterConditions: UserFilters<StreamChatGenerics>,
    sort: UserSort<StreamChatGenerics> = [],
    options: UserOptions = {},
  ) {
    const defaultOptions = {
      presence: false,
    };

    // Make sure we wait for the connect promise if there is a pending one
    await this.wsPromise;

    if (!this._hasConnectionID()) {
      defaultOptions.presence = false;
    }

    // Return a list of users
    const data = await this.get<APIResponse & { users: Array<UserResponse<StreamChatGenerics>> }>(
      this.baseURL + '/users',
      {
        payload: {
          filter_conditions: filterConditions,
          sort: normalizeQuerySort(sort),
          ...defaultOptions,
          ...options,
        },
      },
    );

    this.state.updateUsers(data.users);

    return data;
  }

  /**
   * queryBannedUsers - Query user bans
   *
   * @param {BannedUsersFilters} filterConditions MongoDB style filter conditions
   * @param {BannedUsersSort} sort Sort options [{created_at: 1}].
   * @param {BannedUsersPaginationOptions} options Option object, {limit: 10, offset:0, exclude_expired_bans: true}
   *
   * @return {Promise<BannedUsersResponse<StreamChatGenerics>>} Ban Query Response
   */
  async queryBannedUsers(
    filterConditions: BannedUsersFilters = {},
    sort: BannedUsersSort = [],
    options: BannedUsersPaginationOptions = {},
  ) {
    // Return a list of user bans
    return await this.get<BannedUsersResponse<StreamChatGenerics>>(this.baseURL + '/query_banned_users', {
      payload: {
        filter_conditions: filterConditions,
        sort: normalizeQuerySort(sort),
        ...options,
      },
    });
  }

  /**
   * queryMessageFlags - Query message flags
   *
   * @param {MessageFlagsFilters} filterConditions MongoDB style filter conditions
   * @param {MessageFlagsPaginationOptions} options Option object, {limit: 10, offset:0}
   *
   * @return {Promise<MessageFlagsResponse<StreamChatGenerics>>} Message Flags Response
   */
  async queryMessageFlags(filterConditions: MessageFlagsFilters = {}, options: MessageFlagsPaginationOptions = {}) {
    // Return a list of message flags
    return await this.get<MessageFlagsResponse<StreamChatGenerics>>(this.baseURL + '/moderation/flags/message', {
      payload: { filter_conditions: filterConditions, ...options },
    });
  }

  /**
   * queryChannels - Query channels
   *
   * @param {ChannelFilters<StreamChatGenerics>} filterConditions object MongoDB style filters
   * @param {ChannelSort<StreamChatGenerics>} [sort] Sort options, for instance {created_at: -1}.
   * When using multiple fields, make sure you use array of objects to guarantee field order, for instance [{last_updated: -1}, {created_at: 1}]
   * @param {ChannelOptions} [options] Options object
   * @param {ChannelStateOptions} [stateOptions] State options object. These options will only be used for state management and won't be sent in the request.
   * - stateOptions.skipInitialization - Skips the initialization of the state for the channels matching the ids in the list.
   *
   * @return {Promise<{ channels: Array<ChannelAPIResponse<AStreamChatGenerics>>}> } search channels response
   */
  async queryChannels(
    filterConditions: ChannelFilters<StreamChatGenerics>,
    sort: ChannelSort<StreamChatGenerics> = [],
    options: ChannelOptions = {},
    stateOptions: ChannelStateOptions = {},
  ) {
    const defaultOptions: ChannelOptions = {
      state: true,
      watch: true,
      presence: false,
    };

    // Make sure we wait for the connect promise if there is a pending one
    await this.wsPromise;
    if (!this._hasConnectionID()) {
      defaultOptions.watch = false;
    }

    // Return a list of channels
    const payload = {
      filter_conditions: filterConditions,
      sort: normalizeQuerySort(sort),
      ...defaultOptions,
      ...options,
    };

    const data = await this.post<QueryChannelsAPIResponse<StreamChatGenerics>>(this.baseURL + '/channels', payload);

    this.dispatchEvent({
      type: 'channels.queried',
      queriedChannels: {
        channels: data.channels,
        isLatestMessageSet: true,
      },
    });

    return this.hydrateActiveChannels(data.channels, stateOptions);
  }

  /**
   * queryReactions - Query reactions
   *
   * @param {ReactionFilters<StreamChatGenerics>} filter object MongoDB style filters
   * @param {ReactionSort<StreamChatGenerics>} [sort] Sort options, for instance {created_at: -1}.
   * @param {QueryReactionsOptions} [options] Pagination object
   *
   * @return {Promise<{ QueryReactionsAPIResponse } search channels response
   */
  async queryReactions(
    messageID: string,
    filter: ReactionFilters<StreamChatGenerics>,
    sort: ReactionSort<StreamChatGenerics> = [],
    options: QueryReactionsOptions = {},
  ) {
    // Make sure we wait for the connect promise if there is a pending one
    await this.wsPromise;

    // Return a list of channels
    const payload = {
      filter,
      sort: normalizeQuerySort(sort),
      ...options,
    };

    return await this.post<QueryReactionsAPIResponse<StreamChatGenerics>>(
      this.baseURL + '/messages/' + encodeURIComponent(messageID) + '/reactions',
      payload,
    );
  }

  hydrateActiveChannels(
    channelsFromApi: ChannelAPIResponse<StreamChatGenerics>[] = [],
    stateOptions: ChannelStateOptions = {},
  ) {
    const { skipInitialization, offlineMode = false } = stateOptions;

    for (const channelState of channelsFromApi) {
      this._addChannelConfig(channelState.channel);
    }

    const channels: Channel<StreamChatGenerics>[] = [];

    for (const channelState of channelsFromApi) {
      const c = this.channel(channelState.channel.type, channelState.channel.id);
      c.data = channelState.channel;
      c.offlineMode = offlineMode;
      c.initialized = !offlineMode;

      if (skipInitialization === undefined) {
        c._initializeState(channelState, 'latest');
      } else if (!skipInitialization.includes(channelState.channel.id)) {
        c.state.clearMessages();
        c._initializeState(channelState, 'latest');
      }

      channels.push(c);
    }

    return channels;
  }

  /**
   * search - Query messages
   *
   * @param {ChannelFilters<StreamChatGenerics>} filterConditions MongoDB style filter conditions
   * @param {MessageFilters<StreamChatGenerics> | string} query search query or object MongoDB style filters
   * @param {SearchOptions<StreamChatGenerics>} [options] Option object, {user_id: 'tommaso'}
   *
   * @return {Promise<SearchAPIResponse<StreamChatGenerics>>} search messages response
   */
  async search(
    filterConditions: ChannelFilters<StreamChatGenerics>,
    query: string | MessageFilters<StreamChatGenerics>,
    options: SearchOptions<StreamChatGenerics> = {},
  ) {
    if (options.offset && options.next) {
      throw Error(`Cannot specify offset with next`);
    }
    const payload: SearchPayload<StreamChatGenerics> = {
      filter_conditions: filterConditions,
      ...options,
      sort: options.sort ? normalizeQuerySort<SearchMessageSortBase<StreamChatGenerics>>(options.sort) : undefined,
    };
    if (typeof query === 'string') {
      payload.query = query;
    } else if (typeof query === 'object') {
      payload.message_filter_conditions = query;
    } else {
      throw Error(`Invalid type ${typeof query} for query parameter`);
    }

    // Make sure we wait for the connect promise if there is a pending one
    await this.wsPromise;

    return await this.get<SearchAPIResponse<StreamChatGenerics>>(this.baseURL + '/search', { payload });
  }

  /**
   * setLocalDevice - Set the device info for the current client(device) that will be sent via WS connection automatically
   *
   * @param {BaseDeviceFields} device the device object
   * @param {string} device.id device id
   * @param {string} device.push_provider the push provider
   *
   */
  setLocalDevice(device: BaseDeviceFields) {
    if (
      (this.wsConnection?.isConnecting && this.wsPromise) ||
      ((this.wsConnection?.isHealthy || this.wsFallback?.isHealthy()) && this._hasConnectionID())
    ) {
      throw new Error('you can only set device before opening a websocket connection');
    }

    this.options.device = device;
  }

  /**
   * addDevice - Adds a push device for a user.
   *
   * @param {string} id the device id
   * @param {PushProvider} push_provider the push provider
   * @param {string} [userID] the user id (defaults to current user)
   * @param {string} [push_provider_name] user provided push provider name for multi bundle support
   *
   */
  async addDevice(id: string, push_provider: PushProvider, userID?: string, push_provider_name?: string) {
    return await this.post<APIResponse>(this.baseURL + '/devices', {
      id,
      push_provider,
      ...(userID != null ? { user_id: userID } : {}),
      ...(push_provider_name != null ? { push_provider_name } : {}),
    });
  }

  /**
   * getDevices - Returns the devices associated with a current user
   *
   * @param {string} [userID] User ID. Only works on serverside
   *
   * @return {Device<StreamChatGenerics>[]} Array of devices
   */
  async getDevices(userID?: string) {
    return await this.get<APIResponse & { devices?: Device<StreamChatGenerics>[] }>(
      this.baseURL + '/devices',
      userID ? { user_id: userID } : {},
    );
  }

  /**
   * getUnreadCount - Returns unread counts for a single user
   *
   * @param {string} [userID] User ID.
   *
   * @return {<GetUnreadCountAPIResponse>}
   */
  async getUnreadCount(userID?: string) {
    return await this.get<GetUnreadCountAPIResponse>(this.baseURL + '/unread', userID ? { user_id: userID } : {});
  }

  /**
   * getUnreadCountBatch - Returns unread counts for multiple users at once. Only works server side.
   *
   * @param {string[]} [userIDs] List of user IDs to fetch unread counts for.
   *
   * @return {<GetUnreadCountBatchAPIResponse>}
   */
  async getUnreadCountBatch(userIDs: string[]) {
    return await this.post<GetUnreadCountBatchAPIResponse>(this.baseURL + '/unread_batch', { user_ids: userIDs });
  }

  /**
   * removeDevice - Removes the device with the given id. Clientside users can only delete their own devices
   *
   * @param {string} id The device id
   * @param {string} [userID] The user id. Only specify this for serverside requests
   *
   */
  async removeDevice(id: string, userID?: string) {
    return await this.delete<APIResponse>(this.baseURL + '/devices', {
      id,
      ...(userID ? { user_id: userID } : {}),
    });
  }

  /**
   * getRateLimits - Returns the rate limits quota and usage for the current app, possibly filter for a specific platform and/or endpoints.
   * Only available server-side.
   *
   * @param {object} [params] The params for the call. If none of the params are set, all limits for all platforms are returned.
   * @returns {Promise<GetRateLimitsResponse>}
   */
  async getRateLimits(params?: {
    android?: boolean;
    endpoints?: EndpointName[];
    ios?: boolean;
    serverSide?: boolean;
    web?: boolean;
  }) {
    const { serverSide, web, android, ios, endpoints } = params || {};
    return this.get<GetRateLimitsResponse>(this.baseURL + '/rate_limits', {
      server_side: serverSide,
      web,
      android,
      ios,
      endpoints: endpoints ? endpoints.join(',') : undefined,
    });
  }

  _addChannelConfig({ cid, config }: ChannelResponse<StreamChatGenerics>) {
    this.configs[cid] = config;
  }

  /**
   * channel - Returns a new channel with the given type, id and custom data
   *
   * If you want to create a unique conversation between 2 or more users; you can leave out the ID parameter and provide the list of members.
   * Make sure to await channel.create() or channel.watch() before accessing channel functions:
   * ie. channel = client.channel("messaging", {members: ["tommaso", "thierry"]})
   * await channel.create() to assign an ID to channel
   *
   * @param {string} channelType The channel type
   * @param {string | ChannelData<StreamChatGenerics> | null} [channelIDOrCustom]   The channel ID, you can leave this out if you want to create a conversation channel
   * @param {object} [custom]    Custom data to attach to the channel
   *
   * @return {channel} The channel object, initialize it using channel.watch()
   */
  channel(
    channelType: string,
    channelID?: string | null,
    custom?: ChannelData<StreamChatGenerics>,
  ): Channel<StreamChatGenerics>;
  channel(channelType: string, custom?: ChannelData<StreamChatGenerics>): Channel<StreamChatGenerics>;
  channel(
    channelType: string,
    channelIDOrCustom?: string | ChannelData<StreamChatGenerics> | null,
    custom: ChannelData<StreamChatGenerics> = {} as ChannelData<StreamChatGenerics>,
  ) {
    if (!this.userID && !this._isUsingServerAuth()) {
      throw Error('Call connectUser or connectAnonymousUser before creating a channel');
    }

    if (~channelType.indexOf(':')) {
      throw Error(`Invalid channel group ${channelType}, can't contain the : character`);
    }

    // support channel("messaging", {options})
    if (channelIDOrCustom && typeof channelIDOrCustom === 'object') {
      return this.getChannelByMembers(channelType, channelIDOrCustom);
    }

    // // support channel("messaging", undefined, {options})
    if (!channelIDOrCustom && typeof custom === 'object' && custom.members?.length) {
      return this.getChannelByMembers(channelType, custom);
    }

    // support channel("messaging", null, {options})
    // support channel("messaging", undefined, {options})
    // support channel("messaging", "", {options})
    if (!channelIDOrCustom) {
      return new Channel<StreamChatGenerics>(this, channelType, undefined, custom);
    }

    return this.getChannelById(channelType, channelIDOrCustom, custom);
  }

  /**
   * It's a helper method for `client.channel()` method, used to create unique conversation or
   * channel based on member list instead of id.
   *
   * If the channel already exists in `activeChannels` list, then we simply return it, since that
   * means the same channel was already requested or created.
   *
   * Otherwise we create a new instance of Channel class and return it.
   *
   * @private
   *
   * @param {string} channelType The channel type
   * @param {object} [custom]    Custom data to attach to the channel
   *
   * @return {channel} The channel object, initialize it using channel.watch()
   */
  getChannelByMembers = (channelType: string, custom: ChannelData<StreamChatGenerics>) => {
    // Check if the channel already exists.
    // Only allow 1 channel object per cid
    const membersStr = [...(custom.members || [])].sort().join(',');
    const tempCid = `${channelType}:!members-${membersStr}`;

    if (!membersStr) {
      throw Error('Please specify atleast one member when creating unique conversation');
    }

    // channel could exist in `activeChannels` list with either one of the following two keys:
    // 1. cid - Which gets set on channel only after calling channel.query or channel.watch or channel.create
    // 2. Sorted membersStr - E.g., "messaging:amin,vishal" OR "messaging:amin,jaap,tom"
    //                        This is set when you create a channel, but haven't queried yet. After query,
    //                        we will replace it with `cid`
    for (const key in this.activeChannels) {
      const channel = this.activeChannels[key];
      if (channel.disconnected) {
        continue;
      }

      if (key === tempCid) {
        return channel;
      }

      if (key.indexOf(`${channelType}:!members-`) === 0) {
        const membersStrInExistingChannel = Object.keys(channel.state.members).sort().join(',');
        if (membersStrInExistingChannel === membersStr) {
          return channel;
        }
      }
    }

    const channel = new Channel<StreamChatGenerics>(this, channelType, undefined, custom);

    // For the time being set the key as membersStr, since we don't know the cid yet.
    // In channel.query, we will replace it with 'cid'.
    this.activeChannels[tempCid] = channel;
    return channel;
  };

  /**
   * Its a helper method for `client.channel()` method, used to channel given the id of channel.
   *
   * If the channel already exists in `activeChannels` list, then we simply return it, since that
   * means the same channel was already requested or created.
   *
   * Otherwise we create a new instance of Channel class and return it.
   *
   * @private
   *
   * @param {string} channelType The channel type
   * @param {string} [channelID] The channel ID
   * @param {object} [custom]    Custom data to attach to the channel
   *
   * @return {channel} The channel object, initialize it using channel.watch()
   */
  getChannelById = (channelType: string, channelID: string, custom: ChannelData<StreamChatGenerics>) => {
    if (typeof channelID === 'string' && ~channelID.indexOf(':')) {
      throw Error(`Invalid channel id ${channelID}, can't contain the : character`);
    }

    // only allow 1 channel object per cid
    const cid = `${channelType}:${channelID}`;
    if (cid in this.activeChannels && !this.activeChannels[cid].disconnected) {
      const channel = this.activeChannels[cid];
      if (Object.keys(custom).length > 0) {
        channel.data = custom;
        channel._data = custom;
      }
      return channel;
    }
    const channel = new Channel<StreamChatGenerics>(this, channelType, channelID, custom);
    this.activeChannels[channel.cid] = channel;

    return channel;
  };

  /**
   * partialUpdateUser - Update the given user object
   *
   * @param {PartialUserUpdate<StreamChatGenerics>} partialUserObject which should contain id and any of "set" or "unset" params;
   * example: {id: "user1", set:{field: value}, unset:["field2"]}
   *
   * @return {Promise<{ users: { [key: string]: UserResponse<StreamChatGenerics> } }>} list of updated users
   */
  async partialUpdateUser(partialUserObject: PartialUserUpdate<StreamChatGenerics>) {
    return await this.partialUpdateUsers([partialUserObject]);
  }

  /**
   * upsertUsers - Batch upsert the list of users
   *
   * @param {UserResponse<StreamChatGenerics>[]} users list of users
   *
   * @return {Promise<{ users: { [key: string]: UserResponse<StreamChatGenerics> } }>}
   */
  async upsertUsers(users: UserResponse<StreamChatGenerics>[]) {
    const userMap: { [key: string]: UserResponse<StreamChatGenerics> } = {};
    for (const userObject of users) {
      if (!userObject.id) {
        throw Error('User ID is required when updating a user');
      }
      userMap[userObject.id] = userObject;
    }

    return await this.post<
      APIResponse & {
        users: { [key: string]: UserResponse<StreamChatGenerics> };
      }
    >(this.baseURL + '/users', { users: userMap });
  }

  /**
   * @deprecated Please use upsertUsers() function instead.
   *
   * updateUsers - Batch update the list of users
   *
   * @param {UserResponse<StreamChatGenerics>[]} users list of users
   * @return {Promise<{ users: { [key: string]: UserResponse<StreamChatGenerics> } }>}
   */
  updateUsers = this.upsertUsers;

  /**
   * upsertUser - Update or Create the given user object
   *
   * @param {UserResponse<StreamChatGenerics>} userObject user object, the only required field is the user id. IE {id: "myuser"} is valid
   *
   * @return {Promise<{ users: { [key: string]: UserResponse<StreamChatGenerics> } }>}
   */
  upsertUser(userObject: UserResponse<StreamChatGenerics>) {
    return this.upsertUsers([userObject]);
  }

  /**
   * @deprecated Please use upsertUser() function instead.
   *
   * updateUser - Update or Create the given user object
   *
   * @param {UserResponse<StreamChatGenerics>} userObject user object, the only required field is the user id. IE {id: "myuser"} is valid
   * @return {Promise<{ users: { [key: string]: UserResponse<StreamChatGenerics> } }>}
   */
  updateUser = this.upsertUser;

  /**
   * partialUpdateUsers - Batch partial update of users
   *
   * @param {PartialUserUpdate<StreamChatGenerics>[]} users list of partial update requests
   *
   * @return {Promise<{ users: { [key: string]: UserResponse<StreamChatGenerics> } }>}
   */
  async partialUpdateUsers(users: PartialUserUpdate<StreamChatGenerics>[]) {
    for (const userObject of users) {
      if (!userObject.id) {
        throw Error('User ID is required when updating a user');
      }
    }

    return await this.patch<
      APIResponse & {
        users: { [key: string]: UserResponse<StreamChatGenerics> };
      }
    >(this.baseURL + '/users', { users });
  }

  async deleteUser(
    userID: string,
    params?: {
      delete_conversation_channels?: boolean;
      hard_delete?: boolean;
      mark_messages_deleted?: boolean;
    },
  ) {
    return await this.delete<
      APIResponse & { user: UserResponse<StreamChatGenerics> } & {
        task_id?: string;
      }
    >(this.baseURL + `/users/${encodeURIComponent(userID)}`, params);
  }

  /**
   * restoreUsers - Restore soft deleted users
   *
   * @param {string[]} user_ids which users to restore
   *
   * @return {APIResponse} An API response
   */
  async restoreUsers(user_ids: string[]) {
    return await this.post<APIResponse>(this.baseURL + `/users/restore`, {
      user_ids,
    });
  }

  /**
   * reactivateUser - Reactivate one user
   *
   * @param {string} userID which user to reactivate
   * @param {ReactivateUserOptions} [options]
   *
   * @return {UserResponse} Reactivated user
   */
  async reactivateUser(userID: string, options?: ReactivateUserOptions) {
    return await this.post<APIResponse & { user: UserResponse<StreamChatGenerics> }>(
      this.baseURL + `/users/${encodeURIComponent(userID)}/reactivate`,
      { ...options },
    );
  }

  /**
   * reactivateUsers - Reactivate many users asynchronously
   *
   * @param {string[]} user_ids which users to reactivate
   * @param {ReactivateUsersOptions} [options]
   *
   * @return {TaskResponse} A task ID
   */
  async reactivateUsers(user_ids: string[], options?: ReactivateUsersOptions) {
    return await this.post<APIResponse & TaskResponse>(this.baseURL + `/users/reactivate`, { user_ids, ...options });
  }

  /**
   * deactivateUser - Deactivate one user
   *
   * @param {string} userID which user to deactivate
   * @param {DeactivateUsersOptions} [options]
   *
   * @return {UserResponse} Deactivated user
   */
  async deactivateUser(userID: string, options?: DeactivateUsersOptions) {
    return await this.post<APIResponse & { user: UserResponse<StreamChatGenerics> }>(
      this.baseURL + `/users/${encodeURIComponent(userID)}/deactivate`,
      { ...options },
    );
  }

  /**
   * deactivateUsers - Deactivate many users asynchronously
   *
   * @param {string[]} user_ids which users to deactivate
   * @param {DeactivateUsersOptions} [options]
   *
   * @return {TaskResponse} A task ID
   */
  async deactivateUsers(user_ids: string[], options?: DeactivateUsersOptions) {
    return await this.post<APIResponse & TaskResponse>(this.baseURL + `/users/deactivate`, { user_ids, ...options });
  }

  async exportUser(userID: string, options?: Record<string, string>) {
    return await this.get<
      APIResponse & {
        messages: MessageResponse<StreamChatGenerics>[];
        reactions: ReactionResponse<StreamChatGenerics>[];
        user: UserResponse<StreamChatGenerics>;
      }
    >(this.baseURL + `/users/${encodeURIComponent(userID)}/export`, { ...options });
  }

  /** banUser - bans a user from all channels
   *
   * @param {string} targetUserID
   * @param {BanUserOptions<StreamChatGenerics>} [options]
   * @returns {Promise<APIResponse>}
   */
  async banUser(targetUserID: string, options?: BanUserOptions<StreamChatGenerics>) {
    return await this.post<APIResponse>(this.baseURL + '/moderation/ban', {
      target_user_id: targetUserID,
      ...options,
    });
  }

  /** unbanUser - revoke global ban for a user
   *
   * @param {string} targetUserID
   * @param {UnBanUserOptions} [options]
   * @returns {Promise<APIResponse>}
   */
  async unbanUser(targetUserID: string, options?: UnBanUserOptions) {
    return await this.delete<APIResponse>(this.baseURL + '/moderation/ban', {
      target_user_id: targetUserID,
      ...options,
    });
  }

  /** shadowBan - shadow bans a user from all channels
   *
   * @param {string} targetUserID
   * @param {BanUserOptions<StreamChatGenerics>} [options]
   * @returns {Promise<APIResponse>}
   */
  async shadowBan(targetUserID: string, options?: BanUserOptions<StreamChatGenerics>) {
    return await this.banUser(targetUserID, {
      shadow: true,
      ...options,
    });
  }

  /** removeShadowBan - revoke global shadow ban for a user
   *
   * @param {string} targetUserID
   * @param {UnBanUserOptions} [options]
   * @returns {Promise<APIResponse>}
   */
  async removeShadowBan(targetUserID: string, options?: UnBanUserOptions) {
    return await this.unbanUser(targetUserID, {
      shadow: true,
      ...options,
    });
  }
  async blockUser(blockedUserID: string, user_id?: string) {
    return await this.post<BlockUserAPIResponse>(this.baseURL + '/users/block', {
      blocked_user_id: blockedUserID,
      ...(user_id ? { user_id } : {}),
    });
  }

  async getBlockedUsers(user_id?: string) {
    return await this.get<GetBlockedUsersAPIResponse>(this.baseURL + '/users/block', {
      ...(user_id ? { user_id } : {}),
    });
  }
  async unBlockUser(blockedUserID: string, userID?: string) {
    return await this.post<APIResponse>(this.baseURL + '/users/unblock', {
      blocked_user_id: blockedUserID,
      ...(userID ? { user_id: userID } : {}),
    });
  }
  /** muteUser - mutes a user
   *
   * @param {string} targetID
   * @param {string} [userID] Only used with serverside auth
   * @param {MuteUserOptions<StreamChatGenerics>} [options]
   * @returns {Promise<MuteUserResponse<StreamChatGenerics>>}
   */
  async muteUser(targetID: string, userID?: string, options: MuteUserOptions<StreamChatGenerics> = {}) {
    return await this.post<MuteUserResponse<StreamChatGenerics>>(this.baseURL + '/moderation/mute', {
      target_id: targetID,
      ...(userID ? { user_id: userID } : {}),
      ...options,
    });
  }

  /** unmuteUser - unmutes a user
   *
   * @param {string} targetID
   * @param {string} [currentUserID] Only used with serverside auth
   * @returns {Promise<APIResponse>}
   */
  async unmuteUser(targetID: string, currentUserID?: string) {
    return await this.post<APIResponse>(this.baseURL + '/moderation/unmute', {
      target_id: targetID,
      ...(currentUserID ? { user_id: currentUserID } : {}),
    });
  }

  /** userMuteStatus - check if a user is muted or not, can be used after connectUser() is called
   *
   * @param {string} targetID
   * @returns {boolean}
   */
  userMuteStatus(targetID: string) {
    if (!this.user || !this.wsPromise) {
      throw new Error('Make sure to await connectUser() first.');
    }

    for (let i = 0; i < this.mutedUsers.length; i += 1) {
      if (this.mutedUsers[i].target.id === targetID) return true;
    }
    return false;
  }

  /**
   * flagMessage - flag a message
   * @param {string} targetMessageID
   * @param {string} [options.user_id] currentUserID, only used with serverside auth
   * @returns {Promise<APIResponse>}
   */
  async flagMessage(targetMessageID: string, options: { reason?: string; user_id?: string } = {}) {
    return await this.post<FlagMessageResponse<StreamChatGenerics>>(this.baseURL + '/moderation/flag', {
      target_message_id: targetMessageID,
      ...options,
    });
  }

  /**
   * flagUser - flag a user
   * @param {string} targetID
   * @param {string} [options.user_id] currentUserID, only used with serverside auth
   * @returns {Promise<APIResponse>}
   */
  async flagUser(targetID: string, options: { reason?: string; user_id?: string } = {}) {
    return await this.post<FlagUserResponse<StreamChatGenerics>>(this.baseURL + '/moderation/flag', {
      target_user_id: targetID,
      ...options,
    });
  }

  /**
   * unflagMessage - unflag a message
   * @param {string} targetMessageID
   * @param {string} [options.user_id] currentUserID, only used with serverside auth
   * @returns {Promise<APIResponse>}
   */
  async unflagMessage(targetMessageID: string, options: { user_id?: string } = {}) {
    return await this.post<FlagMessageResponse<StreamChatGenerics>>(this.baseURL + '/moderation/unflag', {
      target_message_id: targetMessageID,
      ...options,
    });
  }

  /**
   * unflagUser - unflag a user
   * @param {string} targetID
   * @param {string} [options.user_id] currentUserID, only used with serverside auth
   * @returns {Promise<APIResponse>}
   */
  async unflagUser(targetID: string, options: { user_id?: string } = {}) {
    return await this.post<FlagUserResponse<StreamChatGenerics>>(this.baseURL + '/moderation/unflag', {
      target_user_id: targetID,
      ...options,
    });
  }

  /**
   * getCallToken - retrieves the auth token needed to join a call
   *
   * @param {string} callID
   * @param {object} options
   * @returns {Promise<GetCallTokenResponse>}
   */
  async getCallToken(callID: string, options: { user_id?: string } = {}) {
    return await this.post<GetCallTokenResponse>(this.baseURL + `/calls/${encodeURIComponent(callID)}`, { ...options });
  }

  /**
   * _queryFlags - Query flags.
   *
   * Note: Do not use this.
   * It is present for internal usage only.
   * This function can, and will, break and/or be removed at any point in time.
   *
   * @private
   * @param {FlagsFilters} filterConditions MongoDB style filter conditions
   * @param {FlagsPaginationOptions} options Option object, {limit: 10, offset:0}
   *
   * @return {Promise<FlagsResponse<StreamChatGenerics>>} Flags Response
   */
  async _queryFlags(filterConditions: FlagsFilters = {}, options: FlagsPaginationOptions = {}) {
    // Return a list of flags
    return await this.post<FlagsResponse<StreamChatGenerics>>(this.baseURL + '/moderation/flags', {
      filter_conditions: filterConditions,
      ...options,
    });
  }

  /**
   * _queryFlagReports - Query flag reports.
   *
   * Note: Do not use this.
   * It is present for internal usage only.
   * This function can, and will, break and/or be removed at any point in time.
   *
   * @private
   * @param {FlagReportsFilters} filterConditions MongoDB style filter conditions
   * @param {FlagReportsPaginationOptions} options Option object, {limit: 10, offset:0}
   *
   * @return {Promise<FlagReportsResponse<StreamChatGenerics>>} Flag Reports Response
   */
  async _queryFlagReports(filterConditions: FlagReportsFilters = {}, options: FlagReportsPaginationOptions = {}) {
    // Return a list of message flags
    return await this.post<FlagReportsResponse<StreamChatGenerics>>(this.baseURL + '/moderation/reports', {
      filter_conditions: filterConditions,
      ...options,
    });
  }

  /**
   * _reviewFlagReport - review flag report
   *
   * Note: Do not use this.
   * It is present for internal usage only.
   * This function can, and will, break and/or be removed at any point in time.
   *
   * @private
   * @param {string} [id] flag report to review
   * @param {string} [reviewResult] flag report review result
   * @param {string} [options.user_id] currentUserID, only used with serverside auth
   * @param {string} [options.review_details] custom information about review result
   * @returns {Promise<ReviewFlagReportResponse>>}
   */
  async _reviewFlagReport(id: string, reviewResult: string, options: ReviewFlagReportOptions = {}) {
    return await this.patch<ReviewFlagReportResponse<StreamChatGenerics>>(this.baseURL + `/moderation/reports/${encodeURIComponent(id)}`, {
      review_result: reviewResult,
      ...options,
    });
  }

  /**
   * unblockMessage - unblocks message blocked by automod
   *
   *
   * @param {string} targetMessageID
   * @param {string} [options.user_id] currentUserID, only used with serverside auth
   * @returns {Promise<APIResponse>}
   */
  async unblockMessage(targetMessageID: string, options: { user_id?: string } = {}) {
    return await this.post<APIResponse>(this.baseURL + '/moderation/unblock_message', {
      target_message_id: targetMessageID,
      ...options,
    });
  }
  // alias for backwards compatibility
  _unblockMessage = this.unblockMessage;

  /**
   * @deprecated use markChannelsRead instead
   *
   * markAllRead - marks all channels for this user as read
   * @param {MarkAllReadOptions<StreamChatGenerics>} [data]
   *
   * @return {Promise<APIResponse>}
   */
  markAllRead = this.markChannelsRead;

  /**
   * markChannelsRead - marks channels read -
   * it accepts a map of cid:messageid pairs, if messageid is empty, the whole channel will be marked as read
   *
   * @param {MarkChannelsReadOptions <StreamChatGenerics>} [data]
   *
   * @return {Promise<APIResponse>}
   */
  async markChannelsRead(data: MarkChannelsReadOptions<StreamChatGenerics> = {}) {
    await this.post<APIResponse>(this.baseURL + '/channels/read', { ...data });
  }

  createCommand(data: CreateCommandOptions<StreamChatGenerics>) {
    return this.post<CreateCommandResponse<StreamChatGenerics>>(this.baseURL + '/commands', data);
  }

  getCommand(name: string) {
    return this.get<GetCommandResponse<StreamChatGenerics>>(this.baseURL + `/commands/${encodeURIComponent(name)}`);
  }

  updateCommand(name: string, data: UpdateCommandOptions<StreamChatGenerics>) {
    return this.put<UpdateCommandResponse<StreamChatGenerics>>(this.baseURL + `/commands/${encodeURIComponent(name)}`, data);
  }

  deleteCommand(name: string) {
    return this.delete<DeleteCommandResponse<StreamChatGenerics>>(this.baseURL + `/commands/${encodeURIComponent(name)}`);
  }

  listCommands() {
    return this.get<ListCommandsResponse<StreamChatGenerics>>(this.baseURL + `/commands`);
  }

  createChannelType(data: CreateChannelOptions<StreamChatGenerics>) {
    const channelData = Object.assign({}, { commands: ['all'] }, data);
    return this.post<CreateChannelResponse<StreamChatGenerics>>(this.baseURL + '/channeltypes', channelData);
  }

  getChannelType(channelType: string) {
    return this.get<GetChannelTypeResponse<StreamChatGenerics>>(this.baseURL + `/channeltypes/${encodeURIComponent(channelType)}`);
  }

  updateChannelType(channelType: string, data: UpdateChannelOptions<StreamChatGenerics>) {
    return this.put<UpdateChannelResponse<StreamChatGenerics>>(this.baseURL + `/channeltypes/${encodeURIComponent(channelType)}`, data);
  }

  deleteChannelType(channelType: string) {
    return this.delete<APIResponse>(this.baseURL + `/channeltypes/${encodeURIComponent(channelType)}`);
  }

  listChannelTypes() {
    return this.get<ListChannelResponse<StreamChatGenerics>>(this.baseURL + `/channeltypes`);
  }

  /**
   * translateMessage - adds the translation to the message
   *
   * @param {string} messageId
   * @param {string} language
   *
   * @return {MessageResponse<StreamChatGenerics>} Response that includes the message
   */
  async translateMessage(messageId: string, language: string) {
    return await this.post<APIResponse & MessageResponse<StreamChatGenerics>>(
      this.baseURL + `/messages/${encodeURIComponent(messageId)}/translate`,
      { language },
    );
  }

  /**
   * _normalizeExpiration - transforms expiration value into ISO string
   * @param {undefined|null|number|string|Date} timeoutOrExpirationDate expiration date or timeout. Use number type to set timeout in seconds, string or Date to set exact expiration date
   */
  _normalizeExpiration(timeoutOrExpirationDate?: null | number | string | Date) {
    let pinExpires: null | string = null;
    if (typeof timeoutOrExpirationDate === 'number') {
      const now = new Date();
      now.setSeconds(now.getSeconds() + timeoutOrExpirationDate);
      pinExpires = now.toISOString();
    } else if (isString(timeoutOrExpirationDate)) {
      pinExpires = timeoutOrExpirationDate;
    } else if (timeoutOrExpirationDate instanceof Date) {
      pinExpires = timeoutOrExpirationDate.toISOString();
    }
    return pinExpires;
  }

  /**
   * _messageId - extracts string message id from either message object or message id
   * @param {string | { id: string }} messageOrMessageId message object or message id
   * @param {string} errorText error message to report in case of message id absence
   */
  _validateAndGetMessageId(messageOrMessageId: string | { id: string }, errorText: string) {
    let messageId: string;
    if (typeof messageOrMessageId === 'string') {
      messageId = messageOrMessageId;
    } else {
      if (!messageOrMessageId.id) {
        throw Error(errorText);
      }
      messageId = messageOrMessageId.id;
    }
    return messageId;
  }

  /**
   * pinMessage - pins the message
   * @param {string | { id: string }} messageOrMessageId message object or message id
   * @param {undefined|null|number|string|Date} timeoutOrExpirationDate expiration date or timeout. Use number type to set timeout in seconds, string or Date to set exact expiration date
   * @param {undefined|string | { id: string }} [pinnedBy] who will appear as a user who pinned a message. Only for server-side use. Provide `undefined` when pinning message client-side
   * @param {undefined|number|string|Date} pinnedAt date when message should be pinned. It affects the order of pinned messages. Use negative number to set relative time in the past, string or Date to set exact date of pin
   */
  pinMessage(
    messageOrMessageId: string | { id: string },
    timeoutOrExpirationDate?: null | number | string | Date,
    pinnedBy?: string | { id: string },
    pinnedAt?: number | string | Date,
  ) {
    const messageId = this._validateAndGetMessageId(
      messageOrMessageId,
      'Please specify the message id when calling unpinMessage',
    );
    return this.partialUpdateMessage(
      messageId,
      ({
        set: {
          pinned: true,
          pin_expires: this._normalizeExpiration(timeoutOrExpirationDate),
          pinned_at: this._normalizeExpiration(pinnedAt),
        },
      } as unknown) as PartialMessageUpdate<StreamChatGenerics>,
      pinnedBy,
    );
  }

  /**
   * unpinMessage - unpins the message that was previously pinned
   * @param {string | { id: string }} messageOrMessageId message object or message id
   * @param {string | { id: string }} [userId]
   */
  unpinMessage(messageOrMessageId: string | { id: string }, userId?: string | { id: string }) {
    const messageId = this._validateAndGetMessageId(
      messageOrMessageId,
      'Please specify the message id when calling unpinMessage',
    );
    return this.partialUpdateMessage(
      messageId,
      ({
        set: { pinned: false },
      } as unknown) as PartialMessageUpdate<StreamChatGenerics>,
      userId,
    );
  }

  /**
   * updateMessage - Update the given message
   *
   * @param {Omit<MessageResponse<StreamChatGenerics>, 'mentioned_users'> & { mentioned_users?: string[] }} message object, id needs to be specified
   * @param {string | { id: string }} [userId]
   * @param {boolean} [options.skip_enrich_url] Do not try to enrich the URLs within message
   *
   * @return {{ message: MessageResponse<StreamChatGenerics> }} Response that includes the message
   */
  async updateMessage(
    message: UpdatedMessage<StreamChatGenerics>,
    userId?: string | { id: string },
    options?: UpdateMessageOptions,
  ) {
    if (!message.id) {
      throw Error('Please specify the message id when calling updateMessage');
    }

    const clonedMessage: Message = Object.assign({}, message);
    delete clonedMessage.id;

    const reservedMessageFields: Array<ReservedMessageFields> = [
      'command',
      'created_at',
      'html',
      'latest_reactions',
      'own_reactions',
      'quoted_message',
      'reaction_counts',
      'reply_count',
      'type',
      'updated_at',
      'user',
      '__html',
    ];

    reservedMessageFields.forEach(function (item) {
      if (clonedMessage[item] != null) {
        delete clonedMessage[item];
      }
    });

    if (userId != null) {
      if (isString(userId)) {
        clonedMessage.user_id = userId;
      } else {
        clonedMessage.user = {
          id: userId.id,
        } as UserResponse<StreamChatGenerics>;
      }
    }

    /**
     * Server always expects mentioned_users to be array of string. We are adding extra check, just in case
     * SDK missed this conversion.
     */
    if (Array.isArray(clonedMessage.mentioned_users) && !isString(clonedMessage.mentioned_users[0])) {
      clonedMessage.mentioned_users = clonedMessage.mentioned_users.map((mu) => ((mu as unknown) as UserResponse).id);
    }

    return await this.post<UpdateMessageAPIResponse<StreamChatGenerics>>(this.baseURL + `/messages/${encodeURIComponent(message.id as string)}`, {
      message: clonedMessage,
      ...options,
    });
  }

  /**
   * partialUpdateMessage - Update the given message id while retaining additional properties
   *
   * @param {string} id the message id
   *
   * @param {PartialUpdateMessage<StreamChatGenerics>}  partialMessageObject which should contain id and any of "set" or "unset" params;
   *         example: {id: "user1", set:{text: "hi"}, unset:["color"]}
   * @param {string | { id: string }} [userId]
   *
   * @param {boolean} [options.skip_enrich_url] Do not try to enrich the URLs within message
   *
   * @return {{ message: MessageResponse<StreamChatGenerics> }} Response that includes the updated message
   */
  async partialUpdateMessage(
    id: string,
    partialMessageObject: PartialMessageUpdate<StreamChatGenerics>,
    userId?: string | { id: string },
    options?: UpdateMessageOptions,
  ) {
    if (!id) {
      throw Error('Please specify the message id when calling partialUpdateMessage');
    }
    let user = userId;
    if (userId != null && isString(userId)) {
      user = { id: userId };
    }
    return await this.put<UpdateMessageAPIResponse<StreamChatGenerics>>(this.baseURL + `/messages/${encodeURIComponent(id)}`, {
      ...partialMessageObject,
      ...options,
      user,
    });
  }

  async deleteMessage(messageID: string, hardDelete?: boolean) {
    let params = {};
    if (hardDelete) {
      params = { hard: true };
    }
    return await this.delete<APIResponse & { message: MessageResponse<StreamChatGenerics> }>(
      this.baseURL + `/messages/${encodeURIComponent(messageID)}`,
      params,
    );
  }

  /**
   * undeleteMessage - Undelete a message
   *
   * undeletes a message that was previous soft deleted. Hard deleted messages
   * cannot be undeleted. This is only allowed to be called from server-side
   * clients.
   *
   * @param {string} messageID The id of the message to undelete
   * @param {string} userID The id of the user who undeleted the message
   *
   * @return {{ message: MessageResponse<StreamChatGenerics> }} Response that includes the message
   */
  async undeleteMessage(messageID: string, userID: string) {
    return await this.post<APIResponse & { message: MessageResponse<StreamChatGenerics> }>(
      this.baseURL + `/messages/${encodeURIComponent(messageID)}/undelete`,
      { undeleted_by: userID },
    );
  }

  async getMessage(messageID: string, options?: GetMessageOptions) {
    return await this.get<GetMessageAPIResponse<StreamChatGenerics>>(
      this.baseURL + `/messages/${encodeURIComponent(messageID)}`,
      { ...options },
    );
  }

  /**
   * queryThreads - returns the list of threads of current user.
   *
   * @param {QueryThreadsOptions} options Options object for pagination and limiting the participants and replies.
   * @param {number}  options.limit Limits the number of threads to be returned.
   * @param {boolean} options.watch Subscribes the user to the channels of the threads.
   * @param {number}  options.participant_limit Limits the number of participants returned per threads.
   * @param {number}  options.reply_limit Limits the number of replies returned per threads.
   *
   * @returns {{ threads: Thread<StreamChatGenerics>[], next: string }} Returns the list of threads and the next cursor.
   */
  async queryThreads(options?: QueryThreadsOptions) {
    const opts = {
      limit: 10,
      participant_limit: 10,
      reply_limit: 3,
      watch: true,
      ...options,
    };

    const res = await this.post<QueryThreadsAPIResponse<StreamChatGenerics>>(this.baseURL + `/threads`, opts);

    return {
      threads: res.threads.map((thread) => new Thread(this, thread)),
      next: res.next,
    };
  }

  /**
   * getThread - returns the thread of a message by its id.
   *
   * @param {string}            messageId The message id
   * @param {GetThreadOptions}  options Options object for pagination and limiting the participants and replies.
   * @param {boolean}           options.watch Subscribes the user to the channel of the thread.
   * @param {number}            options.participant_limit Limits the number of participants returned per threads.
   * @param {number}            options.reply_limit Limits the number of replies returned per threads.
   *
   * @returns {Thread<StreamChatGenerics>} Returns the thread.
   */
  async getThread(messageId: string, options: GetThreadOptions = {}) {
    if (!messageId) {
      throw Error('Please specify the message id when calling partialUpdateThread');
    }

    const opts = {
      participant_limit: 100,
      reply_limit: 3,
      watch: true,
      ...options,
    };

    const res = await this.get<GetThreadAPIResponse<StreamChatGenerics>>(this.baseURL + `/threads/${encodeURIComponent(messageId)}`, opts);

    return new Thread<StreamChatGenerics>(this, res.thread);
  }

  /**
   * partialUpdateThread - updates the given thread
   *
   * @param {string}              messageId The id of the thread message which needs to be updated.
   * @param {PartialThreadUpdate} partialThreadObject should contain "set" or "unset" params for any of the thread's non-reserved fields.
   *
   * @returns {GetThreadAPIResponse<StreamChatGenerics>} Returns the updated thread.
   */
  async partialUpdateThread(messageId: string, partialThreadObject: PartialThreadUpdate) {
    if (!messageId) {
      throw Error('Please specify the message id when calling partialUpdateThread');
    }

    // check for reserved fields from ThreadResponse type within partialThreadObject's set and unset.
    // Throw error if any of the reserved field is found.
    const reservedThreadFields = [
      'created_at',
      'id',
      'last_message_at',
      'type',
      'updated_at',
      'user',
      'reply_count',
      'participants',
      'channel',
    ];

    for (const key in { ...partialThreadObject.set, ...partialThreadObject.unset }) {
      if (reservedThreadFields.includes(key)) {
        throw Error(
          `You cannot set ${key} field on Thread object. ${key} is reserved for server-side use. Please omit ${key} from your set object.`,
        );
      }
    }

    return await this.patch<GetThreadAPIResponse<StreamChatGenerics>>(
      this.baseURL + `/threads/${encodeURIComponent(messageId)}`,
      partialThreadObject,
    );
  }

  getUserAgent() {
    return (
      this.userAgent || `stream-chat-javascript-client-${this.node ? 'node' : 'browser'}-${process.env.PKG_VERSION}`
    );
  }

  setUserAgent(userAgent: string) {
    this.userAgent = userAgent;
  }

  /**
   * _isUsingServerAuth - Returns true if we're using server side auth
   */
  _isUsingServerAuth = () => !!this.secret;

  _enrichAxiosOptions(
    options: AxiosRequestConfig & { config?: AxiosRequestConfig } = {
      params: {},
      headers: {},
      config: {},
    },
  ): AxiosRequestConfig {
    const token = this._getToken();
    const authorization = token ? { Authorization: token } : undefined;
    let signal: AbortSignal | null = null;
    if (this.nextRequestAbortController !== null) {
      signal = this.nextRequestAbortController.signal;
      this.nextRequestAbortController = null;
    }

    if (!options.headers?.['x-client-request-id']) {
      options.headers = {
        ...options.headers,
        'x-client-request-id': randomId(),
      };
    }

    const { params: axiosRequestConfigParams, headers: axiosRequestConfigHeaders, ...axiosRequestConfigRest } =
      this.options.axiosRequestConfig || {};

    return {
      params: {
        user_id: this.userID,
        connection_id: this._getConnectionID(),
        api_key: this.key,
        ...options.params,
        ...(axiosRequestConfigParams || {}),
      },
      headers: {
        ...authorization,
        'stream-auth-type': this.getAuthType(),
        'X-Stream-Client': this.getUserAgent(),
        ...options.headers,
        ...(axiosRequestConfigHeaders || {}),
      },
      ...(signal ? { signal } : {}),
      ...options.config,
      ...(axiosRequestConfigRest || {}),
    };
  }

  _getToken() {
    if (!this.tokenManager || this.anonymous) return null;

    return this.tokenManager.getToken();
  }

  _startCleaning() {
    const that = this;
    if (this.cleaningIntervalRef != null) {
      return;
    }
    this.cleaningIntervalRef = setInterval(() => {
      // call clean on the channel, used for calling the stop.typing event etc.
      for (const channel of Object.values(that.activeChannels)) {
        channel.clean();
      }
    }, 500);
  }

  /**
   * encode ws url payload
   * @private
   * @returns json string
   */
  _buildWSPayload = (client_request_id?: string) => {
    return JSON.stringify({
      user_id: this.userID,
      user_details: this._user,
      device: this.options.device,
      client_request_id,
    });
  };

  /**
   * checks signature of a request
   * @param {string | Buffer} rawBody
   * @param {string} signature from HTTP header
   * @returns {boolean}
   */
  verifyWebhook(requestBody: string | Buffer, xSignature: string) {
    return !!this.secret && CheckSignature(requestBody, this.secret, xSignature);
  }

  /** getPermission - gets the definition for a permission
   *
   * @param {string} name
   * @returns {Promise<PermissionAPIResponse>}
   */
  getPermission(name: string) {
    return this.get<PermissionAPIResponse>(`${this.baseURL}/permissions/${encodeURIComponent(name)}`);
  }

  /** createPermission - creates a custom permission
   *
   * @param {CustomPermissionOptions} permissionData the permission data
   * @returns {Promise<APIResponse>}
   */
  createPermission(permissionData: CustomPermissionOptions) {
    return this.post<APIResponse>(`${this.baseURL}/permissions`, {
      ...permissionData,
    });
  }

  /** updatePermission - updates an existing custom permission
   *
   * @param {string} id
   * @param {Omit<CustomPermissionOptions, 'id'>} permissionData the permission data
   * @returns {Promise<APIResponse>}
   */
  updatePermission(id: string, permissionData: Omit<CustomPermissionOptions, 'id'>) {
    return this.put<APIResponse>(`${this.baseURL}/permissions/${encodeURIComponent(id)}`, {
      ...permissionData,
    });
  }

  /** deletePermission - deletes a custom permission
   *
   * @param {string} name
   * @returns {Promise<APIResponse>}
   */
  deletePermission(name: string) {
    return this.delete<APIResponse>(`${this.baseURL}/permissions/${encodeURIComponent(name)}`);
  }

  /** listPermissions - returns the list of all permissions for this application
   *
   * @returns {Promise<APIResponse>}
   */
  listPermissions() {
    return this.get<PermissionsAPIResponse>(`${this.baseURL}/permissions`);
  }

  /** createRole - creates a custom role
   *
   * @param {string} name the new role name
   * @returns {Promise<APIResponse>}
   */
  createRole(name: string) {
    return this.post<APIResponse>(`${this.baseURL}/roles`, { name });
  }

  /** listRoles - returns the list of all roles for this application
   *
   * @returns {Promise<APIResponse>}
   */
  listRoles() {
    return this.get<APIResponse>(`${this.baseURL}/roles`);
  }

  /** deleteRole - deletes a custom role
   *
   * @param {string} name the role name
   * @returns {Promise<APIResponse>}
   */
  deleteRole(name: string) {
    return this.delete<APIResponse>(`${this.baseURL}/roles/${encodeURIComponent(name)}`);
  }

  /** sync - returns all events that happened for a list of channels since last sync
   * @param {string[]} channel_cids list of channel CIDs
   * @param {string} last_sync_at last time the user was online and in sync. RFC3339 ie. "2020-05-06T15:05:01.207Z"
   * @param {SyncOptions} options See JSDoc in the type fields for more info
   *
   * @returns {Promise<SyncResponse>}
   */
  sync(channel_cids: string[], last_sync_at: string, options: SyncOptions = {}) {
    return this.post<SyncResponse>(`${this.baseURL}/sync`, {
      channel_cids,
      last_sync_at,
      ...options,
    });
  }

  /**
   * sendUserCustomEvent - Send a custom event to a user
   *
   * @param {string} targetUserID target user id
   * @param {UserCustomEvent} event for example {type: 'friendship-request'}
   *
   * @return {Promise<APIResponse>} The Server Response
   */
  async sendUserCustomEvent(targetUserID: string, event: UserCustomEvent) {
    return await this.post<APIResponse>(`${this.baseURL}/users/${encodeURIComponent(targetUserID)}/event`, {
      event,
    });
  }

  createBlockList(blockList: BlockList) {
    return this.post<APIResponse>(`${this.baseURL}/blocklists`, blockList);
  }

  listBlockLists() {
    return this.get<APIResponse & { blocklists: BlockListResponse[] }>(`${this.baseURL}/blocklists`);
  }

  getBlockList(name: string) {
    return this.get<APIResponse & { blocklist: BlockListResponse }>(`${this.baseURL}/blocklists/${encodeURIComponent(name)}`);
  }

  updateBlockList(name: string, data: { words: string[] }) {
    return this.put<APIResponse>(`${this.baseURL}/blocklists/${encodeURIComponent(name)}`, data);
  }

  deleteBlockList(name: string) {
    return this.delete<APIResponse>(`${this.baseURL}/blocklists/${encodeURIComponent(name)}`);
  }

  exportChannels(request: Array<ExportChannelRequest>, options: ExportChannelOptions = {}) {
    const payload = { channels: request, ...options };
    return this.post<APIResponse & ExportChannelResponse>(`${this.baseURL}/export_channels`, payload);
  }

  exportUsers(request: ExportUsersRequest) {
    return this.post<APIResponse & ExportUsersResponse>(`${this.baseURL}/export/users`, request);
  }

  exportChannel(request: ExportChannelRequest, options?: ExportChannelOptions) {
    return this.exportChannels([request], options);
  }

  getExportChannelStatus(id: string) {
    return this.get<APIResponse & ExportChannelStatusResponse>(`${this.baseURL}/export_channels/${encodeURIComponent(id)}`);
  }

  campaign(idOrData: string | CampaignData, data?: CampaignData) {
    if (idOrData && typeof idOrData === 'object') {
      return new Campaign(this, null, idOrData);
    }

    return new Campaign(this, idOrData, data);
  }

  segment(type: SegmentType, idOrData: string | SegmentData, data?: SegmentData) {
    if (typeof idOrData === 'string') {
      return new Segment(this, type, idOrData, data);
    }

    return new Segment(this, type, null, idOrData);
  }

  validateServerSideAuth() {
    if (!this.secret) {
      throw new Error(
        'Campaigns is a server-side only feature. Please initialize the client with a secret to use this feature.',
      );
    }
  }

  /**
   * createSegment - Creates a segment
   *
   * @private
   * @param {SegmentType} type Segment type
   * @param {string} id Segment ID
   * @param {string} name Segment name
   * @param {SegmentData} params Segment data
   *
   * @return {{segment: SegmentResponse} & APIResponse} The created Segment
   */
  async createSegment(type: SegmentType, id: string | null, data?: SegmentData) {
    this.validateServerSideAuth();
    const body = {
      id,
      type,
      ...data,
    };
    return this.post<{ segment: SegmentResponse }>(this.baseURL + `/segments`, body);
  }

  /**
   * createUserSegment - Creates a user segment
   *
   * @param {string} id Segment ID
   * @param {string} name Segment name
   * @param {SegmentData} data Segment data
   *
   * @return {Segment} The created Segment
   */
  async createUserSegment(id: string | null, data?: SegmentData) {
    this.validateServerSideAuth();
    return this.createSegment('user', id, data);
  }

  /**
   * createChannelSegment - Creates a channel segment
   *
   * @param {string} id Segment ID
   * @param {string} name Segment name
   * @param {SegmentData} data Segment data
   *
   * @return {Segment} The created Segment
   */
  async createChannelSegment(id: string | null, data?: SegmentData) {
    this.validateServerSideAuth();
    return this.createSegment('channel', id, data);
  }

  async getSegment(id: string) {
    this.validateServerSideAuth();
    return this.get<{ segment: SegmentResponse } & APIResponse>(this.baseURL + `/segments/${encodeURIComponent(id)}`);
  }

  /**
   * updateSegment - Update a segment
   *
   * @param {string} id Segment ID
   * @param {Partial<UpdateSegmentData>} data Data to update
   *
   * @return {Segment} Updated Segment
   */
  async updateSegment(id: string, data: Partial<UpdateSegmentData>) {
    this.validateServerSideAuth();
    return this.put<{ segment: SegmentResponse }>(this.baseURL + `/segments/${encodeURIComponent(id)}`, data);
  }

  /**
   * addSegmentTargets - Add targets to a segment
   *
   * @param {string} id Segment ID
   * @param {string[]} targets Targets to add to the segment
   *
   * @return {APIResponse} API response
   */
  async addSegmentTargets(id: string, targets: string[]) {
    this.validateServerSideAuth();
    const body = { target_ids: targets };
    return this.post<APIResponse>(this.baseURL + `/segments/${encodeURIComponent(id)}/addtargets`, body);
  }

  async querySegmentTargets(
    id: string,
    filter: QuerySegmentTargetsFilter | null = {},
    sort: SortParam[] | null | [] = [],
    options = {},
  ) {
    this.validateServerSideAuth();
    return this.post<{ targets: SegmentTargetsResponse[]; next?: string } & APIResponse>(
      this.baseURL + `/segments/${encodeURIComponent(id)}/targets/query`,
      {
        filter: filter || {},
        sort: sort || [],
        ...options,
      },
    );
  }
  /**
   * removeSegmentTargets - Remove targets from a segment
   *
   * @param {string} id Segment ID
   * @param {string[]} targets Targets to add to the segment
   *
   * @return {APIResponse} API response
   */
  async removeSegmentTargets(id: string, targets: string[]) {
    this.validateServerSideAuth();
    const body = { target_ids: targets };
    return this.post<APIResponse>(this.baseURL + `/segments/${encodeURIComponent(id)}/deletetargets`, body);
  }

  /**
   * querySegments - Query Segments
   *
   * @param {filter} filter MongoDB style filter conditions
   * @param {QuerySegmentsOptions} options Options for sorting/paginating the results
   *
   * @return {Segment[]} Segments
   */
  async querySegments(filter: {}, sort?: SortParam[], options: QuerySegmentsOptions = {}) {
    this.validateServerSideAuth();
    return this.post<
      {
        segments: SegmentResponse[];
        next?: string;
        prev?: string;
      } & APIResponse
    >(this.baseURL + `/segments/query`, {
      filter,
      sort,
      ...options,
    });
  }

  /**
   * deleteSegment - Delete a Campaign Segment
   *
   * @param {string} id Segment ID
   *
   * @return {Promise<APIResponse>} The Server Response
   */
  async deleteSegment(id: string) {
    this.validateServerSideAuth();
    return this.delete<APIResponse>(this.baseURL + `/segments/${encodeURIComponent(id)}`);
  }

  /**
   * segmentTargetExists - Check if a target exists in a segment
   *
   * @param {string} segmentId Segment ID
   * @param {string} targetId Target ID
   *
   * @return {Promise<APIResponse>} The Server Response
   */
  async segmentTargetExists(segmentId: string, targetId: string) {
    this.validateServerSideAuth();
    return this.get<APIResponse>(this.baseURL + `/segments/${encodeURIComponent(segmentId)}/target/${encodeURIComponent(targetId)}`);
  }

  /**
   * createCampaign - Creates a Campaign
   *
   * @param {CampaignData} params Campaign data
   *
   * @return {Campaign} The Created Campaign
   */
  async createCampaign(params: CampaignData) {
    this.validateServerSideAuth();
    return this.post<{ campaign: CampaignResponse } & APIResponse>(this.baseURL + `/campaigns`, { ...params });
  }

  async getCampaign(id: string) {
    this.validateServerSideAuth();
    return this.get<{ campaign: CampaignResponse } & APIResponse>(this.baseURL + `/campaigns/${encodeURIComponent(id)}`);
  }

  async startCampaign(id: string, options?: { scheduledFor?: string; stopAt?: string }) {
    this.validateServerSideAuth();
    return this.post<{ campaign: CampaignResponse } & APIResponse>(this.baseURL + `/campaigns/${encodeURIComponent(id)}/start`, {
      scheduled_for: options?.scheduledFor,
      stop_at: options?.stopAt,
    });
  }
  /**
   * queryCampaigns - Query Campaigns
   *
   *
   * @return {Campaign[]} Campaigns
   */
  async queryCampaigns(filter: CampaignFilters, sort?: CampaignSort, options?: CampaignQueryOptions) {
    this.validateServerSideAuth();
    return await this.post<
      {
        campaigns: CampaignResponse[];
        next?: string;
        prev?: string;
      } & APIResponse
    >(this.baseURL + `/campaigns/query`, {
      filter,
      sort,
      ...(options || {}),
    });
  }

  /**
   * updateCampaign - Update a Campaign
   *
   * @param {string} id Campaign ID
   * @param {Partial<CampaignData>} params Campaign data
   *
   * @return {Campaign} Updated Campaign
   */
  async updateCampaign(id: string, params: Partial<CampaignData>) {
    this.validateServerSideAuth();
    return this.put<{ campaign: CampaignResponse }>(this.baseURL + `/campaigns/${encodeURIComponent(id)}`, params);
  }

  /**
   * deleteCampaign - Delete a Campaign
   *
   * @param {string} id Campaign ID
   *
   * @return {Promise<APIResponse>} The Server Response
   */
  async deleteCampaign(id: string) {
    this.validateServerSideAuth();
    return this.delete<APIResponse>(this.baseURL + `/campaigns/${encodeURIComponent(id)}`);
  }

  /**
   * stopCampaign - Stop a Campaign
   *
   * @param {string} id Campaign ID
   *
   * @return {Campaign} Stopped Campaign
   */
  async stopCampaign(id: string) {
    this.validateServerSideAuth();
    return this.post<{ campaign: CampaignResponse }>(this.baseURL + `/campaigns/${encodeURIComponent(id)}/stop`);
  }

  /**
   * enrichURL - Get OpenGraph data of the given link
   *
   * @param {string} url link
   * @return {OGAttachment} OG Attachment
   */
  async enrichURL(url: string) {
    return this.get<APIResponse & OGAttachment>(this.baseURL + `/og`, { url });
  }

  /**
   * getTask - Gets status of a long running task
   *
   * @param {string} id Task ID
   *
   * @return {TaskStatus} The task status
   */
  async getTask(id: string) {
    return this.get<APIResponse & TaskStatus>(`${this.baseURL}/tasks/${encodeURIComponent(id)}`);
  }

  /**
   * deleteChannels - Deletes a list of channel
   *
   * @param {string[]} cids Channel CIDs
   * @param {boolean} [options.hard_delete] Defines if the channel is hard deleted or not
   *
   * @return {DeleteChannelsResponse} Result of the soft deletion, if server-side, it holds the task ID as well
   */
  async deleteChannels(cids: string[], options: { hard_delete?: boolean } = {}) {
    return await this.post<APIResponse & DeleteChannelsResponse>(this.baseURL + `/channels/delete`, {
      cids,
      ...options,
    });
  }

  /**
   * deleteUsers - Batch Delete Users
   *
   * @param {string[]} user_ids which users to delete
   * @param {DeleteUserOptions} options Configuration how to delete users
   *
   * @return {TaskResponse} A task ID
   */
  async deleteUsers(user_ids: string[], options: DeleteUserOptions = {}) {
    if (typeof options.user !== 'undefined' && !['soft', 'hard', 'pruning'].includes(options.user)) {
      throw new Error('Invalid delete user options. user must be one of [soft hard pruning]');
    }
    if (typeof options.conversations !== 'undefined' && !['soft', 'hard'].includes(options.conversations)) {
      throw new Error('Invalid delete user options. conversations must be one of [soft hard]');
    }
    if (typeof options.messages !== 'undefined' && !['soft', 'hard', 'pruning'].includes(options.messages)) {
      throw new Error('Invalid delete user options. messages must be one of [soft hard pruning]');
    }
    return await this.post<APIResponse & TaskResponse>(this.baseURL + `/users/delete`, {
      user_ids,
      ...options,
    });
  }

  /**
   * _createImportURL - Create an Import upload url.
   *
   * Note: Do not use this.
   * It is present for internal usage only.
   * This function can, and will, break and/or be removed at any point in time.
   *
   * @private
   * @param {string} filename filename of uploaded data
   * @return {APIResponse & CreateImportResponse} An ImportTask
   */
  async _createImportURL(filename: string) {
    return await this.post<APIResponse & CreateImportURLResponse>(this.baseURL + `/import_urls`, {
      filename,
    });
  }

  /**
   * _createImport - Create an Import Task.
   *
   * Note: Do not use this.
   * It is present for internal usage only.
   * This function can, and will, break and/or be removed at any point in time.
   *
   * @private
   * @param {string} path path of uploaded data
   * @param {CreateImportOptions} options import options
   * @return {APIResponse & CreateImportResponse} An ImportTask
   */
  async _createImport(path: string, options: CreateImportOptions = { mode: 'upsert' }) {
    return await this.post<APIResponse & CreateImportResponse>(this.baseURL + `/imports`, {
      path,
      ...options,
    });
  }

  /**
   * _getImport - Get an Import Task.
   *
   * Note: Do not use this.
   * It is present for internal usage only.
   * This function can, and will, break and/or be removed at any point in time.
   *
   * @private
   * @param {string} id id of Import Task
   *
   * @return {APIResponse & GetImportResponse} An ImportTask
   */
  async _getImport(id: string) {
    return await this.get<APIResponse & GetImportResponse>(this.baseURL + `/imports/${encodeURIComponent(id)}`);
  }

  /**
   * _listImports - Lists Import Tasks.
   *
   * Note: Do not use this.
   * It is present for internal usage only.
   * This function can, and will, break and/or be removed at any point in time.
   *
   * @private
   * @param {ListImportsPaginationOptions} options pagination options
   *
   * @return {APIResponse & ListImportsResponse} An ImportTask
   */
  async _listImports(options: ListImportsPaginationOptions) {
    return await this.get<APIResponse & ListImportsResponse>(this.baseURL + `/imports`, options);
  }

  /**
   * upsertPushProvider - Create or Update a push provider
   *
   * Note: Works only for v2 push version is enabled on app settings.
   *
   * @param {PushProviderConfig} configuration of the provider you want to create or update
   *
   * @return {APIResponse & PushProviderUpsertResponse} A push provider
   */
  async upsertPushProvider(pushProvider: PushProviderConfig) {
    return await this.post<APIResponse & PushProviderUpsertResponse>(this.baseURL + `/push_providers`, {
      push_provider: pushProvider,
    });
  }

  /**
   * deletePushProvider - Delete a push provider
   *
   * Note: Works only for v2 push version is enabled on app settings.
   *
   * @param {PushProviderID} type and foreign id of the push provider to be deleted
   *
   * @return {APIResponse} An API response
   */
  async deletePushProvider({ type, name }: PushProviderID) {
    return await this.delete<APIResponse>(this.baseURL + `/push_providers/${encodeURIComponent(type)}/${encodeURIComponent(name)}`);
  }

  /**
   * listPushProviders - Get all push providers in the app
   *
   * Note: Works only for v2 push version is enabled on app settings.
   *
   * @return {APIResponse & PushProviderListResponse} A push provider
   */
  async listPushProviders() {
    return await this.get<APIResponse & PushProviderListResponse>(this.baseURL + `/push_providers`);
  }

  /**
   * creates an abort controller that will be used by the next HTTP Request.
   */
  createAbortControllerForNextRequest() {
    return (this.nextRequestAbortController = new AbortController());
  }

  /**
   * commits a pending message, making it visible in the channel and for other users
   * @param id the message id
   *
   * @return {APIResponse & MessageResponse} The message
   */
  async commitMessage(id: string) {
    return await this.post<APIResponse & MessageResponse>(this.baseURL + `/messages/${encodeURIComponent(id)}/commit`);
  }

  /**
   * Creates a poll
   * @param params PollData The poll that will be created
   * @param userId string The user id (only serverside)
   * @returns {APIResponse & CreatePollAPIResponse} The poll
   */
  async createPoll(poll: PollData, userId?: string) {
    return await this.post<APIResponse & CreatePollAPIResponse>(this.baseURL + `/polls`, {
      ...poll,
      ...(userId ? { user_id: userId } : {}),
    });
  }

  /**
   * Retrieves a poll
   * @param id string The poll id
   *  @param userId string The user id (only serverside)
   * @returns {APIResponse & GetPollAPIResponse} The poll
   */
  async getPoll(id: string, userId?: string): Promise<APIResponse & GetPollAPIResponse> {
<<<<<<< HEAD
    return await this.get<APIResponse & GetPollAPIResponse>(this.baseURL + `/polls/${encodeURIComponent(id)}`, {
      ...(userId ? { user_id: userId } : {}),
    });
=======
    return await this.get<APIResponse & GetPollAPIResponse>(this.baseURL + `/polls/${id}`, 
      userId ? { user_id: userId } : {}
    );
>>>>>>> 2532ba5e
  }

  /**
   * Updates a poll
   * @param poll PollData The poll that will be updated
   * @param userId string The user id (only serverside)
   * @returns {APIResponse & PollResponse} The poll
   */
  async updatePoll(poll: PollData, userId?: string) {
    return await this.put<APIResponse & UpdatePollAPIResponse>(this.baseURL + `/polls`, {
      ...poll,
      ...(userId ? { user_id: userId } : {})
    });
  }

  /**
   * Partially updates a poll
   * @param id string The poll id
   * @param {PartialPollUpdate<StreamChatGenerics>} partialPollObject which should contain id and any of "set" or "unset" params;
   * @param userId string The user id (only serverside)
   * example: {id: "44f26af5-f2be-4fa7-9dac-71cf893781de", set:{field: value}, unset:["field2"]}
   * @returns {APIResponse & UpdatePollAPIResponse} The poll
   */
  async partialUpdatePoll(
    id: string,
    partialPollObject: PartialPollUpdate,
    userId?: string
  ): Promise<APIResponse & UpdatePollAPIResponse> {
<<<<<<< HEAD
    return await this.patch<APIResponse & UpdatePollAPIResponse>(this.baseURL + `/polls/${encodeURIComponent(id)}`, partialPollObject);
=======
    return await this.patch<APIResponse & UpdatePollAPIResponse>(this.baseURL + `/polls/${id}`, {
      ...partialPollObject,
      ...(userId ? { user_id: userId } : {})
    });
>>>>>>> 2532ba5e
  }

  /**
   * Delete a poll
   * @param id string The poll id
   * @param userId string The user id (only serverside)
   * @returns
   */
  async deletePoll(id: string, userId?: string): Promise<APIResponse> {
    return await this.delete<APIResponse>(this.baseURL + `/polls/${encodeURIComponent(id)}`, {
      ...(userId ? { user_id: userId } : {}),
    });
  }

  /**
   * Close a poll
   * @param id string The poll id
   * @param userId string The user id (only serverside)
   * @returns {APIResponse & UpdatePollAPIResponse} The poll
   */
  async closePoll(id: string, userId?: string): Promise<APIResponse & UpdatePollAPIResponse> {
    return this.partialUpdatePoll(id, {
      set: {
        is_closed: true,
      },
      ...(userId ? { user_id: userId } : {})
    });
  }

  /**
   * Creates a poll option
   * @param pollId string The poll id
   * @param option PollOptionData The poll option that will be created
   * @param userId string The user id (only serverside)
   * @returns {APIResponse & PollOptionResponse} The poll option
   */
  async createPollOption(pollId: string, option: PollOptionData, userId?: string) {
    return await this.post<APIResponse & CreatePollOptionAPIResponse>(
<<<<<<< HEAD
      this.baseURL + `/polls/${encodeURIComponent(pollId)}/options`,
      option,
    );
=======
      this.baseURL + `/polls/${pollId}/options`, {
        ...option,
        ...(userId ? { user_id: userId } : {})
    });
>>>>>>> 2532ba5e
  }

  /**
   * Retrieves a poll option
   * @param pollId string The poll id
   * @param optionId string The poll option id
   * @param userId string The user id (only serverside)
   * @returns {APIResponse & PollOptionResponse} The poll option
   */
  async getPollOption(pollId: string, optionId: string, userId?: string) {
    return await this.get<APIResponse & GetPollOptionAPIResponse>(
<<<<<<< HEAD
      this.baseURL + `/polls/${encodeURIComponent(pollId)}/options/${encodeURIComponent(optionId)}`,
    );
=======
      this.baseURL + `/polls/${pollId}/options/${optionId}`, userId ? { user_id: userId } : {});
>>>>>>> 2532ba5e
  }

  /**
   * Updates a poll option
   * @param pollId string The poll id
   * @param option PollOptionData The poll option that will be updated
   * @param userId string The user id (only serverside)
   * @returns
   */
<<<<<<< HEAD
  async updatePollOption(pollId: string, option: PollOptionData) {
    return await this.put<APIResponse & UpdatePollOptionAPIResponse>(this.baseURL + `/polls/${encodeURIComponent(pollId)}/options`, option);
=======
  async updatePollOption(pollId: string, option: PollOptionData, userId?: string) {
    return await this.put<APIResponse & UpdatePollOptionAPIResponse>(this.baseURL + `/polls/${pollId}/options`, {
      ...option,
      ...(userId ? { user_id: userId } : {}),
    });
>>>>>>> 2532ba5e
  }

  /**
   * Delete a poll option
   * @param pollId string The poll id
   * @param optionId string The poll option id
   * @param userId string The user id (only serverside)
   * @returns {APIResponse} The poll option
   */
<<<<<<< HEAD
  async deletePollOption(pollId: string, optionId: string) {
    return await this.delete<APIResponse>(this.baseURL + `/polls/${encodeURIComponent(pollId)}/options/${encodeURIComponent(optionId)}`);
=======
  async deletePollOption(pollId: string, optionId: string, userId?: string) {
    return await this.delete<APIResponse>(this.baseURL + `/polls/${pollId}/options/${optionId}`, userId ? { user_id: userId } : {});
>>>>>>> 2532ba5e
  }

  /**
   * Cast vote on a poll
   * @param messageId string The message id
   * @param pollId string The poll id
   * @param vote PollVoteData The vote that will be casted
   * @param userId string The user id (only serverside)
   * @returns {APIResponse & CastVoteAPIResponse} The poll vote
   */
  async castPollVote(messageId: string, pollId: string, vote: PollVoteData, userId?: string) {
    return await this.post<APIResponse & CastVoteAPIResponse>(
<<<<<<< HEAD
      this.baseURL + `/messages/${encodeURIComponent(messageId)}/polls/${encodeURIComponent(pollId)}/vote`,
      { vote, ...options },
=======
      this.baseURL + `/messages/${messageId}/polls/${pollId}/vote`, {
        vote,
        ...(userId ? { user_id: userId } : {}),
      },
>>>>>>> 2532ba5e
    );
  }

  /**
   * Add a poll answer
   * @param messageId string The message id
   * @param pollId string The poll id
   * @param answerText string The answer text
   * @param userId string The user id (only serverside)
   */
  async addPollAnswer(messageId: string, pollId: string, answerText: string, userId?: string) {
    return this.castPollVote(messageId, pollId, {
      answer_text: answerText,
    }, userId);
  }

  async removePollVote(messageId: string, pollId: string, voteId: string, userId?: string) {
    return await this.delete<APIResponse & { vote: PollVote }>(
<<<<<<< HEAD
      this.baseURL + `/messages/${encodeURIComponent(messageId)}/polls/${encodeURIComponent(pollId)}/vote/${encodeURIComponent(voteId)}`,
    );
=======
      this.baseURL + `/messages/${messageId}/polls/${pollId}/vote/${voteId}`, {
      ...(userId ? { user_id: userId } : {}),
    });
>>>>>>> 2532ba5e
  }

  /**
   * Queries polls
   * @param filter
   * @param sort
   * @param options Option object, {limit: 10, offset:0}
   * @param userId string The user id (only serverside)
   * @returns {APIResponse & QueryPollsResponse} The polls
   */
  async queryPolls(
    filter: QueryPollsFilters = {},
    sort: PollSort = [],
    options: QueryPollsOptions = {},
    userId?: string
  ): Promise<APIResponse & QueryPollsResponse> {
    const q = userId ? `?user_id=${userId}` : ''; 
    return await this.post<APIResponse & QueryPollsResponse>(this.baseURL + `/polls/query${q}`, {
      filter,
      sort: normalizeQuerySort(sort),
      ...options,
    });
  }

  /**
   * Queries poll votes
   * @param pollId
   * @param filter
   * @param sort
   * @param options Option object, {limit: 10, offset:0}
   * @param userId string The user id (only serverside)
   * @returns {APIResponse & PollVotesAPIResponse} The poll votes
   */
  async queryPollVotes(
    pollId: string,
    filter: QueryVotesFilters = {},
    sort: VoteSort = [],
    options: QueryVotesOptions = {},
    userId?: string
  ): Promise<APIResponse & PollVotesAPIResponse> {
<<<<<<< HEAD
    return await this.post<APIResponse & PollVotesAPIResponse>(this.baseURL + `/polls/${encodeURIComponent(pollId)}/votes`, {
=======
    const q = userId ? `?user_id=${userId}` : ''; 
    return await this.post<APIResponse & PollVotesAPIResponse>(this.baseURL + `/polls/${pollId}/votes${q}`, {
>>>>>>> 2532ba5e
      filter,
      sort: normalizeQuerySort(sort),
      ...options,
    });
  }

  /**
   * Query message history
   * @param filter
   * @param sort
   * @param options Option object, {limit: 10}
   * @returns {APIResponse & QueryMessageHistoryResponse} The message histories
   */
  async queryMessageHistory(
    filter: QueryMessageHistoryFilters = {},
    sort: QueryMessageHistorySort = [],
    options: QueryMessageHistoryOptions = {},
  ): Promise<APIResponse & QueryMessageHistoryResponse> {
    return await this.post<APIResponse & QueryMessageHistoryResponse>(this.baseURL + '/messages/history', {
      filter,
      sort: normalizeQuerySort(sort),
      ...options,
    });
  }

  /**
   * updateFlags - reviews/unflags flagged message
   *
   * @param {string[]} message_ids list of message IDs
   * @param {string} options Option object in case user ID is set to review all the flagged messages by the user
   * @param {string} reviewed_by user ID who reviewed the flagged message
   * @returns {APIResponse}
   */
  async updateFlags(message_ids: string[], reviewed_by: string, options: { user_id?: string } = {}) {
    return await this.post<APIResponse>(this.baseURL + '/automod/v1/moderation/update_flags', {
      message_ids,
      reviewed_by,
      ...options,
    });
  }
}<|MERGE_RESOLUTION|>--- conflicted
+++ resolved
@@ -3509,15 +3509,9 @@
    * @returns {APIResponse & GetPollAPIResponse} The poll
    */
   async getPoll(id: string, userId?: string): Promise<APIResponse & GetPollAPIResponse> {
-<<<<<<< HEAD
-    return await this.get<APIResponse & GetPollAPIResponse>(this.baseURL + `/polls/${encodeURIComponent(id)}`, {
-      ...(userId ? { user_id: userId } : {}),
-    });
-=======
-    return await this.get<APIResponse & GetPollAPIResponse>(this.baseURL + `/polls/${id}`, 
+    return await this.get<APIResponse & GetPollAPIResponse>(this.baseURL + `/polls/${encodeURIComponent(id)}`,
       userId ? { user_id: userId } : {}
     );
->>>>>>> 2532ba5e
   }
 
   /**
@@ -3546,14 +3540,10 @@
     partialPollObject: PartialPollUpdate,
     userId?: string
   ): Promise<APIResponse & UpdatePollAPIResponse> {
-<<<<<<< HEAD
-    return await this.patch<APIResponse & UpdatePollAPIResponse>(this.baseURL + `/polls/${encodeURIComponent(id)}`, partialPollObject);
-=======
-    return await this.patch<APIResponse & UpdatePollAPIResponse>(this.baseURL + `/polls/${id}`, {
+    return await this.patch<APIResponse & UpdatePollAPIResponse>(this.baseURL + `/polls/${encodeURIComponent(id)}`, {
       ...partialPollObject,
       ...(userId ? { user_id: userId } : {})
     });
->>>>>>> 2532ba5e
   }
 
   /**
@@ -3592,16 +3582,10 @@
    */
   async createPollOption(pollId: string, option: PollOptionData, userId?: string) {
     return await this.post<APIResponse & CreatePollOptionAPIResponse>(
-<<<<<<< HEAD
-      this.baseURL + `/polls/${encodeURIComponent(pollId)}/options`,
-      option,
-    );
-=======
-      this.baseURL + `/polls/${pollId}/options`, {
+      this.baseURL + `/polls/${encodeURIComponent(pollId)}/options`, {
         ...option,
         ...(userId ? { user_id: userId } : {})
     });
->>>>>>> 2532ba5e
   }
 
   /**
@@ -3613,12 +3597,7 @@
    */
   async getPollOption(pollId: string, optionId: string, userId?: string) {
     return await this.get<APIResponse & GetPollOptionAPIResponse>(
-<<<<<<< HEAD
-      this.baseURL + `/polls/${encodeURIComponent(pollId)}/options/${encodeURIComponent(optionId)}`,
-    );
-=======
-      this.baseURL + `/polls/${pollId}/options/${optionId}`, userId ? { user_id: userId } : {});
->>>>>>> 2532ba5e
+      this.baseURL + `/polls/${encodeURIComponent(pollId)}/options/${encodeURIComponent(optionId)}`, userId ? { user_id: userId } : {});
   }
 
   /**
@@ -3628,16 +3607,11 @@
    * @param userId string The user id (only serverside)
    * @returns
    */
-<<<<<<< HEAD
-  async updatePollOption(pollId: string, option: PollOptionData) {
-    return await this.put<APIResponse & UpdatePollOptionAPIResponse>(this.baseURL + `/polls/${encodeURIComponent(pollId)}/options`, option);
-=======
   async updatePollOption(pollId: string, option: PollOptionData, userId?: string) {
-    return await this.put<APIResponse & UpdatePollOptionAPIResponse>(this.baseURL + `/polls/${pollId}/options`, {
+    return await this.put<APIResponse & UpdatePollOptionAPIResponse>(this.baseURL + `/polls/${encodeURIComponent(pollId)}/options`, {
       ...option,
       ...(userId ? { user_id: userId } : {}),
     });
->>>>>>> 2532ba5e
   }
 
   /**
@@ -3647,13 +3621,8 @@
    * @param userId string The user id (only serverside)
    * @returns {APIResponse} The poll option
    */
-<<<<<<< HEAD
-  async deletePollOption(pollId: string, optionId: string) {
-    return await this.delete<APIResponse>(this.baseURL + `/polls/${encodeURIComponent(pollId)}/options/${encodeURIComponent(optionId)}`);
-=======
   async deletePollOption(pollId: string, optionId: string, userId?: string) {
-    return await this.delete<APIResponse>(this.baseURL + `/polls/${pollId}/options/${optionId}`, userId ? { user_id: userId } : {});
->>>>>>> 2532ba5e
+    return await this.delete<APIResponse>(this.baseURL + `/polls/${encodeURIComponent(pollId)}/options/${encodeURIComponent(optionId)}`, userId ? { user_id: userId } : {});
   }
 
   /**
@@ -3666,15 +3635,10 @@
    */
   async castPollVote(messageId: string, pollId: string, vote: PollVoteData, userId?: string) {
     return await this.post<APIResponse & CastVoteAPIResponse>(
-<<<<<<< HEAD
-      this.baseURL + `/messages/${encodeURIComponent(messageId)}/polls/${encodeURIComponent(pollId)}/vote`,
-      { vote, ...options },
-=======
-      this.baseURL + `/messages/${messageId}/polls/${pollId}/vote`, {
+      this.baseURL + `/messages/${encodeURIComponent(messageId)}/polls/${encodeURIComponent(pollId)}/vote`, {
         vote,
         ...(userId ? { user_id: userId } : {}),
       },
->>>>>>> 2532ba5e
     );
   }
 
@@ -3693,14 +3657,9 @@
 
   async removePollVote(messageId: string, pollId: string, voteId: string, userId?: string) {
     return await this.delete<APIResponse & { vote: PollVote }>(
-<<<<<<< HEAD
-      this.baseURL + `/messages/${encodeURIComponent(messageId)}/polls/${encodeURIComponent(pollId)}/vote/${encodeURIComponent(voteId)}`,
-    );
-=======
-      this.baseURL + `/messages/${messageId}/polls/${pollId}/vote/${voteId}`, {
+      this.baseURL + `/messages/${encodeURIComponent(messageId)}/polls/${encodeURIComponent(pollId)}/vote/${encodeURIComponent(voteId)}`, {
       ...(userId ? { user_id: userId } : {}),
     });
->>>>>>> 2532ba5e
   }
 
   /**
@@ -3717,7 +3676,7 @@
     options: QueryPollsOptions = {},
     userId?: string
   ): Promise<APIResponse & QueryPollsResponse> {
-    const q = userId ? `?user_id=${userId}` : ''; 
+    const q = userId ? `?user_id=${userId}` : '';
     return await this.post<APIResponse & QueryPollsResponse>(this.baseURL + `/polls/query${q}`, {
       filter,
       sort: normalizeQuerySort(sort),
@@ -3741,12 +3700,8 @@
     options: QueryVotesOptions = {},
     userId?: string
   ): Promise<APIResponse & PollVotesAPIResponse> {
-<<<<<<< HEAD
-    return await this.post<APIResponse & PollVotesAPIResponse>(this.baseURL + `/polls/${encodeURIComponent(pollId)}/votes`, {
-=======
-    const q = userId ? `?user_id=${userId}` : ''; 
-    return await this.post<APIResponse & PollVotesAPIResponse>(this.baseURL + `/polls/${pollId}/votes${q}`, {
->>>>>>> 2532ba5e
+    const q = userId ? `?user_id=${userId}` : '';
+    return await this.post<APIResponse & PollVotesAPIResponse>(this.baseURL + `/polls/${encodeURIComponent(pollId)}/votes${q}`, {
       filter,
       sort: normalizeQuerySort(sort),
       ...options,
