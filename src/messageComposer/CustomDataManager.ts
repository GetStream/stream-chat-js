import { StateStore } from '..';
import type {
  CustomMessageComposerData,
  CustomMessageData,
  DraftMessage,
  LocalMessage,
} from '..';
import type { MessageComposer } from './messageComposer';
import type { DeepPartial } from '../types.utility';

export type CustomDataManagerState = {
  message: CustomMessageData;
  custom: CustomMessageComposerData;
};

export type CustomDataManagerOptions = {
  composer: MessageComposer;
  message?: DraftMessage | LocalMessage;
};

const initState = (options: CustomDataManagerOptions): CustomDataManagerState => {
  if (!options)
    return { message: {} as CustomMessageData, custom: {} as CustomMessageComposerData };
  return { message: {} as CustomMessageData, custom: {} as CustomMessageComposerData };
};

export class CustomDataManager {
  composer: MessageComposer;
  state: StateStore<CustomDataManagerState>;

  constructor({ composer, message }: CustomDataManagerOptions) {
    this.composer = composer;
    this.state = new StateStore<CustomDataManagerState>(initState({ composer, message }));
  }

  get customMessageData() {
    return this.state.getLatestValue().message;
  }

  get customComposerData() {
    return this.state.getLatestValue().custom;
  }

  isMessageDataEqual = (
    nextState: CustomDataManagerState,
    previousState?: CustomDataManagerState,
  ) => JSON.stringify(nextState.message) === JSON.stringify(previousState?.message);

  initState = ({ message }: { message?: DraftMessage | LocalMessage } = {}) => {
    this.state.next(initState({ composer: this.composer, message }));
  };

<<<<<<< HEAD
  setMessageData(data: Partial<CustomMessageData>) {
=======
  setMessageData(data: DeepPartial<CustomMessageData>) {
>>>>>>> 81b1cea6
    this.state.partialNext({
      message: {
        ...this.state.getLatestValue().message,
        ...data,
      },
    });
  }

<<<<<<< HEAD
  setCustomData(data: Partial<CustomMessageComposerData>) {
=======
  setCustomData(data: DeepPartial<CustomMessageComposerData>) {
>>>>>>> 81b1cea6
    this.state.partialNext({
      custom: {
        ...this.state.getLatestValue().custom,
        ...data,
      },
    });
  }
}<|MERGE_RESOLUTION|>--- conflicted
+++ resolved
@@ -50,11 +50,7 @@
     this.state.next(initState({ composer: this.composer, message }));
   };
 
-<<<<<<< HEAD
-  setMessageData(data: Partial<CustomMessageData>) {
-=======
   setMessageData(data: DeepPartial<CustomMessageData>) {
->>>>>>> 81b1cea6
     this.state.partialNext({
       message: {
         ...this.state.getLatestValue().message,
@@ -63,11 +59,7 @@
     });
   }
 
-<<<<<<< HEAD
-  setCustomData(data: Partial<CustomMessageComposerData>) {
-=======
   setCustomData(data: DeepPartial<CustomMessageComposerData>) {
->>>>>>> 81b1cea6
     this.state.partialNext({
       custom: {
         ...this.state.getLatestValue().custom,
