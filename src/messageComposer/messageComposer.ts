import { AttachmentManager } from './attachmentManager';
import { LinkPreviewsManager } from './linkPreviewsManager';
import { PollComposer } from './pollComposer';
import { TextComposer } from './textComposer';
import type { MessageComposerMiddlewareValue } from './middleware';
import {
  MessageComposerMiddlewareExecutor,
  MessageDraftComposerMiddlewareExecutor,
} from './middleware';
import { StateStore } from '../store';
import { formatMessage, generateUUIDv4 } from '../utils';
import { mergeWith } from '../utils/mergeWith';
import type { Channel } from '../channel';
import type {
  DraftMessage,
  DraftResponse,
  EventTypes,
  LocalMessage,
  LocalMessageBase,
  MessageResponse,
  MessageResponseBase,
} from '../types';
import { type UploadManagerInterface } from './uploadManager';

export type ComposerMap = {
  attachmentManager: AttachmentManager;
  linkPreviewsManager: LinkPreviewsManager;
  textComposer: TextComposer;
  pollComposer: PollComposer;
};

type LastComposerChange = { draftUpdate: number | null; stateUpdate: number };

type EditingAuditState = {
  lastChange: LastComposerChange;
};

export type MessageComposerState = {
  id: string;
  quotedMessage: LocalMessageBase | null;
  pollId: string | null;
};

export type MessageComposerConfig = {
  /** If true, triggers typing events on text input keystroke */
  publishTypingEvents: boolean;
  draftsEnabled?: boolean;
  maxTextLength?: number;
  urlPreviewEnabled?: boolean;
  uploadManager?: UploadManagerInterface;
};

export type MessageComposerOptions = {
  channel: Channel;
  composition?: DraftResponse | MessageResponse | LocalMessage;
  config?: Partial<MessageComposerConfig>;
  threadId?: string;
  tag?: string;
};

const compositionIsMessageDraft = (composition: unknown): composition is DraftResponse =>
  !!(composition as { message?: DraftMessage })?.message;

const initEditingAuditState = (
  composition?: DraftResponse | MessageResponse | LocalMessage,
): EditingAuditState => {
  const timeStamp = new Date().getTime();
  return {
    lastChange: {
      draftUpdate: compositionIsMessageDraft(composition) ? timeStamp : null,
      stateUpdate: timeStamp,
    },
  };
};

const initState = (
  composition?: DraftResponse | MessageResponse | LocalMessage,
): MessageComposerState => {
  if (!composition) {
    return {
      id: MessageComposer.generateId(),
      quotedMessage: null,
      pollId: null,
    };
  }

  const quotedMessage = composition.quoted_message;
  let message;
  if (compositionIsMessageDraft(composition)) {
    message = composition.message;
  } else {
    message = composition;
  }

  return {
    id: message.id,
    quotedMessage: quotedMessage
      ? formatMessage(quotedMessage as MessageResponseBase)
      : null,
    pollId: message.poll_id ?? null,
  };
};

const DEFAULT_COMPOSER_CONFIG: MessageComposerConfig = {
  draftsEnabled: true,
  publishTypingEvents: true,
  urlPreviewEnabled: false,
};

const noop = () => undefined;

export class MessageComposer {
  readonly channel: Channel;
  readonly state: StateStore<MessageComposerState>;
  readonly editedMessage?: LocalMessage;
  readonly threadId: string | null;
  readonly tag: string;
<<<<<<< HEAD
=======

  config: MessageComposerConfig;
>>>>>>> 96b4f95c
  attachmentManager: AttachmentManager;
  config: MessageComposerConfig;
  linkPreviewsManager: LinkPreviewsManager;
  textComposer: TextComposer;
  uploadManager?: UploadManagerInterface;

  pollComposer: PollComposer;
  // todo: mediaRecorder: MediaRecorderController;

  private unsubscribeFunctions: Set<() => void> = new Set();
  private compositionMiddlewareExecutor: MessageComposerMiddlewareExecutor;
  private draftCompositionMiddlewareExecutor: MessageDraftComposerMiddlewareExecutor;
  private editingAuditState: StateStore<EditingAuditState>;

  constructor({ channel, composition, config, threadId, tag }: MessageComposerOptions) {
    this.channel = channel;
    this.threadId = threadId ?? null;
    const { uploadManager, ...restConfig } = config ?? {};
    this.config = mergeWith(DEFAULT_COMPOSER_CONFIG, restConfig);
    this.tag = tag ?? generateUUIDv4();

    let message: LocalMessage | DraftMessage | undefined = undefined;
    if (compositionIsMessageDraft(composition)) {
      message = composition.message;
    } else if (composition) {
      message = formatMessage(composition);
      this.editedMessage = message;
    }

    this.attachmentManager = new AttachmentManager();
    this.uploadManager = uploadManager;

    this.linkPreviewsManager = new LinkPreviewsManager({
      client: channel.getClient(),
      message,
    });
    this.textComposer = new TextComposer({ composer: this, message });
    this.pollComposer = new PollComposer({ composer: this });

    this.editingAuditState = new StateStore<EditingAuditState>(
      this.initEditingAuditState(composition),
    );
    this.state = new StateStore<MessageComposerState>(initState(composition));

    this.compositionMiddlewareExecutor = new MessageComposerMiddlewareExecutor({
      composer: this,
    });
    this.draftCompositionMiddlewareExecutor = new MessageDraftComposerMiddlewareExecutor({
      composer: this,
    });
  }

  get client() {
    return this.channel.getClient();
  }

  get id() {
    return this.state.getLatestValue().id;
  }
  get lastChange() {
    return this.editingAuditState.getLatestValue().lastChange;
  }

  get quotedMessage() {
    return this.state.getLatestValue().quotedMessage;
  }

  get pollId() {
    return this.state.getLatestValue().pollId;
  }

  get canSendMessage() {
    if (!this.uploadManager) return;
    return (
      (!this.uploadManager.uploadsInProgressCount &&
        (!this.textComposer.textIsEmpty ||
          this.uploadManager.successfulUploadsCount > 0)) ||
      this.pollId
    );
  }

  get lastChangeOriginIsLocal() {
    return (
      this.lastChange.draftUpdate === null ||
      this.lastChange.draftUpdate < this.lastChange.stateUpdate
    );
  }

  get compositionIsEmpty() {
    return (
      !this.quotedMessage &&
      this.textComposer.textIsEmpty &&
      !this.attachmentManager.attachments.length &&
      !this.pollId
    );
  }

  static generateId = generateUUIDv4;

  initState = ({
    composition,
  }: { composition?: DraftResponse | MessageResponse } = {}) => {
    this.editingAuditState.partialNext(this.initEditingAuditState(composition));

    const message: LocalMessage | DraftMessage | undefined =
      typeof composition === 'undefined'
        ? composition
        : compositionIsMessageDraft(composition)
          ? composition.message
          : formatMessage(composition);

    this.attachmentManager.initState();
    this.uploadManager?.initState({ message });
    this.linkPreviewsManager.initState({ message });
    this.textComposer.initState({ message });
    this.state.next(initState(composition));
  };

  initEditingAuditState = (
    composition?: DraftResponse | MessageResponse | LocalMessage,
  ) =>
    initEditingAuditState(
      this.config?.draftsEnabled || !compositionIsMessageDraft(composition)
        ? composition
        : undefined,
    );

  private logStateUpdateTimestamp() {
    this.editingAuditState.partialNext({
      lastChange: { ...this.lastChange, stateUpdate: new Date().getTime() },
    });
  }
  private logDraftUpdateTimestamp() {
    if (!this.config.draftsEnabled) return;
    const timestamp = new Date().getTime();
    this.editingAuditState.partialNext({
      lastChange: { draftUpdate: timestamp, stateUpdate: timestamp },
    });
  }

  public registerSubscriptions = () => {
    if (this.unsubscribeFunctions.size) {
      // Already listening for events and changes
      return noop;
    }
    this.unsubscribeFunctions.add(this.subscribeMessageComposerSetupStateChange());
    this.unsubscribeFunctions.add(this.subscribeMessageUpdated());
    this.unsubscribeFunctions.add(this.subscribeMessageDeleted());
<<<<<<< HEAD
    this.unsubscribeFunctions.add(this.subscribeTextChanged());
    this.unsubscribeFunctions.add(this.subscribeUploadsChanged());
=======
>>>>>>> 96b4f95c

    this.unsubscribeFunctions.add(this.subscribeTextComposerStateChanged());
    this.unsubscribeFunctions.add(this.subscribeAttachmentManagerStateChanged());
    this.unsubscribeFunctions.add(this.subscribeLinkPreviewsManagerStateChanged());
    this.unsubscribeFunctions.add(this.subscribePollComposerStateChanged());
    this.unsubscribeFunctions.add(this.subscribeMessageComposerStateChanged());

    if (this.config.draftsEnabled) {
      this.unsubscribeFunctions.add(this.subscribeDraftUpdated());
      this.unsubscribeFunctions.add(this.subscribeDraftDeleted());
    }

    return this.unregisterSubscriptions;
  };

  // TODO: maybe make these private across the SDK
  public unregisterSubscriptions = () => {
    this.unsubscribeFunctions.forEach((cleanupFunction) => cleanupFunction());
    this.unsubscribeFunctions.clear();
  };

  public hydrateState = (composer: MessageComposer) => {
    if (composer.id !== this.id) return;

    // TODO
    // this.textComposer.hydrate
    // this.attachmentManager.hydrate
  };

  private subscribeMessageUpdated = () => {
    // todo: test the impact of 'reaction.new', 'reaction.deleted', 'reaction.updated'
    const eventTypes: EventTypes[] = [
      'message.updated',
      'reaction.new',
      'reaction.deleted', // todo: do we need to subscribe to this especially when the whole state is overriden?
      'reaction.updated', // todo: do we need to subscribe to this especially when the whole state is overriden?
    ];

    const unsubscribeFunctions = eventTypes.map(
      (eventType) =>
        this.client.on(eventType, (event) => {
          if (!event.message) return;
          if (event.message.id === this.id) {
            this.initState({ composition: event.message });
          }
          if (this.quotedMessage?.id && event.message.id === this.quotedMessage.id) {
            this.setQuotedMessage(formatMessage(event.message));
          }
        }).unsubscribe,
    );

    return () => unsubscribeFunctions.forEach((unsubscribe) => unsubscribe());
  };

  private subscribeMessageComposerSetupStateChange = () => {
    let cleanupBefore: (() => void) | null = null;
    const unsubscribe = this.client._messageComposerSetupState.subscribeWithSelector(
      ({ applyModifications }) => ({
        applyModifications,
      }),
      ({ applyModifications }) => {
        cleanupBefore?.();
        cleanupBefore = applyModifications?.({ composer: this }) ?? null;
      },
    );

    return () => {
      cleanupBefore?.();
      unsubscribe();
    };
  };

  private subscribeMessageDeleted = () =>
    this.client.on('message.deleted', (event) => {
      if (!event.message) return;
      if (event.message.id === this.id) {
        this.clear();
      } else if (this.quotedMessage && event.message.id === this.quotedMessage.id) {
        this.setQuotedMessage(null);
      }
    }).unsubscribe;

  private subscribeDraftUpdated = () =>
    this.client.on('draft.updated', (event) => {
      const draft = event.draft as DraftResponse;
      if (
        !draft ||
        !!draft.parent_id !== !!this.threadId ||
        draft.channel_cid !== this.channel.cid
      )
        return;
      this.initState({ composition: draft });
    }).unsubscribe;

  private subscribeDraftDeleted = () =>
    this.client.on('draft.deleted', (event) => {
      const draft = event.draft as DraftResponse;
      if (
        !draft ||
        !!draft.parent_id !== !!this.threadId ||
        draft.channel_cid !== this.channel.cid
      )
        return;

      this.logDraftUpdateTimestamp();
      if (this.compositionIsEmpty) {
        return;
      }
      this.clear();
    }).unsubscribe;

  private subscribeTextComposerStateChanged = () =>
    this.textComposer.state.subscribe((nextValue, previousValue) => {
      if (previousValue && nextValue.text !== previousValue?.text) {
        this.logStateUpdateTimestamp();
        if (this.compositionIsEmpty) {
          this.deleteDraft();
          return;
        }
      }
      if (
        !this.config.urlPreviewEnabled ||
        !nextValue.text ||
        nextValue.text === previousValue?.text
      )
        return;
      this.linkPreviewsManager.findAndEnrichUrls(nextValue.text);
    });

<<<<<<< HEAD
  private subscribeUploadsChanged = () => {
    if (!this.uploadManager)
      return () => {
        console.info('No upload manager.');
      };
    return this.uploadManager.state.subscribe((nextValue, previousValue) => {
      const removedUploadsIds = previousValue?.uploads
        .filter(
          (prevUpload) =>
            !nextValue.uploads.find(
              (v) => v.localMetadata.id === prevUpload.localMetadata.id,
            ),
        )
        .map((upload) => upload.localMetadata.id);

      if (removedUploadsIds?.length) {
        this.attachmentManager.removeAttachments(removedUploadsIds);
      }
      this.attachmentManager.upsertAttachments(nextValue.uploads);
    });
  };
=======
  private subscribeAttachmentManagerStateChanged = () =>
    this.attachmentManager.state.subscribe((nextValue, previousValue) => {
      const isActualStateChange =
        !!previousValue &&
        (nextValue.attachments.length !== previousValue.attachments.length ||
          nextValue.attachments.some(
            (attachment, index) =>
              attachment.localMetadata.id !==
              previousValue.attachments[index].localMetadata.id,
          ));
      if (isActualStateChange) {
        this.logStateUpdateTimestamp();
        if (this.compositionIsEmpty) {
          this.deleteDraft();
          return;
        }
      }
    });

  private subscribeLinkPreviewsManagerStateChanged = () =>
    this.linkPreviewsManager.state.subscribe((nextValue, previousValue) => {
      const previousPreviews = Array.from(previousValue?.previews ?? []);
      const isActualStateChange =
        !!previousValue &&
        Array.from(nextValue.previews).some(
          ([url], index) => url !== previousPreviews[index][0],
        );
      if (isActualStateChange) {
        this.logStateUpdateTimestamp();
        if (this.compositionIsEmpty) {
          this.deleteDraft();
          return;
        }
      }
    });

  private subscribePollComposerStateChanged = () =>
    this.pollComposer.state.subscribe((nextValue, previousValue) => {
      const isActualStateChange =
        !!previousValue &&
        (nextValue.data.allow_answers !== previousValue.data.allow_answers ||
          nextValue.data.allow_user_suggested_options !==
            previousValue.data.allow_user_suggested_options ||
          nextValue.data.description !== previousValue.data.description ||
          nextValue.data.enforce_unique_vote !== previousValue.data.enforce_unique_vote ||
          nextValue.data.id !== previousValue.data.id ||
          nextValue.data.is_closed !== previousValue.data.is_closed ||
          nextValue.data.max_votes_allowed !== previousValue.data.max_votes_allowed ||
          nextValue.data.name !== previousValue.data.name ||
          nextValue.data.options.some(
            (option, index) => option.text !== previousValue.data.options[index].text,
          ) ||
          nextValue.data.user_id !== previousValue.data.user_id ||
          nextValue.data.voting_visibility !== previousValue.data.voting_visibility);
      if (isActualStateChange) {
        this.logStateUpdateTimestamp();
        if (this.compositionIsEmpty) {
          this.deleteDraft();
          return;
        }
      }
    });

  private subscribeMessageComposerStateChanged = () =>
    this.state.subscribe((nextValue, previousValue) => {
      const isActualStateChange =
        !!previousValue &&
        (nextValue.pollId !== previousValue.pollId ||
          nextValue.quotedMessage?.id !== previousValue.quotedMessage?.id);

      if (isActualStateChange) {
        this.logStateUpdateTimestamp();
        if (this.compositionIsEmpty) {
          this.deleteDraft();
          return;
        }
      }
    });
>>>>>>> 96b4f95c

  setQuotedMessage = (quotedMessage: LocalMessage | null) => {
    this.state.partialNext({ quotedMessage });
  };

  clear = () => {
    this.attachmentManager.initState();
    this.linkPreviewsManager.initState();
    this.textComposer.initState();
    this.pollComposer.initState();
    this.initState();
  };

  compose = async (): Promise<MessageComposerMiddlewareValue['state'] | undefined> => {
    const created_at = this.editedMessage?.created_at ?? new Date();
    const text = '';
    const result = await this.compositionMiddlewareExecutor.execute('compose', {
      state: {
        message: {
          id: this.id,
          parent_id: this.threadId ?? undefined,
          type: 'regular',
        },
        localMessage: {
          attachments: [],
          created_at, // only assigned to localMessage as this is used for optimistic update
          deleted_at: null,
          error: undefined,
          id: this.id,
          mentioned_users: [],
          parent_id: this.threadId ?? undefined,
          pinned_at: null,
          reaction_groups: null,
          status: 'sending',
          text,
          type: 'regular',
          updated_at: created_at,
        },
        sendOptions: {},
      },
    });
    if (result.status === 'discard') return;

    return result.state;
  };

  composeDraft = async () => {
    const { state, status } = await this.draftCompositionMiddlewareExecutor.execute(
      'compose',
      {
        state: {
          draft: { id: this.id, parent_id: this.threadId ?? undefined, text: '' },
        },
      },
    );
    if (status === 'discard') return;
    return state;
  };

  createDraft = async () => {
    // server-side drafts are not stored on message level but on thread and channel level
    // therefore we don't need to create a draft if the message is edited
    if (this.editedMessage || !this.config.draftsEnabled) return;
    const composition = await this.composeDraft();
    if (!composition) return;
    const { draft } = composition;
    this.logDraftUpdateTimestamp();
    await this.channel.createDraft(draft);
  };

  deleteDraft = async () => {
    if (this.editedMessage || !this.config.draftsEnabled) return;
    this.logDraftUpdateTimestamp();
    await this.channel.deleteDraft({ parent_id: this.threadId ?? undefined });
  };

  createPoll = async () => {
    const composition = await this.pollComposer.compose();
    if (!composition || !composition.data.id) return;
    try {
      const { poll } = await this.client.createPoll(composition.data);
      this.state.partialNext({ pollId: poll.id });
    } catch (error) {
      this.client.notifications.add({
        message: 'Failed to create the poll',
        origin: {
          emitter: 'MessageComposer',
          context: { composer: this },
        },
      });
      throw error;
    }
  };
}<|MERGE_RESOLUTION|>--- conflicted
+++ resolved
@@ -115,13 +115,9 @@
   readonly editedMessage?: LocalMessage;
   readonly threadId: string | null;
   readonly tag: string;
-<<<<<<< HEAD
-=======
 
   config: MessageComposerConfig;
->>>>>>> 96b4f95c
   attachmentManager: AttachmentManager;
-  config: MessageComposerConfig;
   linkPreviewsManager: LinkPreviewsManager;
   textComposer: TextComposer;
   uploadManager?: UploadManagerInterface;
@@ -268,11 +264,7 @@
     this.unsubscribeFunctions.add(this.subscribeMessageComposerSetupStateChange());
     this.unsubscribeFunctions.add(this.subscribeMessageUpdated());
     this.unsubscribeFunctions.add(this.subscribeMessageDeleted());
-<<<<<<< HEAD
-    this.unsubscribeFunctions.add(this.subscribeTextChanged());
     this.unsubscribeFunctions.add(this.subscribeUploadsChanged());
-=======
->>>>>>> 96b4f95c
 
     this.unsubscribeFunctions.add(this.subscribeTextComposerStateChanged());
     this.unsubscribeFunctions.add(this.subscribeAttachmentManagerStateChanged());
@@ -402,13 +394,14 @@
       this.linkPreviewsManager.findAndEnrichUrls(nextValue.text);
     });
 
-<<<<<<< HEAD
   private subscribeUploadsChanged = () => {
     if (!this.uploadManager)
       return () => {
         console.info('No upload manager.');
       };
     return this.uploadManager.state.subscribe((nextValue, previousValue) => {
+      console.log('nextValue', nextValue);
+      console.log('previousValue', previousValue);
       const removedUploadsIds = previousValue?.uploads
         .filter(
           (prevUpload) =>
@@ -424,7 +417,7 @@
       this.attachmentManager.upsertAttachments(nextValue.uploads);
     });
   };
-=======
+
   private subscribeAttachmentManagerStateChanged = () =>
     this.attachmentManager.state.subscribe((nextValue, previousValue) => {
       const isActualStateChange =
@@ -503,7 +496,6 @@
         }
       }
     });
->>>>>>> 96b4f95c
 
   setQuotedMessage = (quotedMessage: LocalMessage | null) => {
     this.state.partialNext({ quotedMessage });
