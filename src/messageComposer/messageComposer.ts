<<<<<<< HEAD
import { LinkPreviewsManager } from './linkPreviewsManager';
=======
import { AttachmentManager } from './attachmentManager';
import { LinkPreviewsManager } from './linkPreviewsManager';
import { PollComposer } from './pollComposer';
>>>>>>> 9bc79358
import { TextComposer } from './textComposer';
import type { MessageComposerMiddlewareValue } from './middleware';
import { MessageComposerMiddlewareExecutor } from './middleware';
import { StateStore } from '../store';
import { formatMessage, generateUUIDv4 } from '../utils';
import { mergeWith } from '../utils/mergeWith';
import type { Channel } from '../channel';
import type {
  DraftMessage,
  DraftResponse,
  EventTypes,
  LocalMessage,
  LocalMessageBase,
  MessageResponse,
  MessageResponseBase,
} from '../types';
import { type UploadManagerInterface } from './uploadManager';
import { AttachmentManager } from './attachmentManager';

/*
  todo:
  1/ decide whether lastChange timestamp is necessary
 */

export type MessageComposerState = {
  id: string;
  lastChange: Date | null;
  quotedMessage: LocalMessageBase | null;
  pollId: string | null;
};

export type MessageComposerConfig = {
  /** If true, triggers typing events on text input keystroke */
  publishTypingEvents: boolean;
  maxTextLength?: number;
  urlPreviewEnabled?: boolean;
  uploadManager?: UploadManagerInterface;
};

export type MessageComposerOptions = {
  channel: Channel;
  composition?: DraftResponse | MessageResponse | LocalMessage;
  config?: Partial<MessageComposerConfig>;
  threadId?: string;
  tag?: string;
};

const isMessageDraft = (composition: unknown): composition is DraftResponse =>
  !!(composition as { message?: DraftMessage })?.message;

const initState = (
  composition?: DraftResponse | MessageResponse | LocalMessage,
): MessageComposerState => {
  if (!composition) {
    return {
      id: MessageComposer.generateId(),
      lastChange: null,
      quotedMessage: null,
      pollId: null,
    };
  }

  const quotedMessage = composition.quoted_message;
  let message;
  if (isMessageDraft(composition)) {
    message = composition.message;
  } else {
    message = composition;
  }

  return {
    id: message.id,
    lastChange: new Date(),
    quotedMessage: quotedMessage
      ? formatMessage(quotedMessage as MessageResponseBase)
      : null,
    pollId: message.poll_id ?? null,
  };
};

const DEFAULT_COMPOSER_CONFIG: MessageComposerConfig = {
  publishTypingEvents: true,
  urlPreviewEnabled: false,
};

const noop = () => undefined;

export class MessageComposer {
  readonly channel: Channel;
  readonly state: StateStore<MessageComposerState>;
  readonly editedMessage?: LocalMessage;
  readonly threadId: string | null;
<<<<<<< HEAD

=======
  readonly tag: string;
  config: MessageComposerConfig;
>>>>>>> 9bc79358
  attachmentManager: AttachmentManager;
  config: MessageComposerConfig;
  linkPreviewsManager: LinkPreviewsManager;
  textComposer: TextComposer;
<<<<<<< HEAD
  uploadManager?: UploadManagerInterface;

=======
  pollComposer: PollComposer;
>>>>>>> 9bc79358
  // todo: mediaRecorder: MediaRecorderController;
  private unsubscribeFunctions: Set<() => void> = new Set();
  private compositionMiddlewareExecutor: MessageComposerMiddlewareExecutor;

  constructor({ channel, composition, config, threadId, tag }: MessageComposerOptions) {
    this.channel = channel;
    this.threadId = threadId ?? null;
<<<<<<< HEAD
    const { uploadManager, ...restConfig } = config ?? {};
    this.config = mergeWith(DEFAULT_COMPOSER_CONFIG, restConfig);
=======
    this.config = mergeWith(DEFAULT_COMPOSER_CONFIG, config ?? {});
    this.tag = tag ?? generateUUIDv4();
>>>>>>> 9bc79358

    let message: LocalMessage | DraftMessage | undefined = undefined;
    if (isMessageDraft(composition)) {
      message = composition.message;
    } else if (composition) {
      message = formatMessage(composition);
      this.editedMessage = message;
    }

    this.attachmentManager = new AttachmentManager();
    this.uploadManager = uploadManager;

    this.linkPreviewsManager = new LinkPreviewsManager({
      client: channel.getClient(),
      message,
    });
    this.textComposer = new TextComposer({ composer: this, message });
    this.pollComposer = new PollComposer({ composer: this });
    this.state = new StateStore<MessageComposerState>(initState(composition));
    this.compositionMiddlewareExecutor = new MessageComposerMiddlewareExecutor({
      composer: this,
    });
  }

  get client() {
    return this.channel.getClient();
  }

  get id() {
    return this.state.getLatestValue().id;
  }

  get quotedMessage() {
    return this.state.getLatestValue().quotedMessage;
  }

  get pollId() {
    return this.state.getLatestValue().pollId;
  }

  get canSendMessage() {
    if (!this.uploadManager) return;
    return (
<<<<<<< HEAD
      !this.uploadManager?.uploadsInProgressCount &&
      (!this.textComposer.textIsEmpty || this.uploadManager?.successfulUploadsCount > 0) // && !customMessageData?.poll_id)
=======
      (!this.attachmentManager.uploadsInProgressCount &&
        (!this.textComposer.textIsEmpty ||
          this.attachmentManager.successfulUploadsCount > 0)) ||
      this.pollId
>>>>>>> 9bc79358
    );
  }

  static generateId = generateUUIDv4;

  initState = ({
    composition,
  }: { composition?: DraftResponse | MessageResponse } = {}) => {
    const message: LocalMessage | DraftMessage | undefined =
      typeof composition === 'undefined'
        ? composition
        : isMessageDraft(composition)
          ? composition.message
          : formatMessage(composition);

    this.uploadManager?.initState({ message });
    this.attachmentManager.initState();
    this.linkPreviewsManager.initState({ message });
    this.textComposer.initState({ message });
    this.state.next(initState(composition));
  };

  public registerSubscriptions = () => {
    if (this.unsubscribeFunctions.size) {
      // Already listening for events and changes
      return noop;
    }
    this.unsubscribeFunctions.add(this.subscribeMessageComposerSetupStateChange());
    this.unsubscribeFunctions.add(this.subscribeMessageUpdated());
    this.unsubscribeFunctions.add(this.subscribeMessageDeleted());
    this.unsubscribeFunctions.add(this.subscribeTextChanged());
    this.unsubscribeFunctions.add(this.subscribeUploadsChanged());

    if (this.client.options.drafts) {
      this.unsubscribeFunctions.add(this.subscribeDraftUpdated());
      this.unsubscribeFunctions.add(this.subscribeDraftDeleted());
    }

    return this.unregisterSubscriptions;
  };

  // TODO: maybe make these private across the SDK
  public unregisterSubscriptions = () => {
    this.unsubscribeFunctions.forEach((cleanupFunction) => cleanupFunction());
    this.unsubscribeFunctions.clear();
  };

  public hydrateState = (composer: MessageComposer) => {
    if (composer.id !== this.id) return;

    // TODO
    // this.textComposer.hydrate
    // this.attachmentManager.hydrate
  };

  private subscribeMessageUpdated = () => {
    // todo: test the impact of 'reaction.new', 'reaction.deleted', 'reaction.updated'
    const eventTypes: EventTypes[] = [
      'message.updated',
      'reaction.new',
      'reaction.deleted',
      'reaction.updated',
    ];

    const unsubscribeFunctions = eventTypes.map(
      (eventType) =>
        this.client.on(eventType, (event) => {
          if (!event.message) return;
          if (event.message.id === this.id) {
            this.initState({ composition: event.message });
          }
          if (this.quotedMessage?.id && event.message.id === this.quotedMessage.id) {
            this.setQuotedMessage(formatMessage(event.message));
          }
        }).unsubscribe,
    );

    return () => unsubscribeFunctions.forEach((unsubscribe) => unsubscribe());
  };

  private subscribeMessageComposerSetupStateChange = () => {
    let cleanupBefore: (() => void) | null = null;
    const unsubscribe = this.client._messageComposerSetupState.subscribeWithSelector(
      ({ applyModifications }) => ({
        applyModifications,
      }),
      ({ applyModifications }) => {
        cleanupBefore?.();
        cleanupBefore = applyModifications?.({ composer: this }) ?? null;
      },
    );

    return () => {
      cleanupBefore?.();
      unsubscribe();
    };
  };

  private subscribeMessageDeleted = () =>
    this.client.on('message.deleted', (event) => {
      if (!event.message) return;
      if (event.message.id === this.id) {
        this.clear();
      } else if (this.quotedMessage && event.message.id === this.quotedMessage.id) {
        this.setQuotedMessage(null);
      }
    }).unsubscribe;

  private subscribeDraftUpdated = () =>
    this.client.on('draft.updated', (event) => {
      const draft = event.draft as DraftResponse;
      if (!draft || draft.parent_id !== this.threadId || draft.message.id !== this.id)
        return;
      this.initState({ composition: draft });
    }).unsubscribe;

  private subscribeDraftDeleted = () =>
    this.client.on('draft.deleted', (event) => {
      const draft = event.draft as DraftResponse;
      if (!draft || draft.parent_id !== this.threadId || draft.message.id !== this.id)
        return;
      this.clear();
    }).unsubscribe;

  private subscribeTextChanged = () =>
    this.textComposer.state.subscribe((nextValue, previousValue) => {
      if (
        !this.config.urlPreviewEnabled ||
        !nextValue.text ||
        nextValue.text === previousValue?.text
      )
        return;
      this.linkPreviewsManager.findAndEnrichUrls(nextValue.text);
    });

  private subscribeUploadsChanged = () => {
    if (!this.uploadManager)
      return () => {
        console.log('No upload manager.');
      };
    return this.uploadManager.state.subscribe((nextValue, previousValue) => {
      const removedUploadsIds = previousValue?.uploads
        .filter(
          (prevUpload) =>
            !nextValue.uploads.find(
              (v) => v.localMetadata.id === prevUpload.localMetadata.id,
            ),
        )
        .map((upload) => upload.localMetadata.id);

      if (removedUploadsIds?.length) {
        this.attachmentManager.removeAttachments(removedUploadsIds);
      }
      console.log('nextValue.uploads', nextValue.uploads);
      this.attachmentManager.upsertAttachments(nextValue.uploads);
    });
  };

  setQuotedMessage = (quotedMessage: LocalMessage | null) => {
    this.state.partialNext({ quotedMessage });
  };

  clear = () => {
    this.attachmentManager.initState();
    this.linkPreviewsManager.initState();
    this.textComposer.initState();
    this.pollComposer.initState();
    this.initState();
  };

  compose = async (): Promise<MessageComposerMiddlewareValue['state'] | undefined> => {
    const created_at = this.editedMessage?.created_at ?? new Date();
    const text = '';
    const result = await this.compositionMiddlewareExecutor.execute('compose', {
      state: {
        message: {
          attachments: [],
          id: this.id,
          parent_id: this.threadId ?? undefined,
          text,
          type: 'regular',
        },
        localMessage: {
          attachments: [],
          created_at, // only assigned to localMessage as this is used for optimistic update
          deleted_at: null,
          error: undefined,
          id: this.id,
          mentioned_users: [],
          parent_id: this.threadId ?? undefined,
          pinned_at: null,
          reaction_groups: null,
          status: 'sending',
          text,
          type: 'regular',
          updated_at: created_at,
        },
        sendOptions: {},
      },
    });
    if (result.status === 'discard') return;

    return result.state;
  };

  composeDraft = () => {
    console.error('not implemented');
  };

  createPoll = async () => {
    const composition = await this.pollComposer.compose();
    if (!composition || !composition.data.id) return;
    try {
      const { poll } = await this.client.createPoll(composition.data);
      this.state.partialNext({ pollId: poll.id });
    } catch (error) {
      this.client.notifications.add({
        message: 'Failed to create the poll',
        origin: {
          emitter: 'MessageComposer',
          context: { composer: this },
        },
      });
      throw error;
    }
  };
}<|MERGE_RESOLUTION|>--- conflicted
+++ resolved
@@ -1,10 +1,6 @@
-<<<<<<< HEAD
-import { LinkPreviewsManager } from './linkPreviewsManager';
-=======
 import { AttachmentManager } from './attachmentManager';
 import { LinkPreviewsManager } from './linkPreviewsManager';
 import { PollComposer } from './pollComposer';
->>>>>>> 9bc79358
 import { TextComposer } from './textComposer';
 import type { MessageComposerMiddlewareValue } from './middleware';
 import { MessageComposerMiddlewareExecutor } from './middleware';
@@ -22,7 +18,6 @@
   MessageResponseBase,
 } from '../types';
 import { type UploadManagerInterface } from './uploadManager';
-import { AttachmentManager } from './attachmentManager';
 
 /*
   todo:
@@ -97,22 +92,14 @@
   readonly state: StateStore<MessageComposerState>;
   readonly editedMessage?: LocalMessage;
   readonly threadId: string | null;
-<<<<<<< HEAD
-
-=======
   readonly tag: string;
-  config: MessageComposerConfig;
->>>>>>> 9bc79358
   attachmentManager: AttachmentManager;
   config: MessageComposerConfig;
   linkPreviewsManager: LinkPreviewsManager;
   textComposer: TextComposer;
-<<<<<<< HEAD
   uploadManager?: UploadManagerInterface;
 
-=======
   pollComposer: PollComposer;
->>>>>>> 9bc79358
   // todo: mediaRecorder: MediaRecorderController;
   private unsubscribeFunctions: Set<() => void> = new Set();
   private compositionMiddlewareExecutor: MessageComposerMiddlewareExecutor;
@@ -120,13 +107,9 @@
   constructor({ channel, composition, config, threadId, tag }: MessageComposerOptions) {
     this.channel = channel;
     this.threadId = threadId ?? null;
-<<<<<<< HEAD
     const { uploadManager, ...restConfig } = config ?? {};
     this.config = mergeWith(DEFAULT_COMPOSER_CONFIG, restConfig);
-=======
-    this.config = mergeWith(DEFAULT_COMPOSER_CONFIG, config ?? {});
     this.tag = tag ?? generateUUIDv4();
->>>>>>> 9bc79358
 
     let message: LocalMessage | DraftMessage | undefined = undefined;
     if (isMessageDraft(composition)) {
@@ -170,15 +153,10 @@
   get canSendMessage() {
     if (!this.uploadManager) return;
     return (
-<<<<<<< HEAD
-      !this.uploadManager?.uploadsInProgressCount &&
-      (!this.textComposer.textIsEmpty || this.uploadManager?.successfulUploadsCount > 0) // && !customMessageData?.poll_id)
-=======
-      (!this.attachmentManager.uploadsInProgressCount &&
+      (!this.uploadManager.uploadsInProgressCount &&
         (!this.textComposer.textIsEmpty ||
-          this.attachmentManager.successfulUploadsCount > 0)) ||
+          this.uploadManager.successfulUploadsCount > 0)) ||
       this.pollId
->>>>>>> 9bc79358
     );
   }
 
