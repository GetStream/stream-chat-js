--- conflicted
+++ resolved
@@ -1,8 +1,4 @@
 import type { TextComposerMiddlewareExecutorState } from './TextComposerMiddlewareExecutor';
-<<<<<<< HEAD
-import { stripTextFromStartOfTheText } from './textMiddlewareUtils';
-=======
->>>>>>> d525ae36
 import type { CommandSuggestion } from './types';
 import type { Middleware } from '../../../middleware';
 import { escapeRegExp } from './textMiddlewareUtils';
@@ -25,13 +21,7 @@
           return forward();
         }
 
-<<<<<<< HEAD
-        const triggerWithCommand = `/${command.name} `;
-
-        const newText = stripTextFromStartOfTheText(triggerWithCommand, state.text);
-=======
         const newText = stripCommandFromText(state.text, command.name);
->>>>>>> d525ae36
 
         return complete({
           ...state,
