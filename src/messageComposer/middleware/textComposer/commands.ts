import type { Channel } from '../../../channel';
import type { Middleware } from '../../../middleware';
import type { SearchSourceOptions } from '../../../search';
import { BaseSearchSourceSync } from '../../../search';
import type { CommandResponse } from '../../../types';
import { mergeWith } from '../../../utils/mergeWith';
import type { CommandSuggestion, TextComposerMiddlewareOptions } from './types';
import {
  getCompleteCommandInString,
  getTriggerCharWithToken,
  insertItemWithTrigger,
} from './textMiddlewareUtils';
import type { TextComposerMiddlewareExecutorState } from './TextComposerMiddlewareExecutor';

export class CommandSearchSource extends BaseSearchSourceSync<CommandSuggestion> {
  readonly type = 'commands';
  private channel: Channel;

  constructor(channel: Channel, options?: SearchSourceOptions) {
    super(options);
    this.channel = channel;
  }

  canExecuteQuery = (newSearchString?: string) => {
    const hasNewSearchQuery = typeof newSearchString !== 'undefined';
    return this.isActive && !this.isLoading && (this.hasNext || hasNewSearchQuery);
  };

  getStateBeforeFirstQuery(newSearchString: string) {
    const newState = super.getStateBeforeFirstQuery(newSearchString);
    const { items } = this.state.getLatestValue();
    return {
      ...newState,
      items, // preserve items to avoid flickering
    };
  }

  query(searchQuery: string) {
    const channelConfig = this.channel.getConfig();
    const commands = channelConfig?.commands || [];
    const selectedCommands: (CommandResponse & { name: string })[] = commands.filter(
      (command): command is CommandResponse & { name: string } =>
        !!(
          command.name &&
          command.name.toLowerCase().indexOf(searchQuery.toLowerCase()) !== -1
        ),
    );

    // sort alphabetically unless you're matching the first char
    selectedCommands.sort((a, b) => {
      let nameA = a.name?.toLowerCase();
      let nameB = b.name?.toLowerCase();
      if (nameA?.indexOf(searchQuery) === 0) {
        nameA = `0${nameA}`;
      }
      if (nameB?.indexOf(searchQuery) === 0) {
        nameB = `0${nameB}`;
      }
      // Should confirm possible null / undefined when TS is fully implemented
      if (nameA != null && nameB != null) {
        if (nameA < nameB) {
          return -1;
        }
        if (nameA > nameB) {
          return 1;
        }
      }

      return 0;
    });

    return {
      items: selectedCommands.map((c) => ({ ...c, id: c.name })),
      next: null,
    };
  }

  protected filterQueryResults(items: CommandSuggestion[]) {
    return items;
  }
}

/**
 * TextComposer middleware for mentions
 * Usage:
 *
 *  const textComposer = new TextComposer(options);
 *
 *  textComposer.use(createCommandsMiddleware(channel, { trigger: '//', minChars: 2 } ));
 *
 * @param channel
 * @param {{ minChars: number; trigger: string }} options
 * @returns
 */

const DEFAULT_OPTIONS: TextComposerMiddlewareOptions = { minChars: 1, trigger: '/' };

export type CommandsMiddleware = Middleware<
  TextComposerMiddlewareExecutorState<CommandSuggestion>,
  'onChange' | 'onSuggestionItemSelect'
>;

export const createCommandsMiddleware = (
  channel: Channel,
  options?: Partial<TextComposerMiddlewareOptions> & {
    searchSource?: CommandSearchSource;
  },
): CommandsMiddleware => {
  const finalOptions = mergeWith(DEFAULT_OPTIONS, options ?? {});
  let searchSource = new CommandSearchSource(channel);
  if (options?.searchSource) {
    searchSource = options.searchSource;
    searchSource.resetState();
  }
  searchSource.activate();

  return {
    id: 'stream-io/text-composer/commands-middleware',
    handlers: {
      onChange: ({ state, next, complete, forward }) => {
        if (!state.selection) return forward();
        const finalText = state.text.slice(0, state.selection.end);
        const commandName = getCompleteCommandInString(finalText);
        if (commandName) {
          const command = searchSource?.query(commandName).items[0];
          if (command) {
            return next({
              ...state,
              command,
              suggestions: undefined,
            });
          }
        }

        const triggerWithToken = getTriggerCharWithToken({
          trigger: finalOptions.trigger,
          text: finalText,
          acceptTrailingSpaces: false,
          isCommand: true,
        });

        const newSearchTriggerred =
          triggerWithToken && triggerWithToken.length === finalOptions.minChars;

        if (newSearchTriggerred) {
          searchSource.resetStateAndActivate();
        }

        const triggerWasRemoved =
          !triggerWithToken || triggerWithToken.length < finalOptions.minChars;

        if (triggerWasRemoved) {
          const hasStaleSuggestions = state.suggestions?.trigger === finalOptions.trigger;
          const newState = { ...state };
          if (hasStaleSuggestions) {
            delete newState.suggestions;
          }
          return next(newState);
        }

<<<<<<< HEAD
        const query = triggerWithToken.slice(1);

        const searchQuery = getFirstWordFromText(query);

        const commands = searchSource?.query(searchQuery).items;

        const [command] = commands;

        const matchedCommand =
          command && startsWithTextAndSpace(query, command.name) ? command : null;

        if (matchedCommand) {
          return next({
            ...state,
            command: matchedCommand,
            suggestions: undefined,
          });
        }

=======
>>>>>>> d525ae36
        return complete({
          ...state,
          command: null,
          suggestions: {
            query: triggerWithToken.slice(1),
            searchSource,
            trigger: finalOptions.trigger,
          },
        });
      },
      onSuggestionItemSelect: ({ state, next, forward }) => {
        const { selectedSuggestion } = state.change ?? {};
        if (!selectedSuggestion || state.suggestions?.trigger !== finalOptions.trigger)
          return forward();

        searchSource.resetStateAndActivate();
        return next({
          ...state,
          ...insertItemWithTrigger({
            insertText: `/${selectedSuggestion.name} `,
            selection: state.selection,
            text: state.text,
            trigger: finalOptions.trigger,
          }),
          command: selectedSuggestion,
          suggestions: undefined,
        });
      },
    },
  };
};<|MERGE_RESOLUTION|>--- conflicted
+++ resolved
@@ -158,28 +158,6 @@
           return next(newState);
         }
 
-<<<<<<< HEAD
-        const query = triggerWithToken.slice(1);
-
-        const searchQuery = getFirstWordFromText(query);
-
-        const commands = searchSource?.query(searchQuery).items;
-
-        const [command] = commands;
-
-        const matchedCommand =
-          command && startsWithTextAndSpace(query, command.name) ? command : null;
-
-        if (matchedCommand) {
-          return next({
-            ...state,
-            command: matchedCommand,
-            suggestions: undefined,
-          });
-        }
-
-=======
->>>>>>> d525ae36
         return complete({
           ...state,
           command: null,
