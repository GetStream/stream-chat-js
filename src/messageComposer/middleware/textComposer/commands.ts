--- conflicted
+++ resolved
@@ -108,19 +108,9 @@
     }: TextComposerMiddlewareParams<CommandSuggestion>) => {
       const { state } = input;
       if (!state.selection) return nextHandler(input);
-<<<<<<< HEAD
-=======
-      // If the first character is not a command trigger do not process
-      const isCommandTrigger =
-        state.text.length > 0 &&
-        state.text[0] === finalOptions.trigger &&
-        state.text.split(' ').length <= 1;
-
-      if (!isCommandTrigger) return nextHandler(input);
->>>>>>> 6d936386
 
       const firstCharIsNotCommandTrigger =
-        state.text.length > 0 && state.text[0] !== finalOptions.trigger;
+        state.text.length === 0 || state.text[0] !== finalOptions.trigger;
       if (firstCharIsNotCommandTrigger) return nextHandler(input);
 
       const triggerWithToken = getTriggerCharWithToken({
