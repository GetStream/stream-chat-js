--- conflicted
+++ resolved
@@ -22,12 +22,15 @@
   ChannelUpdateOptions,
   CreateCallOptions,
   CreateCallResponse,
+  CreateDraftResponse,
   DeleteChannelAPIResponse,
+  DraftMessagePayload,
   Event,
   EventAPIResponse,
   EventHandler,
   EventTypes,
   FormatMessageResponse,
+  GetDraftResponse,
   GetMultipleMessagesAPIResponse,
   GetReactionsAPIResponse,
   GetRepliesAPIResponse,
@@ -66,20 +69,6 @@
   UpdateChannelAPIResponse,
   UpdateChannelOptions,
   UserResponse,
-<<<<<<< HEAD
-=======
-  QueryChannelAPIResponse,
-  PollVoteData,
-  SendMessageOptions,
-  AscDesc,
-  PartialUpdateMemberAPIResponse,
-  AIState,
-  MessageOptions,
-  PushPreference,
-  CreateDraftResponse,
-  GetDraftResponse,
-  DraftMessagePayload,
->>>>>>> 3a7f7327
 } from './types';
 import type { Role } from './permissions';
 import type { CustomChannelData } from './custom_types';
@@ -1486,14 +1475,17 @@
    *
    * @param {string} channelType The channel type
    * @param {string} channelID The channel ID
-   * @param {DraftMessagePayload<StreamChatGenerics>} message The draft message to create or update
-   *
-   * @return {Promise<CreateDraftResponse<StreamChatGenerics>>} Response containing the created draft
-   */
-  async createDraft(message: DraftMessagePayload<StreamChatGenerics>) {
-    return await this.getClient().post<CreateDraftResponse<StreamChatGenerics>>(this._channelURL() + '/draft', {
-      message,
-    });
+   * @param {DraftMessagePayload} message The draft message to create or update
+   *
+   * @return {Promise<CreateDraftResponse>} Response containing the created draft
+   */
+  async createDraft(message: DraftMessagePayload) {
+    return await this.getClient().post<CreateDraftResponse>(
+      this._channelURL() + '/draft',
+      {
+        message,
+      },
+    );
   }
 
   /**
@@ -1505,7 +1497,9 @@
    * @return {Promise<APIResponse>} API response
    */
   async deleteDraft({ parent_id }: { parent_id?: string } = {}) {
-    return await this.getClient().delete<APIResponse>(this._channelURL() + '/draft', { parent_id });
+    return await this.getClient().delete<APIResponse>(this._channelURL() + '/draft', {
+      parent_id,
+    });
   }
 
   /**
@@ -1514,10 +1508,10 @@
    * @param {Object} options
    * @param {string} options.parent_id Optional parent message ID for drafts in threads
    *
-   * @return {Promise<GetDraftResponse<StreamChatGenerics>>} Response containing the draft
+   * @return {Promise<GetDraftResponse>} Response containing the draft
    */
   async getDraft({ parent_id }: { parent_id?: string } = {}) {
-    return await this.getClient().get<GetDraftResponse<StreamChatGenerics>>(this._channelURL() + '/draft', {
+    return await this.getClient().get<GetDraftResponse>(this._channelURL() + '/draft', {
       parent_id,
     });
   }
