--- conflicted
+++ resolved
@@ -1236,13 +1236,8 @@
       // set the channel as active...
 
       const membersStr = state.members
-<<<<<<< HEAD
         .map((m) => m.user_id || m.user?.id)
-        ?.sort()
-=======
-        .map((member) => member.user_id)
         .sort()
->>>>>>> e7ece441
         .join(',');
       const tempChannelCid = `${this.type}:!members-${membersStr}`;
 
