import { ChannelState } from './channel_state';
import { isValidEventType } from './events';
import { logChatPromiseExecution, normalizeQuerySort } from './utils';
import { StreamChat } from './client';
import {
  APIResponse,
  BanUserOptions,
  ChannelAPIResponse,
  ChannelData,
  ChannelFilters,
  ChannelUpdateOptions,
  ChannelMemberAPIResponse,
  ChannelMemberResponse,
  ChannelQueryOptions,
  ChannelResponse,
  DeleteChannelAPIResponse,
  Event,
  EventAPIResponse,
  EventHandler,
  EventTypes,
  FormatMessageResponse,
  GetMultipleMessagesAPIResponse,
  GetReactionsAPIResponse,
  GetRepliesAPIResponse,
  InviteOptions,
  MarkReadOptions,
  MemberSort,
  Message,
  MessageFilters,
  MessageResponse,
  MuteChannelAPIResponse,
  PaginationOptions,
  PartialUpdateChannel,
  PartialUpdateChannelAPIResponse,
  QueryMembersOptions,
  Reaction,
  ReactionAPIResponse,
  SearchAPIResponse,
  SearchMessageSortBase,
  SearchOptions,
  SearchPayload,
  SendMessageAPIResponse,
  TruncateChannelAPIResponse,
  TruncateOptions,
  UpdateChannelAPIResponse,
  UserFilters,
  UserResponse,
<<<<<<< HEAD
  ExtendableGenerics,
  DefaultGenerics,
=======
  PinnedMessagePaginationOptions,
  PinnedMessagesSort,
>>>>>>> c0ee04e9
} from './types';
import { Role } from './permissions';

/**
 * Channel - The Channel class manages it's own state.
 */
export class Channel<StreamChatGenerics extends ExtendableGenerics = DefaultGenerics> {
  _client: StreamChat<StreamChatGenerics>;
  type: string;
  id: string | undefined;
  data: ChannelData<StreamChatGenerics> | ChannelResponse<StreamChatGenerics> | undefined;
  _data: ChannelData<StreamChatGenerics> | ChannelResponse<StreamChatGenerics>;
  cid: string;
  listeners: { [key: string]: (string | EventHandler<StreamChatGenerics>)[] };
  state: ChannelState<StreamChatGenerics>;
  initialized: boolean;
  lastKeyStroke?: Date;
  lastTypingEvent: Date | null;
  isTyping: boolean;
  disconnected: boolean;

  /**
   * constructor - Create a channel
   *
   * @param {StreamChat<StreamChatGenerics>} client the chat client
   * @param {string} type  the type of channel
   * @param {string} [id]  the id of the chat
   * @param {ChannelData<StreamChatGenerics>} data any additional custom params
   *
   * @return {Channel<StreamChatGenerics>} Returns a new uninitialized channel
   */
  constructor(
    client: StreamChat<StreamChatGenerics>,
    type: string,
    id: string | undefined,
    data: ChannelData<StreamChatGenerics>,
  ) {
    const validTypeRe = /^[\w_-]+$/;
    const validIDRe = /^[\w!_-]+$/;

    if (!validTypeRe.test(type)) {
      throw new Error(`Invalid chat type ${type}, letters, numbers and "_-" are allowed`);
    }
    if (typeof id === 'string' && !validIDRe.test(id)) {
      throw new Error(`Invalid chat id ${id}, letters, numbers and "!-_" are allowed`);
    }

    this._client = client;
    this.type = type;
    this.id = id;
    // used by the frontend, gets updated:
    this.data = data;
    // this._data is used for the requests...
    this._data = { ...data };
    this.cid = `${type}:${id}`;
    this.listeners = {};
    // perhaps the state variable should be private
    this.state = new ChannelState<StreamChatGenerics>(this);
    this.initialized = false;
    this.lastTypingEvent = null;
    this.isTyping = false;
    this.disconnected = false;
  }

  /**
   * getClient - Get the chat client for this channel. If client.disconnect() was called, this function will error
   *
   * @return {StreamChat<StreamChatGenerics>}
   */
  getClient(): StreamChat<StreamChatGenerics> {
    if (this.disconnected === true) {
      throw Error(`You can't use a channel after client.disconnect() was called`);
    }
    return this._client;
  }

  /**
   * getConfig - Get the configs for this channel type
   *
   * @return {Record<string, unknown>}
   */
  getConfig() {
    const client = this.getClient();
    return client.configs[this.type];
  }

  /**
   * sendMessage - Send a message to this channel
   *
   * @param {Message<StreamChatGenerics>} message The Message object
   * @param {boolean} [options.skip_enrich_url] Do not try to enrich the URLs within message
   * @param {boolean} [options.skip_push] Skip sending push notifications
   *
   * @return {Promise<SendMessageAPIResponse<StreamChatGenerics>>} The Server Response
   */
  async sendMessage(
    message: Message<StreamChatGenerics>,
    options?: { skip_enrich_url?: boolean; skip_push?: boolean },
  ) {
    const sendMessageResponse = await this.getClient().post<SendMessageAPIResponse<StreamChatGenerics>>(
      this._channelURL() + '/message',
      {
        message,
        ...options,
      },
    );

    // Reset unreadCount to 0.
    this.state.unreadCount = 0;

    return sendMessageResponse;
  }

  sendFile(
    uri: string | NodeJS.ReadableStream | Buffer | File,
    name?: string,
    contentType?: string,
    user?: UserResponse<StreamChatGenerics>,
  ) {
    return this.getClient().sendFile(`${this._channelURL()}/file`, uri, name, contentType, user);
  }

  sendImage(
    uri: string | NodeJS.ReadableStream | File,
    name?: string,
    contentType?: string,
    user?: UserResponse<StreamChatGenerics>,
  ) {
    return this.getClient().sendFile(`${this._channelURL()}/image`, uri, name, contentType, user);
  }

  deleteFile(url: string) {
    return this.getClient().delete<APIResponse>(`${this._channelURL()}/file`, { url });
  }

  deleteImage(url: string) {
    return this.getClient().delete<APIResponse>(`${this._channelURL()}/image`, { url });
  }

  /**
   * sendEvent - Send an event on this channel
   *
   * @param {Event<StreamChatGenerics>} event for example {type: 'message.read'}
   *
   * @return {Promise<EventAPIResponse<StreamChatGenerics>>} The Server Response
   */
  async sendEvent(event: Event<StreamChatGenerics>) {
    this._checkInitialized();
    return await this.getClient().post<EventAPIResponse<StreamChatGenerics>>(this._channelURL() + '/event', {
      event,
    });
  }

  /**
   * search - Query messages
   *
   * @param {MessageFilters<StreamChatGenerics> | string}  query search query or object MongoDB style filters
   * @param {{client_id?: string; connection_id?: string; query?: string; message_filter_conditions?: MessageFilters<StreamChatGenerics>}} options Option object, {user_id: 'tommaso'}
   *
   * @return {Promise<SearchAPIResponse<StreamChatGenerics>>} search messages response
   */
  async search(
    query: MessageFilters<StreamChatGenerics> | string,
    options: SearchOptions<StreamChatGenerics> & {
      client_id?: string;
      connection_id?: string;
      message_filter_conditions?: MessageFilters<StreamChatGenerics>;
      query?: string;
    } = {},
  ) {
    if (options.offset && (options.sort || options.next)) {
      throw Error(`Cannot specify offset with sort or next parameters`);
    }
    // Return a list of channels
    const payload: SearchPayload<StreamChatGenerics> = {
      filter_conditions: { cid: this.cid } as ChannelFilters<StreamChatGenerics>,
      ...options,
      sort: options.sort ? normalizeQuerySort<SearchMessageSortBase<StreamChatGenerics>>(options.sort) : undefined,
    };
    if (typeof query === 'string') {
      payload.query = query;
    } else if (typeof query === 'object') {
      payload.message_filter_conditions = query;
    } else {
      throw Error(`Invalid type ${typeof query} for query parameter`);
    }
    // Make sure we wait for the connect promise if there is a pending one
    await this.getClient().wsPromise;

    return await this.getClient().get<SearchAPIResponse<StreamChatGenerics>>(this.getClient().baseURL + '/search', {
      payload,
    });
  }

  /**
   * queryMembers - Query Members
   *
   * @param {UserFilters<StreamChatGenerics>}  filterConditions object MongoDB style filters
   * @param {MemberSort<StreamChatGenerics>} [sort] Sort options, for instance [{created_at: -1}].
   * When using multiple fields, make sure you use array of objects to guarantee field order, for instance [{name: -1}, {created_at: 1}]
   * @param {{ limit?: number; offset?: number }} [options] Option object, {limit: 10, offset:10}
   *
   * @return {Promise<ChannelMemberAPIResponse<StreamChatGenerics>>} Query Members response
   */
  async queryMembers(
    filterConditions: UserFilters<StreamChatGenerics>,
    sort: MemberSort<StreamChatGenerics> = [],
    options: QueryMembersOptions = {},
  ) {
    let id: string | undefined;
    const type = this.type;
    let members: string[] | ChannelMemberResponse<StreamChatGenerics>[] | undefined;
    if (this.id) {
      id = this.id;
    } else if (this.data?.members && Array.isArray(this.data.members)) {
      members = this.data.members;
    }
    // Return a list of members
    return await this.getClient().get<ChannelMemberAPIResponse<StreamChatGenerics>>(
      this.getClient().baseURL + '/members',
      {
        payload: {
          type,
          id,
          members,
          sort: normalizeQuerySort(sort),
          filter_conditions: filterConditions,
          ...options,
        },
      },
    );
  }

  /**
   * sendReaction - Send a reaction about a message
   *
   * @param {string} messageID the message id
   * @param {Reaction<StreamChatGenerics>} reaction the reaction object for instance {type: 'love'}
   * @param {{ enforce_unique?: boolean, skip_push?: boolean }} [options] Option object, {enforce_unique: true, skip_push: true} to override any existing reaction or skip sending push notifications
   *
   * @return {Promise<ReactionAPIResponse<StreamChatGenerics>>} The Server Response
   */
  async sendReaction(
    messageID: string,
    reaction: Reaction<StreamChatGenerics>,
    options?: { enforce_unique?: boolean; skip_push?: boolean },
  ) {
    if (!messageID) {
      throw Error(`Message id is missing`);
    }
    if (!reaction || Object.keys(reaction).length === 0) {
      throw Error(`Reaction object is missing`);
    }
    return await this.getClient().post<ReactionAPIResponse<StreamChatGenerics>>(
      this.getClient().baseURL + `/messages/${messageID}/reaction`,
      {
        reaction,
        ...options,
      },
    );
  }

  /**
   * deleteReaction - Delete a reaction by user and type
   *
   * @param {string} messageID the id of the message from which te remove the reaction
   * @param {string} reactionType the type of reaction that should be removed
   * @param {string} [user_id] the id of the user (used only for server side request) default null
   *
   * @return {Promise<ReactionAPIResponse<StreamChatGenerics>>} The Server Response
   */
  deleteReaction(messageID: string, reactionType: string, user_id?: string) {
    this._checkInitialized();
    if (!reactionType || !messageID) {
      throw Error('Deleting a reaction requires specifying both the message and reaction type');
    }

    const url = this.getClient().baseURL + `/messages/${messageID}/reaction/${reactionType}`;
    //provided when server side request
    if (user_id) {
      return this.getClient().delete<ReactionAPIResponse<StreamChatGenerics>>(url, { user_id });
    }

    return this.getClient().delete<ReactionAPIResponse<StreamChatGenerics>>(url, {});
  }

  /**
   * update - Edit the channel's custom properties
   *
   * @param {ChannelData<StreamChatGenerics>} channelData The object to update the custom properties of this channel with
   * @param {Message<StreamChatGenerics>} [updateMessage] Optional message object for channel members notification
   * @param {ChannelUpdateOptions} [options] Option object, configuration to control the behavior while updating
   * @return {Promise<UpdateChannelAPIResponse<StreamChatGenerics>>} The server response
   */
  async update(
    channelData: Partial<ChannelData<StreamChatGenerics>> | Partial<ChannelResponse<StreamChatGenerics>> = {},
    updateMessage?: Message<StreamChatGenerics>,
    options?: ChannelUpdateOptions,
  ) {
    // Strip out reserved names that will result in API errors.
    const reserved = [
      'config',
      'cid',
      'created_by',
      'id',
      'member_count',
      'type',
      'created_at',
      'updated_at',
      'last_message_at',
      'own_capabilities',
    ];
    reserved.forEach((key) => {
      delete channelData[key];
    });

    return await this._update({
      message: updateMessage,
      data: channelData,
      ...options,
    });
  }

  /**
   * updatePartial - partial update channel properties
   *
   * @param {PartialUpdateChannel<StreamChatGenerics>} partial update request
   *
   * @return {Promise<PartialUpdateChannelAPIResponse<StreamChatGenerics>>}
   */
  async updatePartial(update: PartialUpdateChannel<StreamChatGenerics>) {
    return await this.getClient().patch<PartialUpdateChannelAPIResponse<StreamChatGenerics>>(
      this._channelURL(),
      update,
    );
  }

  /**
   * enableSlowMode - enable slow mode
   *
   * @param {number} coolDownInterval the cooldown interval in seconds
   * @return {Promise<UpdateChannelAPIResponse<StreamChatGenerics>>} The server response
   */
  async enableSlowMode(coolDownInterval: number) {
    const data = await this.getClient().post<UpdateChannelAPIResponse<StreamChatGenerics>>(this._channelURL(), {
      cooldown: coolDownInterval,
    });
    this.data = data.channel;
    return data;
  }

  /**
   * disableSlowMode - disable slow mode
   *
   * @return {Promise<UpdateChannelAPIResponse<StreamChatGenerics>>} The server response
   */
  async disableSlowMode() {
    const data = await this.getClient().post<UpdateChannelAPIResponse<StreamChatGenerics>>(this._channelURL(), {
      cooldown: 0,
    });
    this.data = data.channel;
    return data;
  }

  /**
   * delete - Delete the channel. Messages are permanently removed.
   *
   * @return {Promise<DeleteChannelAPIResponse<StreamChatGenerics>>} The server response
   */
  async delete() {
    return await this.getClient().delete<DeleteChannelAPIResponse<StreamChatGenerics>>(this._channelURL(), {});
  }

  /**
   * truncate - Removes all messages from the channel
   * @param {TruncateOptions<StreamChatGenerics>} [options] Defines truncation options
   * @return {Promise<TruncateChannelAPIResponse<StreamChatGenerics>>} The server response
   */
  async truncate(options: TruncateOptions<StreamChatGenerics> = {}) {
    return await this.getClient().post<TruncateChannelAPIResponse<StreamChatGenerics>>(
      this._channelURL() + '/truncate',
      options,
    );
  }

  /**
   * acceptInvite - accept invitation to the channel
   *
   * @param {InviteOptions<StreamChatGenerics>} [options] The object to update the custom properties of this channel with
   *
   * @return {Promise<UpdateChannelAPIResponse<StreamChatGenerics>>} The server response
   */
  async acceptInvite(options: InviteOptions<StreamChatGenerics> = {}) {
    return await this._update({ accept_invite: true, ...options });
  }

  /**
   * rejectInvite - reject invitation to the channel
   *
   * @param {InviteOptions<StreamChatGenerics>} [options] The object to update the custom properties of this channel with
   *
   * @return {Promise<UpdateChannelAPIResponse<StreamChatGenerics>>} The server response
   */
  async rejectInvite(options: InviteOptions<StreamChatGenerics> = {}) {
    return await this._update({ reject_invite: true, ...options });
  }

  /**
   * addMembers - add members to the channel
   *
   * @param {{user_id: string, channel_role?: Role}[]} members An array of members to add to the channel
   * @param {Message<StreamChatGenerics>} [message] Optional message object for channel members notification
   * @param {ChannelUpdateOptions} [options] Option object, configuration to control the behavior while updating
   * @return {Promise<UpdateChannelAPIResponse<StreamChatGenerics>>} The server response
   */
  async addMembers(
    members: string[] | { user_id: string; channel_role?: Role }[],
    message?: Message<StreamChatGenerics>,
    options: ChannelUpdateOptions = {},
  ) {
    return await this._update({ add_members: members, message, ...options });
  }

  /**
   * addModerators - add moderators to the channel
   *
   * @param {string[]} members An array of member identifiers
   * @param {Message<StreamChatGenerics>} [message] Optional message object for channel members notification
   * @param {ChannelUpdateOptions} [options] Option object, configuration to control the behavior while updating
   * @return {Promise<UpdateChannelAPIResponse<StreamChatGenerics>>} The server response
   */
  async addModerators(members: string[], message?: Message<StreamChatGenerics>, options: ChannelUpdateOptions = {}) {
    return await this._update({ add_moderators: members, message, ...options });
  }

  /**
   * assignRoles - sets member roles in a channel
   *
   * @param {{channel_role: Role, user_id: string}[]} roles List of role assignments
   * @param {Message<StreamChatGenerics>} [message] Optional message object for channel members notification
   * @param {ChannelUpdateOptions} [options] Option object, configuration to control the behavior while updating
   * @return {Promise<UpdateChannelAPIResponse<StreamChatGenerics>>} The server response
   */
  async assignRoles(
    roles: { channel_role: Role; user_id: string }[],
    message?: Message<StreamChatGenerics>,
    options: ChannelUpdateOptions = {},
  ) {
    return await this._update({ assign_roles: roles, message, ...options });
  }

  /**
   * inviteMembers - invite members to the channel
   *
   * @param {{user_id: string, channel_role?: Role}[]} members An array of members to invite to the channel
   * @param {Message<StreamChatGenerics>} [message] Optional message object for channel members notification
   * @param {ChannelUpdateOptions} [options] Option object, configuration to control the behavior while updating
   * @return {Promise<UpdateChannelAPIResponse<StreamChatGenerics>>} The server response
   */
  async inviteMembers(
    members: { user_id: string; channel_role?: Role }[] | string[],
    message?: Message<StreamChatGenerics>,
    options: ChannelUpdateOptions = {},
  ) {
    return await this._update({ invites: members, message, ...options });
  }

  /**
   * removeMembers - remove members from channel
   *
   * @param {string[]} members An array of member identifiers
   * @param {Message<StreamChatGenerics>} [message] Optional message object for channel members notification
   * @param {ChannelUpdateOptions} [options] Option object, configuration to control the behavior while updating
   * @return {Promise<UpdateChannelAPIResponse<StreamChatGenerics>>} The server response
   */
  async removeMembers(members: string[], message?: Message<StreamChatGenerics>, options: ChannelUpdateOptions = {}) {
    return await this._update({ remove_members: members, message, ...options });
  }

  /**
   * demoteModerators - remove moderator role from channel members
   *
   * @param {string[]} members An array of member identifiers
   * @param {Message<StreamChatGenerics>} [message] Optional message object for channel members notification
   * @param {ChannelUpdateOptions} [options] Option object, configuration to control the behavior while updating
   * @return {Promise<UpdateChannelAPIResponse<StreamChatGenerics>>} The server response
   */
  async demoteModerators(members: string[], message?: Message<StreamChatGenerics>, options: ChannelUpdateOptions = {}) {
    return await this._update({ demote_moderators: members, message, ...options });
  }

  /**
   * _update - executes channel update request
   * @param payload Object Update Channel payload
   * @return {Promise<UpdateChannelAPIResponse<StreamChatGenerics>>} The server response
   * TODO: introduce new type instead of Object in the next major update
   */
  async _update(payload: Object) {
    const data = await this.getClient().post<UpdateChannelAPIResponse<StreamChatGenerics>>(this._channelURL(), payload);
    this.data = data.channel;
    return data;
  }

  /**
   * mute - mutes the current channel
   * @param {{ user_id?: string, expiration?: string }} opts expiration in minutes or user_id
   * @return {Promise<MuteChannelAPIResponse<StreamChatGenerics>>} The server response
   *
   * example with expiration:
   * await channel.mute({expiration: moment.duration(2, 'weeks')});
   *
   * example server side:
   * await channel.mute({user_id: userId});
   *
   */
  async mute(opts: { expiration?: number; user_id?: string } = {}) {
    return await this.getClient().post<MuteChannelAPIResponse<StreamChatGenerics>>(
      this.getClient().baseURL + '/moderation/mute/channel',
      { channel_cid: this.cid, ...opts },
    );
  }

  /**
   * unmute - mutes the current channel
   * @param {{ user_id?: string}} opts user_id
   * @return {Promise<APIResponse>} The server response
   *
   * example server side:
   * await channel.unmute({user_id: userId});
   */
  async unmute(opts: { user_id?: string } = {}) {
    return await this.getClient().post<APIResponse>(this.getClient().baseURL + '/moderation/unmute/channel', {
      channel_cid: this.cid,
      ...opts,
    });
  }

  /**
   * muteStatus - returns the mute status for the current channel
   * @return {{ muted: boolean; createdAt: Date | null; expiresAt: Date | null }} { muted: true | false, createdAt: Date | null, expiresAt: Date | null}
   */
  muteStatus(): {
    createdAt: Date | null;
    expiresAt: Date | null;
    muted: boolean;
  } {
    this._checkInitialized();
    return this.getClient()._muteStatus(this.cid);
  }

  sendAction(messageID: string, formData: Record<string, string>) {
    this._checkInitialized();
    if (!messageID) {
      throw Error(`Message id is missing`);
    }
    return this.getClient().post<SendMessageAPIResponse<StreamChatGenerics>>(
      this.getClient().baseURL + `/messages/${messageID}/action`,
      {
        message_id: messageID,
        form_data: formData,
        id: this.id,
        type: this.type,
      },
    );
  }

  /**
   * keystroke - First of the typing.start and typing.stop events based on the users keystrokes.
   * Call this on every keystroke
   * @see {@link https://getstream.io/chat/docs/typing_indicators/?language=js|Docs}
   * @param {string} [parent_id] set this field to `message.id` to indicate that typing event is happening in a thread
   */
  async keystroke(parent_id?: string) {
    if (!this.getConfig()?.typing_events) {
      return;
    }
    const now = new Date();
    const diff = this.lastTypingEvent && now.getTime() - this.lastTypingEvent.getTime();
    this.lastKeyStroke = now;
    this.isTyping = true;
    // send a typing.start every 2 seconds
    if (diff === null || diff > 2000) {
      this.lastTypingEvent = new Date();
      await this.sendEvent({
        type: 'typing.start',
        parent_id,
      } as Event<StreamChatGenerics>);
    }
  }

  /**
   * stopTyping - Sets last typing to null and sends the typing.stop event
   * @see {@link https://getstream.io/chat/docs/typing_indicators/?language=js|Docs}
   * @param {string} [parent_id] set this field to `message.id` to indicate that typing event is happening in a thread
   */
  async stopTyping(parent_id?: string) {
    if (!this.getConfig()?.typing_events) {
      return;
    }
    this.lastTypingEvent = null;
    this.isTyping = false;
    await this.sendEvent({
      type: 'typing.stop',
      parent_id,
    } as Event<StreamChatGenerics>);
  }

  /**
   * lastMessage - return the last message, takes into account that last few messages might not be perfectly sorted
   *
   * @return {ReturnType<ChannelState<StreamChatGenerics>['formatMessage']> | undefined} Description
   */
  lastMessage() {
    // get last 5 messages, sort, return the latest
    // get a slice of the last 5
    let min = this.state.messages.length - 5;
    if (min < 0) {
      min = 0;
    }
    const max = this.state.messages.length + 1;
    const messageSlice = this.state.messages.slice(min, max);

    // sort by pk desc
    messageSlice.sort((a, b) => b.created_at.getTime() - a.created_at.getTime());

    return messageSlice[0];
  }

  /**
   * markRead - Send the mark read event for this user, only works if the `read_events` setting is enabled
   *
   * @param {MarkReadOptions<StreamChatGenerics>} data
   * @return {Promise<EventAPIResponse<StreamChatGenerics> | null>} Description
   */
  async markRead(data: MarkReadOptions<StreamChatGenerics> = {}) {
    this._checkInitialized();

    if (!this.getConfig()?.read_events) {
      return Promise.resolve(null);
    }

    return await this.getClient().post<EventAPIResponse<StreamChatGenerics>>(this._channelURL() + '/read', {
      ...data,
    });
  }

  /**
   * clean - Cleans the channel state and fires stop typing if needed
   */
  clean() {
    if (this.lastKeyStroke) {
      const now = new Date();
      const diff = now.getTime() - this.lastKeyStroke.getTime();
      if (diff > 1000 && this.isTyping) {
        logChatPromiseExecution(this.stopTyping(), 'stop typing event');
      }
    }

    this.state.clean();
  }

  /**
   * watch - Loads the initial channel state and watches for changes
   *
   * @param {ChannelQueryOptions<StreamChatGenerics>} options additional options for the query endpoint
   *
   * @return {Promise<ChannelAPIResponse<StreamChatGenerics>>} The server response
   */
  async watch(options?: ChannelQueryOptions<StreamChatGenerics>) {
    const defaultOptions = {
      state: true,
      watch: true,
      presence: false,
    };

    // Make sure we wait for the connect promise if there is a pending one
    await this.getClient().wsPromise;

    if (!this.getClient()._hasConnectionID()) {
      defaultOptions.watch = false;
    }

    const combined = { ...defaultOptions, ...options };
    const state = await this.query(combined);
    this.initialized = true;
    this.data = state.channel;

    this._client.logger('info', `channel:watch() - started watching channel ${this.cid}`, {
      tags: ['channel'],
      channel: this,
    });
    return state;
  }

  /**
   * stopWatching - Stops watching the channel
   *
   * @return {Promise<APIResponse>} The server response
   */
  async stopWatching() {
    const response = await this.getClient().post<APIResponse>(this._channelURL() + '/stop-watching', {});

    this._client.logger('info', `channel:watch() - stopped watching channel ${this.cid}`, {
      tags: ['channel'],
      channel: this,
    });

    return response;
  }

  /**
   * getReplies - List the message replies for a parent message
   *
   * @param {string} parent_id The message parent id, ie the top of the thread
   * @param {PaginationOptions & { user?: UserResponse<StreamChatGenerics>; user_id?: string }} options Pagination params, ie {limit:10, id_lte: 10}
   *
   * @return {Promise<GetRepliesAPIResponse<StreamChatGenerics>>} A response with a list of messages
   */
  async getReplies(
    parent_id: string,
    options: PaginationOptions & { user?: UserResponse<StreamChatGenerics>; user_id?: string },
  ) {
    const data = await this.getClient().get<GetRepliesAPIResponse<StreamChatGenerics>>(
      this.getClient().baseURL + `/messages/${parent_id}/replies`,
      {
        ...options,
      },
    );

    // add any messages to our thread state
    if (data.messages) {
      this.state.addMessagesSorted(data.messages);
    }

    return data;
  }

  /**
   * getPinnedMessages - List list pinned messages of the channel
   *
   * @param {PinnedMessagePaginationOptions & { user?: UserResponse<UserType>; user_id?: string }} options Pagination params, ie {limit:10, id_lte: 10}
   * @param {PinnedMessagesSort} sort defines sorting direction of pinned messages
   *
   * @return {Promise<GetRepliesAPIResponse<AttachmentType, ChannelType, CommandType, MessageType, ReactionType, UserType>>} A response with a list of messages
   */
  async getPinnedMessages(
    options: PinnedMessagePaginationOptions & { user?: UserResponse<UserType>; user_id?: string },
    sort: PinnedMessagesSort = [],
  ) {
    return await this.getClient().get<
      GetRepliesAPIResponse<AttachmentType, ChannelType, CommandType, MessageType, ReactionType, UserType>
    >(this.getClient().baseURL + `/channels/${this.type}/${this.id}/pinned_messages`, {
      payload: {
        ...options,
        sort: normalizeQuerySort(sort),
      },
    });
  }

  /**
   * getReactions - List the reactions, supports pagination
   *
   * @param {string} message_id The message id
   * @param {{ limit?: number; offset?: number }} options The pagination options
   *
   * @return {Promise<GetReactionsAPIResponse<StreamChatGenerics>>} Server response
   */
  getReactions(message_id: string, options: { limit?: number; offset?: number }) {
    return this.getClient().get<GetReactionsAPIResponse<StreamChatGenerics>>(
      this.getClient().baseURL + `/messages/${message_id}/reactions`,
      {
        ...options,
      },
    );
  }

  /**
   * getMessagesById - Retrieves a list of messages by ID
   *
   * @param {string[]} messageIds The ids of the messages to retrieve from this channel
   *
   * @return {Promise<GetMultipleMessagesAPIResponse<StreamChatGenerics>>} Server response
   */
  getMessagesById(messageIds: string[]) {
    return this.getClient().get<GetMultipleMessagesAPIResponse<StreamChatGenerics>>(this._channelURL() + '/messages', {
      ids: messageIds.join(','),
    });
  }

  /**
   * lastRead - returns the last time the user marked the channel as read if the user never marked the channel as read, this will return null
   * @return {Date | null | undefined}
   */
  lastRead() {
    this._checkInitialized();
    const { userID } = this.getClient();
    if (userID) {
      return this.state.read[userID] ? this.state.read[userID].last_read : null;
    }
  }

  _countMessageAsUnread(message: FormatMessageResponse<StreamChatGenerics> | MessageResponse<StreamChatGenerics>) {
    if (message.shadowed) return false;
    if (message.silent) return false;
    if (message.user?.id === this.getClient().userID) return false;
    if (message.user?.id && this.getClient().userMuteStatus(message.user.id)) return false;
    if (message.type === 'system') return false;

    if (this.muteStatus().muted) return false;

    return true;
  }

  /**
   * countUnread - Count of unread messages
   *
   * @param {Date | null} [lastRead] lastRead the time that the user read a message, defaults to current user's read state
   *
   * @return {number} Unread count
   */
  countUnread(lastRead?: Date | null) {
    if (!lastRead) return this.state.unreadCount;

    let count = 0;
    for (let i = 0; i < this.state.messages.length; i += 1) {
      const message = this.state.messages[i];
      if (message.created_at > lastRead && this._countMessageAsUnread(message)) {
        count++;
      }
    }
    return count;
  }

  /**
   * countUnread - Count the number of unread messages mentioning the current user
   *
   * @return {number} Unread mentions count
   */
  countUnreadMentions() {
    const lastRead = this.lastRead();
    const userID = this.getClient().userID;

    let count = 0;
    for (let i = 0; i < this.state.messages.length; i += 1) {
      const message = this.state.messages[i];
      if (
        this._countMessageAsUnread(message) &&
        (!lastRead || message.created_at > lastRead) &&
        message.mentioned_users?.some((user) => user.id === userID)
      ) {
        count++;
      }
    }
    return count;
  }

  /**
   * create - Creates a new channel
   *
   * @return {Promise<ChannelAPIResponse<StreamChatGenerics>>} The Server Response
   */
  create = async () => {
    const options = {
      watch: false,
      state: false,
      presence: false,
    };
    return await this.query(options);
  };

  /**
   * query - Query the API, get messages, members or other channel fields
   *
   * @param {ChannelQueryOptions<StreamChatGenerics>} options The query options
   *
   * @return {Promise<ChannelAPIResponse<StreamChatGenerics>>} Returns a query response
   */
  async query(options: ChannelQueryOptions<StreamChatGenerics>) {
    // Make sure we wait for the connect promise if there is a pending one
    await this.getClient().wsPromise;

    let queryURL = `${this.getClient().baseURL}/channels/${this.type}`;
    if (this.id) {
      queryURL += `/${this.id}`;
    }

    const state = await this.getClient().post<ChannelAPIResponse<StreamChatGenerics>>(queryURL + '/query', {
      data: this._data,
      state: true,
      ...options,
    });

    // update the channel id if it was missing
    if (!this.id) {
      this.id = state.channel.id;
      this.cid = state.channel.cid;
      // set the channel as active...

      const membersStr = state.members
        .map((member) => member.user_id || member.user?.id)
        .sort()
        .join(',');
      const tempChannelCid = `${this.type}:!members-${membersStr}`;

      if (tempChannelCid in this.getClient().activeChannels) {
        // This gets set in `client.channel()` function, when channel is created
        // using members, not id.
        delete this.getClient().activeChannels[tempChannelCid];
      }

      if (!(this.cid in this.getClient().activeChannels)) {
        this.getClient().activeChannels[this.cid] = this;
      }
    }

    this.getClient()._addChannelConfig(state);

    // add any messages to our channel state
    this._initializeState(state);

    return state;
  }

  /**
   * banUser - Bans a user from a channel
   *
   * @param {string} targetUserID
   * @param {BanUserOptions<StreamChatGenerics>} options
   * @returns {Promise<APIResponse>}
   */
  async banUser(targetUserID: string, options: BanUserOptions<StreamChatGenerics>) {
    this._checkInitialized();
    return await this.getClient().banUser(targetUserID, {
      ...options,
      type: this.type,
      id: this.id,
    });
  }

  /**
   * hides the channel from queryChannels for the user until a message is added
   * If clearHistory is set to true - all messages will be removed for the user
   *
   * @param {string | null} userId
   * @param {boolean} clearHistory
   * @returns {Promise<APIResponse>}
   */
  async hide(userId: string | null = null, clearHistory = false) {
    this._checkInitialized();

    return await this.getClient().post<APIResponse>(`${this._channelURL()}/hide`, {
      user_id: userId,
      clear_history: clearHistory,
    });
  }

  /**
   * removes the hidden status for a channel
   *
   * @param {string | null} userId
   * @returns {Promise<APIResponse>}
   */
  async show(userId: string | null = null) {
    this._checkInitialized();
    return await this.getClient().post<APIResponse>(`${this._channelURL()}/show`, {
      user_id: userId,
    });
  }

  /**
   * unbanUser - Removes the bans for a user on a channel
   *
   * @param {string} targetUserID
   * @returns {Promise<APIResponse>}
   */
  async unbanUser(targetUserID: string) {
    this._checkInitialized();
    return await this.getClient().unbanUser(targetUserID, {
      type: this.type,
      id: this.id,
    });
  }

  /**
   * shadowBan - Shadow bans a user from a channel
   *
   * @param {string} targetUserID
   * @param {BanUserOptions<StreamChatGenerics>} options
   * @returns {Promise<APIResponse>}
   */
  async shadowBan(targetUserID: string, options: BanUserOptions<StreamChatGenerics>) {
    this._checkInitialized();
    return await this.getClient().shadowBan(targetUserID, {
      ...options,
      type: this.type,
      id: this.id,
    });
  }

  /**
   * removeShadowBan - Removes the shadow ban for a user on a channel
   *
   * @param {string} targetUserID
   * @returns {Promise<APIResponse>}
   */
  async removeShadowBan(targetUserID: string) {
    this._checkInitialized();
    return await this.getClient().removeShadowBan(targetUserID, {
      type: this.type,
      id: this.id,
    });
  }

  /**
   * on - Listen to events on this channel.
   *
   * channel.on('message.new', event => {console.log("my new message", event, channel.state.messages)})
   * or
   * channel.on(event => {console.log(event.type)})
   *
   * @param {EventHandler<StreamChatGenerics> | EventTypes} callbackOrString  The event type to listen for (optional)
   * @param {EventHandler<StreamChatGenerics>} [callbackOrNothing] The callback to call
   */
  on(eventType: EventTypes, callback: EventHandler<StreamChatGenerics>): { unsubscribe: () => void };
  on(callback: EventHandler<StreamChatGenerics>): { unsubscribe: () => void };
  on(
    callbackOrString: EventHandler<StreamChatGenerics> | EventTypes,
    callbackOrNothing?: EventHandler<StreamChatGenerics>,
  ): { unsubscribe: () => void } {
    const key = callbackOrNothing ? (callbackOrString as string) : 'all';
    const valid = isValidEventType(key);
    if (!valid) {
      throw Error(`Invalid event type ${key}`);
    }
    const callback = callbackOrNothing ? callbackOrNothing : callbackOrString;
    if (!(key in this.listeners)) {
      this.listeners[key] = [];
    }
    this._client.logger('info', `Attaching listener for ${key} event on channel ${this.cid}`, {
      tags: ['event', 'channel'],
      channel: this,
    });

    this.listeners[key].push(callback);

    return {
      unsubscribe: () => {
        this._client.logger('info', `Removing listener for ${key} event from channel ${this.cid}`, {
          tags: ['event', 'channel'],
          channel: this,
        });

        this.listeners[key] = this.listeners[key].filter((el) => el !== callback);
      },
    };
  }

  /**
   * off - Remove the event handler
   *
   */
  off(eventType: EventTypes, callback: EventHandler<StreamChatGenerics>): void;
  off(callback: EventHandler<StreamChatGenerics>): void;
  off(
    callbackOrString: EventHandler<StreamChatGenerics> | EventTypes,
    callbackOrNothing?: EventHandler<StreamChatGenerics>,
  ): void {
    const key = callbackOrNothing ? (callbackOrString as string) : 'all';
    const valid = isValidEventType(key);
    if (!valid) {
      throw Error(`Invalid event type ${key}`);
    }
    const callback = callbackOrNothing ? callbackOrNothing : callbackOrString;
    if (!(key in this.listeners)) {
      this.listeners[key] = [];
    }

    this._client.logger('info', `Removing listener for ${key} event from channel ${this.cid}`, {
      tags: ['event', 'channel'],
      channel: this,
    });
    this.listeners[key] = this.listeners[key].filter((value) => value !== callback);
  }

  // eslint-disable-next-line sonarjs/cognitive-complexity
  _handleChannelEvent(event: Event<StreamChatGenerics>) {
    const channel = this;
    this._client.logger(
      'info',
      `channel:_handleChannelEvent - Received event of type { ${event.type} } on ${this.cid}`,
      {
        tags: ['event', 'channel'],
        channel: this,
      },
    );

    const channelState = channel.state;
    switch (event.type) {
      case 'typing.start':
        if (event.user?.id) {
          channelState.typing[event.user.id] = event;
        }
        break;
      case 'typing.stop':
        if (event.user?.id) {
          delete channelState.typing[event.user.id];
        }
        break;
      case 'message.read':
        if (event.user?.id) {
          channelState.read[event.user.id] = {
            // because in client.ts the handleEvent call that flows to this sets this `event.received_at = new Date();`
            last_read: event.received_at as Date,
            user: event.user,
          };

          if (event.user?.id === this.getClient().user?.id) {
            channelState.unreadCount = 0;
          }
        }
        break;
      case 'user.watching.start':
      case 'user.updated':
        if (event.user?.id) {
          channelState.watchers[event.user.id] = event.user;
        }
        break;
      case 'user.watching.stop':
        if (event.user?.id) {
          delete channelState.watchers[event.user.id];
        }
        break;
      case 'message.deleted':
        if (event.message) {
          if (event.hard_delete) channelState.removeMessage(event.message);
          else channelState.addMessageSorted(event.message, false, false);

          channelState.removeQuotedMessageReferences(event.message);

          if (event.message.pinned) {
            channelState.removePinnedMessage(event.message);
          }
        }
        break;
      case 'message.new':
        if (event.message) {
          /* if message belongs to current user, always assume timestamp is changed to filter it out and add again to avoid duplication */
          const ownMessage = event.user?.id === this.getClient().user?.id;
          const isThreadMessage = event.message.parent_id && !event.message.show_in_channel;

          if (this.state.isUpToDate || isThreadMessage) {
            channelState.addMessageSorted(event.message, ownMessage);
          }
          if (event.message.pinned) {
            channelState.addPinnedMessage(event.message);
          }

          if (ownMessage && event.user?.id) {
            channelState.unreadCount = 0;
            channelState.read[event.user.id] = {
              last_read: new Date(event.created_at as string),
              user: event.user,
            };
          } else if (this._countMessageAsUnread(event.message)) {
            channelState.unreadCount = channelState.unreadCount + 1;
          }
        }
        break;
      case 'message.updated':
        if (event.message) {
          channelState.addMessageSorted(event.message, false, false);
          if (event.message.pinned) {
            channelState.addPinnedMessage(event.message);
          } else {
            channelState.removePinnedMessage(event.message);
          }
        }
        break;
      case 'channel.truncated':
        channelState.clearMessages();
        channelState.unreadCount = 0;
        break;
      case 'member.added':
      case 'member.updated':
        if (event.member?.user_id) {
          channelState.members[event.member.user_id] = event.member;
        }
        break;
      case 'member.removed':
        if (event.user?.id) {
          delete channelState.members[event.user.id];
        }
        break;
      case 'channel.updated':
        if (event.channel) {
          channel.data = event.channel;
        }
        break;
      case 'reaction.new':
        if (event.message && event.reaction) {
          event.message = channelState.addReaction(event.reaction, event.message);
        }
        break;
      case 'reaction.deleted':
        if (event.reaction) {
          event.message = channelState.removeReaction(event.reaction, event.message);
        }
        break;
      case 'reaction.updated':
        if (event.reaction) {
          // assuming reaction.updated is only called if enforce_unique is true
          event.message = channelState.addReaction(event.reaction, event.message, true);
        }
        break;
      case 'channel.hidden':
        if (event.clear_history) {
          channelState.clearMessages();
        }
        break;
      default:
    }

    // any event can send over the online count
    if (event.watcher_count !== undefined) {
      channel.state.watcher_count = event.watcher_count;
    }
  }

  _callChannelListeners = (event: Event<StreamChatGenerics>) => {
    const channel = this;
    // gather and call the listeners
    const listeners = [];
    if (channel.listeners.all) {
      listeners.push(...channel.listeners.all);
    }
    if (channel.listeners[event.type]) {
      listeners.push(...channel.listeners[event.type]);
    }

    // call the event and send it to the listeners
    for (const listener of listeners) {
      if (typeof listener !== 'string') {
        listener(event);
      }
    }
  };

  /**
   * _channelURL - Returns the channel url
   *
   * @return {string} The channel url
   */
  _channelURL = () => {
    if (!this.id) {
      throw new Error('channel id is not defined');
    }
    return `${this.getClient().baseURL}/channels/${this.type}/${this.id}`;
  };

  _checkInitialized() {
    if (!this.initialized && !this.getClient()._isUsingServerAuth()) {
      throw Error(
        `Channel ${this.cid} hasn't been initialized yet. Make sure to call .watch() and wait for it to resolve`,
      );
    }
  }

  // eslint-disable-next-line sonarjs/cognitive-complexity
  _initializeState(state: ChannelAPIResponse<StreamChatGenerics>) {
    const { state: clientState, user, userID } = this.getClient();

    // add the Users
    if (state.members) {
      for (const member of state.members) {
        if (member.user) {
          clientState.updateUserReference(member.user, this.cid);
        }
      }
    }

    this.state.membership = state.membership || {};

    const messages = state.messages || [];
    if (!this.state.messages) {
      this.state.messages = [];
    }
    this.state.addMessagesSorted(messages, false, true);
    if (!this.state.pinnedMessages) {
      this.state.pinnedMessages = [];
    }
    this.state.addPinnedMessages(state.pinned_messages || []);
    this.state.watcher_count = state.watcher_count || 0;
    // convert the arrays into objects for easier syncing...
    if (state.watchers) {
      for (const watcher of state.watchers) {
        if (watcher) {
          clientState.updateUserReference(watcher, this.cid);
          this.state.watchers[watcher.id] = watcher;
        }
      }
    }

    // initialize read state to last message or current time if the channel is empty
    // if the user is a member, this value will be overwritten later on otherwise this ensures
    // that everything up to this point is not marked as unread
    if (userID != null) {
      const last_read = this.state.last_message_at || new Date();
      if (user) {
        this.state.read[user.id] = {
          user,
          last_read,
        };
      }
    }

    // apply read state if part of the state
    if (state.read) {
      for (const read of state.read) {
        const parsedRead = { ...read, last_read: new Date(read.last_read) };
        this.state.read[read.user.id] = parsedRead;
        if (read.user.id === user?.id && typeof parsedRead.unread_messages === 'number') {
          this.state.unreadCount = parsedRead.unread_messages;
        }
      }
    }

    if (state.members) {
      for (const member of state.members) {
        if (member.user) {
          this.state.members[member.user.id] = member;
        }
      }
    }
  }

  _disconnect() {
    this._client.logger('info', `channel:disconnect() - Disconnecting the channel ${this.cid}`, {
      tags: ['connection', 'channel'],
      channel: this,
    });

    this.disconnected = true;
    this.state.setIsUpToDate(false);
  }
}<|MERGE_RESOLUTION|>--- conflicted
+++ resolved
@@ -45,13 +45,10 @@
   UpdateChannelAPIResponse,
   UserFilters,
   UserResponse,
-<<<<<<< HEAD
   ExtendableGenerics,
   DefaultGenerics,
-=======
   PinnedMessagePaginationOptions,
   PinnedMessagesSort,
->>>>>>> c0ee04e9
 } from './types';
 import { Role } from './permissions';
 
@@ -792,23 +789,24 @@
   /**
    * getPinnedMessages - List list pinned messages of the channel
    *
-   * @param {PinnedMessagePaginationOptions & { user?: UserResponse<UserType>; user_id?: string }} options Pagination params, ie {limit:10, id_lte: 10}
+   * @param {PinnedMessagePaginationOptions & { user?: UserResponse<StreamChatGenerics>; user_id?: string }} options Pagination params, ie {limit:10, id_lte: 10}
    * @param {PinnedMessagesSort} sort defines sorting direction of pinned messages
    *
-   * @return {Promise<GetRepliesAPIResponse<AttachmentType, ChannelType, CommandType, MessageType, ReactionType, UserType>>} A response with a list of messages
+   * @return {Promise<GetRepliesAPIResponse<StreamChatGenerics>>} A response with a list of messages
    */
   async getPinnedMessages(
-    options: PinnedMessagePaginationOptions & { user?: UserResponse<UserType>; user_id?: string },
+    options: PinnedMessagePaginationOptions & { user?: UserResponse<StreamChatGenerics>; user_id?: string },
     sort: PinnedMessagesSort = [],
   ) {
-    return await this.getClient().get<
-      GetRepliesAPIResponse<AttachmentType, ChannelType, CommandType, MessageType, ReactionType, UserType>
-    >(this.getClient().baseURL + `/channels/${this.type}/${this.id}/pinned_messages`, {
-      payload: {
-        ...options,
-        sort: normalizeQuerySort(sort),
+    return await this.getClient().get<GetRepliesAPIResponse<StreamChatGenerics>>(
+      this.getClient().baseURL + `/channels/${this.type}/${this.id}/pinned_messages`,
+      {
+        payload: {
+          ...options,
+          sort: normalizeQuerySort(sort),
+        },
       },
-    });
+    );
   }
 
   /**
