--- conflicted
+++ resolved
@@ -54,25 +54,14 @@
   return typeof window !== 'undefined' && 'File' in window && uri instanceof File;
 }
 
-<<<<<<< HEAD
 export function isOwnUser<StreamChatGenerics extends ExtendableGenerics = DefaultGenerics>(
   user?: OwnUserResponse<StreamChatGenerics> | UserResponse<StreamChatGenerics>,
 ): user is OwnUserResponse<StreamChatGenerics> {
   return (user as OwnUserResponse<StreamChatGenerics>)?.total_unread_count !== undefined;
-=======
+}
+
 function isBlobWebAPI(uri: unknown): uri is Blob {
   return typeof window !== 'undefined' && 'Blob' in window && uri instanceof Blob;
-}
-
-export function isOwnUser<
-  ChannelType extends UR = UR,
-  CommandType extends string = LiteralStringForUnion,
-  UserType extends UR = UR
->(
-  user?: OwnUserResponse<ChannelType, CommandType, UserType> | UserResponse<UserType>,
-): user is OwnUserResponse<ChannelType, CommandType, UserType> {
-  return (user as OwnUserResponse<ChannelType, CommandType, UserType>)?.total_unread_count !== undefined;
->>>>>>> 0d23b2d7
 }
 
 export function isOwnUserBaseProperty(property: string) {
