--- conflicted
+++ resolved
@@ -281,17 +281,12 @@
 
 			channel = ssClient.channel('messaging', uuidv4(), {
 				created_by_id: user1,
-<<<<<<< HEAD
 			});
 			await channel.create();
 			await channel.addMembers([user1]);
 			await channel.addMembers([user2]);
 			await channel.addMembers([user3]);
-=======
-				members: [user1, user2, user3],
-			});
-			await channel.create();
->>>>>>> b40420e8
+
 			const user1Client = await getTestClientForUser(user1);
 
 			await sleep(100);
