--- conflicted
+++ resolved
@@ -30,34 +30,11 @@
 		const user2 = uuidv4();
 		await createUsers([user1, user2]);
 		const client1 = await getTestClientForUser(user1);
-<<<<<<< HEAD
 
 		const eventPromise = new Promise(resolve => {
 			// verify that the notification is sent
 			client1.on('notification.mutes_updated', e => {
-				expect(e.own_user.mutes.length).to.equal(1);
-=======
-		async function runTest() {
-			const response = await client1.muteUser(user2);
-			expect(response.mute.created_at).to.not.be.undefined;
-			expect(response.mute.updated_at).to.not.be.undefined;
-			expect(response.mute.user.id).to.equal(user1);
-			expect(response.mute.target.id).to.equal(user2);
-			// verify we return the right user mute upon connect
-			const client = getTestClient(false);
-			const connectResponse = await client.setUser(
-				{ id: user1 },
-				createUserToken(user1),
-			);
-			expect(connectResponse.me.mutes.length).to.equal(1);
-			expect(connectResponse.me.mutes[0].target.id).to.equal(user2);
-		}
-
-		await new Promise(resolve => {
-			// verify that the healthcheck is called
-			client1.on('health.check', e => {
 				expect(e.me.mutes.length).to.equal(1);
->>>>>>> e1a75227
 				resolve();
 			});
 		});
@@ -72,8 +49,8 @@
 			{ id: user1 },
 			createUserToken(user1),
 		);
-		expect(connectResponse.own_user.mutes.length).to.equal(1);
-		expect(connectResponse.own_user.mutes[0].target.id).to.equal(user2);
+		expect(connectResponse.me.mutes.length).to.equal(1);
+		expect(connectResponse.me.mutes[0].target.id).to.equal(user2);
 		await eventPromise;
 	});
 
