--- conflicted
+++ resolved
@@ -67,16 +67,11 @@
 			},
 		]);
 		const response = await serverClient.queryUsers({
-<<<<<<< HEAD
-			unique,
-			name: { $autocomplete: 'ro' },
-=======
 			unique: unique,
 			$or: [
 				{ name: { $autocomplete: 'ro' } },
 				{ username: { $autocomplete: 'ro' } },
 			],
->>>>>>> 3eccad5e
 		});
 		expect(response.users[0].name).to.equal('Roxy');
 		expect(response.users[1].name).to.equal('Roxanne');
