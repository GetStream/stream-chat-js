import { v4 as uuidv4 } from 'uuid';

import {
	createUsers,
	createUserToken,
	expectHTTPErrorCode,
	getTestClient,
	getTestClientForUser,
	getServerTestClient,
	sleep,
	createEventWaiter,
	randomUnicodeString,
} from './utils';
import chai from 'chai';
import chaiAsPromised from 'chai-as-promised';
import { get } from 'https';

const expect = chai.expect;

chai.use(chaiAsPromised);

if (process.env.NODE_ENV !== 'production') {
	require('longjohn');
}

const Promise = require('bluebird');
Promise.config({
	longStackTraces: true,
	warnings: {
		wForgottenReturn: false,
	},
});

describe('query by frozen', function() {
	let client;
	let channel;
	const user = uuidv4();
	before(async function () {
		await createUsers([user]);
		client = await getTestClientForUser(user);
		channel = client.channel('messaging', uuidv4(), {
			members: [user],
		});
		await channel.create();
	});

	it('frozen:false should return 1 active channels', async function () {
		const resp = await client.queryChannels({
			members: { $in: [user] },
			frozen: false,
		});
		expect(resp.length).to.be.equal(1);
		expect(resp[0].cid).to.be.equal(channel.cid);
	});

	it('frozen:true should return 0 results', async function () {
		const resp = await client.queryChannels({
			members: { $in: [user] },
			frozen: true,
		});
		expect(resp.length).to.be.equal(0);
	});

	it('mark the channel as frozen and search frozen:true should return 1 result', async function () {
		await channel.update({ frozen: true });
		const resp = await client.queryChannels({
			members: { $in: [user] },
			frozen: true,
		});
		expect(resp.length).to.be.equal(1);
		expect(resp[0].cid).to.be.equal(channel.cid);
	});

	it('send messages on a frozen channel should fail', async function () {
		const resp = await channel.sendMessage({ text: 'hi' });
		expect(resp.message.text).to.be.equal(
			'Sorry, this channel has been frozen by the admin',
		);
	});

	it('remove the frozen property and search frozen:false should return 1 result', async function () {
		await channel.update({ frozen: false });
		const resp = await client.queryChannels({
			members: { $in: [user] },
			frozen: false,
		});
		expect(resp.length).to.be.equal(1);
		expect(resp[0].cid).to.be.equal(channel.cid);
	});
});

describe('Channels - Constructor', function () {
	const client = getServerTestClient();

	it('canonical form', function (done) {
		const channel = client.channel('messaging', '123', { cool: true });
		expect(channel.cid).to.eql('messaging:123');
		expect(channel.id).to.eql('123');
		expect(channel.data).to.eql({ cool: true });
		done();
	});

	it('default options', function (done) {
		const channel = client.channel('messaging', '123');
		expect(channel.cid).to.eql('messaging:123');
		expect(channel.id).to.eql('123');
		done();
	});

	it('null ID no options', function (done) {
		const channel = client.channel('messaging', null);
		expect(channel.id).to.eq(undefined);
		done();
	});

	it('undefined ID no options', function (done) {
		const channel = client.channel('messaging', undefined);
		expect(channel.id).to.eql(undefined);
		expect(channel.data).to.eql({});
		done();
	});

	it('short version with options', function (done) {
		const channel = client.channel('messaging', { members: ['tommaso', 'thierry'] });
		expect(channel.data).to.eql({ members: ['tommaso', 'thierry'] });
		expect(channel.id).to.eql(undefined);
		done();
	});

	it('null ID with options', function (done) {
		const channel = client.channel('messaging', null, {
			members: ['tommaso', 'thierry'],
		});
		expect(channel.data).to.eql({ members: ['tommaso', 'thierry'] });
		expect(channel.id).to.eql(undefined);
		done();
	});

	it('empty ID  with options', function (done) {
		const channel = client.channel('messaging', '', {
			members: ['tommaso', 'thierry'],
		});
		expect(channel.data).to.eql({ members: ['tommaso', 'thierry'] });
		expect(channel.id).to.eql(undefined);
		done();
	});

	it('empty ID  with options', function (done) {
		const channel = client.channel('messaging', undefined, {
			members: ['tommaso', 'thierry'],
		});
		expect(channel.data).to.eql({ members: ['tommaso', 'thierry'] });
		expect(channel.id).to.eql(undefined);
		done();
	});
});

describe('Channels - Create', function () {
	const johnID = `john-${uuidv4()}`;

	it('john creates a channel with members', async function () {
		const c = await getTestClientForUser(johnID);
		const channelId = uuidv4();
		const johnChannel = c.channel('messaging', channelId, {
			color: 'green',
			members: [johnID],
		});
		const response = await johnChannel.create();
		expect(response.channel.color).to.equal('green');
		const cid = `messaging:${channelId}`;
		expect(response.channel.cid).to.equal(cid);
		expect(response.channel.members).to.equal(undefined);
		expect(response.members.length).to.equal(1);

		const queryResponse = await c.queryChannels({ cid }, undefined, {
			state: true,
			presence: true,
		});
	});
});

describe('Channels - members', function () {
	const tommasoID = `tommaso-${uuidv4()}`;
	const thierryID = `thierry-${uuidv4()}`;

	const channelGroup = 'messaging';
	const channelId = `test-channels-${uuidv4()}`;
	const tommasoToken = createUserToken(tommasoID);
	const thierryToken = createUserToken(thierryID);

	const tommasoClient = getTestClient();
	const thierryClient = getTestClient();
	const serverClient = getTestClient(true);

	let tommasoChannel, thierryChannel;
	const message = { text: 'nice little chat API' };

	const tommasoChannelEventQueue = [];
	const thierryChannelEventQueue = [];
	let tommasoPromise;
	let thierryPromise1;
	let thierryPromise2;

	let tommasoMessageID;

	before(async () => {
		await tommasoClient.setUser({ id: tommasoID }, tommasoToken);
		await thierryClient.setUser({ id: thierryID }, thierryToken);
	});

	it('tommaso creates a new channel', async function () {
		tommasoChannel = tommasoClient.channel(channelGroup, channelId);
		tommasoPromise = new Promise((resolve) => {
			tommasoChannel.on((event) => {
				tommasoChannelEventQueue.push(event);
				if (tommasoChannelEventQueue.length === 4) {
					resolve();
				}
			});
		});
		await tommasoChannel.watch();
	});

	it(`tommaso tries to create a channel that's too large`, async function () {
		await expectHTTPErrorCode(
			413,
			tommasoClient
				.channel(channelGroup, `big-boy-${uuidv4()}`, {
					stuff: 'x'.repeat(6 * 1024),
				})
				.create(),
		);
	});

	it(`tommaso tries to create a channel with a reserved character`, async function () {
		await expectHTTPErrorCode(
			400,
			tommasoClient.channel(channelGroup, `!${channelId}`).watch(),
		);
	});

	it('thierry tries to join the channel', async function () {
		await expectHTTPErrorCode(
			403,
			thierryClient.channel(channelGroup, channelId).watch(),
		);
	});

	it('tommaso adds thierry as channel member', async function () {
		await tommasoChannel.addMembers([thierryID]);
	});

	it('thierry tries to join the channel', async function () {
		thierryChannel = thierryClient.channel(channelGroup, channelId);
		thierryPromise2 = new Promise((resolve2) => {
			thierryPromise1 = new Promise((resolve1) => {
				thierryChannel.on((event) => {
					thierryChannelEventQueue.push(event);
					if (thierryChannelEventQueue.length === 2) {
						resolve1();
					}
					if (thierryChannelEventQueue.length === 4) {
						resolve2();
					}
				});
			});
		});
		await thierryChannel.watch();
	});

	it('tommaso gets an event about Thierry joining', async function () {
		await tommasoPromise;
		let event = tommasoChannelEventQueue.pop();
		expect(event.type).to.eql('user.watching.start');
		expect(event.user.id).to.eql(thierryID);

		event = tommasoChannelEventQueue.pop();
		expect(event.type).to.eql('channel.updated');
		event = tommasoChannelEventQueue.pop();
		expect(event.type).to.eql('member.added');
	});

	it('tommaso posts a message', async function () {
		await tommasoChannel.sendMessage(message);
	});

	it('thierry gets the new message from tommaso', async function () {
		await thierryPromise1;
		const event = thierryChannelEventQueue.pop();
		expect(event.type).to.eql('message.new');
		tommasoMessageID = event.message.id;
	});

	it('thierry tries to update the channel description', async function () {
		await expectHTTPErrorCode(
			403,
			thierryChannel.update({ description: 'taking over this channel now!' }),
		);
	});

	it('tommaso updates the channel description', async function () {
		await tommasoChannel.update({ description: 'taking over this channel now!' });
	});

	it('tommaso updates his own message', async function () {
		await tommasoClient.updateMessage({
			id: tommasoMessageID,
			text: 'I mean, awesome chat',
		});
	});

	it('thierry tries to update tommaso message', async function () {
		await expectHTTPErrorCode(
			403,
			thierryClient.updateMessage({
				id: tommasoMessageID,
				text: 'I mean, awesome chat',
			}),
		);
	});

	it('thierry mutes himself', async function () {
		const response = await thierryChannel.sendMessage({
			text: `/mute @${thierryID}`,
		});
		expect(response.message.type).to.eql('error');
	});

	it('thierry gets promoted', async function () {
		await getTestClient(true).upsertUser({ id: thierryID, role: 'admin' });
	});

	it('correct member count', async function () {
		const members = [uuidv4(), uuidv4()];
		await createUsers(members);

		const channel = tommasoClient.channel('messaging', uuidv4(), { members });
		await channel.create();

		const newMembers = [uuidv4(), uuidv4()];
		await createUsers(newMembers);

		await channel.addMembers([newMembers[0]]);
		await channel.addMembers([newMembers[1]]);

		const resp = await channel.query();
		expect(resp.members.length).to.be.equal(4);
		expect(resp.channel.member_count).to.be.equal(4);
	});

	describe('Channel members', function () {
		const channelId = `test-member-cache-${uuidv4()}`;
		const initialMembers = [tommasoID, thierryID];
		const newMembers = [uuidv4(), uuidv4()];

		let channel;

		before(async function () {
			await createUsers(newMembers);
			channel = tommasoClient.channel('messaging', channelId);
		});

		describe('When creating channel', function () {
			before(async function () {
				await channel.create();
			});

			it('returns empty channel members list', async function () {
				const resp = await channel.watch();

				expect(resp.members.length).to.be.equal(0);
			});
		});

		describe('When adding members to new channel', function () {
			before(async function () {
				await channel.addMembers(initialMembers);
			});

			it('returns channel members', async function () {
				const resp = await channel.watch();

				expect(resp.members.length).to.be.equal(initialMembers.length);
				expect(resp.members.map((m) => m.user.id)).to.have.members(
					initialMembers,
				);
			});
		});

		describe('When adding members to existing channel', function () {
			before(async function () {
				await channel.addMembers(newMembers);
			});

			it('returns existing members and new ones', async function () {
				const resp = await channel.watch();
				expect(resp.members.length).to.be.equal(4);
				expect(resp.members.map((m) => m.user.id)).to.have.members(
					initialMembers.concat(newMembers),
				);
			});

			it('returns channels when searching for members', async function () {
				const resp = await tommasoClient.queryChannels({
					members: { $in: newMembers },
				});
				expect(resp.length).to.be.equal(1);
			});
		});

		describe('When removing members', function () {
			before(async function () {
				await channel.removeMembers(newMembers);
			});

			it('returns members without deleted', async function () {
				const resp = await channel.watch();
				expect(resp.members.length).to.be.equal(2);
				expect(resp.members.map((m) => m.user.id)).to.have.members(
					initialMembers,
				);
			});

			it('returns no channels when searching for members', async function () {
				const resp = await tommasoClient.queryChannels({
					members: { $in: newMembers },
				});
				expect(resp.length).to.be.equal(0);
			});

			it('returns error if adding and removing same member in a single request', async () => {
				const resp = await tommasoClient
					.channel('messaging', { members: [tommasoID, newMembers[0]] })
					.create();
				await expectHTTPErrorCode(
					400,
					thierryClient.post(
						`${thierryClient.baseURL}/channels/messaging/${resp.channel.id}`,
						{
							remove_members: [thierryID],
							add_members: [thierryID],
						},
					),
				);
			});
		});

		describe('Distinct channel manipulations', () => {
			it('successfully joins back if the channel is distinct', async () => {
				const { channel } = await tommasoClient
					.channel('messaging', { members: initialMembers })
					.create();
				await thierryClient
					.channel('messaging', channel.id)
					.removeMembers([thierryID]);
				const { members } = await thierryClient
					.channel('messaging', channel.id)
					.addMembers([thierryID]);
				expect(members.length).to.be.eq(2);
			});

			it('fails to join back if the channel is not distinct', async () => {
				const chanID = uuidv4();
				const chan = await thierryClient.channel('messaging', chanID);
				await chan.create();
				await chan.addMembers([tommasoID, thierryID]);
				// after self-remove, user is not able to join regular channel by himself
				await tommasoClient
					.channel('messaging', chanID)
					.removeMembers([tommasoID]);
				await expectHTTPErrorCode(
					403,
					tommasoClient.channel('messaging', chanID).addMembers([tommasoID]),
				);
			});

			it('fails to join foreign distinct channel', async () => {
				const resp = await thierryClient
					.channel('messaging', { members: [thierryID, newMembers[0]] })
					.create();
				await expectHTTPErrorCode(
					403,
					tommasoClient
						.channel('messaging', resp.channel.id)
						.addMembers([tommasoID]),
				);
			});
			it('X leaves [X,Y] and creates the channel again', async () => {
				// Case 1
				// 1. X creates distinct channel [X,Y]
				// 2. X sends a message
				// 3. X leaves the channel
				// 4. X creates distinct channel [X,Y]
				// 5. X sends a message
				// Expected behavior: X should be added back as a channel member and see all the messages
				const userX = 'x-' + uuidv4();
				const userY = 'y-' + uuidv4();
				await createUsers([userX, userY]);
				const clientX = getTestClient();
				await clientX.setUser({ id: userX }, createUserToken(userX));
				const clientY = getTestClient();
				await clientY.setUser({ id: userY }, createUserToken(userY));

				let channelX = clientX.channel('messaging', { members: [userX, userY] });
				await channelX.create();
				const channelCID = channelX.cid;
				await channelX.sendMessage({ text: 'msg1' });
				await channelX.removeMembers([userX]);
				channelX = clientX.channel('messaging', { members: [userX, userY] });
				const { members: membersX } = await channelX.create();
				await channelX.sendMessage({ text: 'msg2' });
				const { messages: messagesX } = await channelX.query({
					messages: { limit: 2 },
				});

				expect(channelCID).to.be.equal(channelX.cid);
				expect(membersX.length).to.be.equal(2);
				expect(messagesX.length).to.be.equal(2);
				expect(messagesX[0].text).to.be.equal('msg1');
				expect(messagesX[1].text).to.be.equal('msg2');

				// The same thing the other way around. When Y creates distinct channel, X should not be added back
				// Case 2 (continuation from case 1)
				// 1. Y creates distinct channel [X,Y] (receives existing channel)
				// 2. Y sends a message
				// 3. X leaves the channel
				// 4. Y creates distinct channel [X,Y] (receives existing channel)
				// 5. Y sends a message
				// Expected behavior: Y should be able to interact with channel freely, but X will not be added back when Y recreates the channel
				await channelX.removeMembers([userX]);
				const channelY = clientY.channel('messaging', {
					members: [userX, userY],
				});
				const { members: membersY } = await channelY.create();
				await channelY.sendMessage({ text: 'msg3' });
				const { messages: messagesY } = await channelY.query({
					messages: { limit: 3 },
				});

				expect(channelY.cid).to.be.equal(channelX.cid);
				expect(membersY.length).to.be.equal(1);
				expect(messagesY.length).to.be.equal(3);
				expect(messagesY[0].text).to.be.equal('msg1');
				expect(messagesY[1].text).to.be.equal('msg2');
				expect(messagesY[2].text).to.be.equal('msg3');
			});
		});

		describe('when managing distinct channel members from server-side', () => {
			it('successfully removes and adds back member', async () => {
				const { channel } = await tommasoClient
					.channel('messaging', { members: initialMembers })
					.create();
				await serverClient
					.channel('messaging', channel.id)
					.removeMembers([thierryID]);
				await serverClient
					.channel('messaging', channel.id)
					.addMembers([thierryID]);
			});
			it('fails to add foreign member', async () => {
				const { channel } = await tommasoClient
					.channel('messaging', { members: initialMembers })
					.create();
				await expectHTTPErrorCode(
					403,
					serverClient
						.channel('messaging', channel.id)
						.addMembers([newMembers[0]]),
				);
			});
		});

		describe('leave channel permissions', () => {
			const minimalPermissions = [
				{
					action: 'Allow',
					name: 'Channel member permissions',
					resources: ['ReadChannel', 'CreateChannel'],
					roles: ['channel_member'],
					owner: false,
					priority: 70,
				},
				{
					action: 'Allow',
					name: 'Users can create channels',
					resources: ['CreateChannel'],
					roles: ['user'],
					owner: false,
					priority: 60,
				},
				{
					action: 'Deny',
					name: 'deny all policy',
					resources: ['*'],
					roles: ['*'],
					owner: false,
					priority: 1,
				},
			];
			let ssClient;
			let client;
			const user = uuidv4();
			before(async () => {
				ssClient = getTestClient(true);
				client = await getTestClientForUser(user);
			});
			it('no permissions to leave', async () => {
				const type = uuidv4();
				await ssClient.createChannelType({
					name: type,
					permissions: minimalPermissions,
				});
				const channel = client.channel(type, uuidv4(), { members: [user] });
				await channel.create();
				await expectHTTPErrorCode(403, channel.removeMembers([user]));
			});
			it('leave channel with RemoveOwnChannelMembership', async () => {
				const type = uuidv4();
				const permissions = minimalPermissions;
				permissions[0].resources = [
					...permissions[0].resources,
					'RemoveOwnChannelMembership',
				];
				await ssClient.createChannelType({
					name: type,
					permissions,
				});
				const channel = client.channel(type, uuidv4(), { members: [user] });
				await channel.create();
				await channel.removeMembers([user]);
			});
			it('leave channel with RemoveOwnChannelMembership', async () => {
				const type = uuidv4();
				const permissions = minimalPermissions;
				permissions[0].resources = [
					...permissions[0].resources,
					'UpdateChannelMembers',
				];
				await ssClient.createChannelType({
					name: type,
					permissions,
				});
				const channel = client.channel(type, uuidv4(), { members: [user] });
				await channel.create();
				await channel.removeMembers([user]);
			});
			it('leave channel with RemoveOwnChannelMembership and UpdateChannelMembers', async () => {
				const type = uuidv4();
				const permissions = minimalPermissions;
				permissions[0].resources = [
					...permissions[0].resources,
					'RemoveOwnChannelMembership',
					'UpdateChannelMembers',
				];
				await ssClient.createChannelType({
					name: type,
					permissions,
				});
				const channel = client.channel(type, uuidv4(), { members: [user] });
				await channel.create();
				await channel.removeMembers([user]);
			});
		});
	});

	it('channel messages and last_message_at are correctly returned', async function () {
		const unique = uuidv4();
		const newMembers = ['member1', 'member2'];
		await createUsers(newMembers);
		const channelId = `channel-messages-cache-${unique}`;
		const channel2Id = `channel-messages-cache2-${unique}`;
		const channel = tommasoClient.channel('messaging', channelId, {
			unique,
		});
		await channel.create();
		const channel2 = tommasoClient.channel('messaging', channel2Id, {
			unique,
		});
		await channel2.create();

		const channel1Messages = [];
		const channel2Messages = [];
		for (let i = 0; i < 10; i++) {
			const msg = channel.sendMessage({ text: 'new message' });
			const op2 = channel.update({ unique, color: 'blue' });
			const op3 = channel.addMembers(newMembers);
			const msg2 = await channel2.sendMessage({ text: 'new message 2' });
			const results = await Promise.all([msg, op2, op3]);

			if (i % 2 === 0) {
				let last_message = results[0].message.created_at;
				if (msg2.message.created_at > last_message) {
					last_message = msg2.message.created_at;
				}
				const channels = await tommasoClient.queryChannels(
					{ unique },
					{ last_message_at: -1 },
					{ state: true },
				);
				expect(channels.length).to.be.equal(2);
				// parse date to avoid precision issues
				expect(Date.parse(channels[0].data.last_message_at)).to.be.equal(
					Date.parse(last_message),
				);
			}
			channel1Messages.push(results[0].message);
			channel2Messages.push(msg2.message);
		}

		const stateChannel1 = await channel.watch();
		const stateChannel2 = await channel2.watch();

		const expectedChannel1Messages = channel1Messages;
		const expectedChannel2Messages = channel2Messages;

		expect(stateChannel1.messages.length).to.be.equal(
			expectedChannel1Messages.length,
		);
		expect(stateChannel2.messages.length).to.be.equal(
			expectedChannel2Messages.length,
		);

		for (let i = 0; i < stateChannel1.messages.length; i++) {
			expect(stateChannel1.messages[i].id).to.be.equal(
				expectedChannel1Messages[i].id,
			);
		}
		for (let i = 0; i < stateChannel2.messages.length; i++) {
			expect(stateChannel2.messages[i].id).to.be.equal(
				expectedChannel2Messages[i].id,
			);
		}
	});
});

describe('Channels - Members are updated correctly', function () {
	const channelId = uuidv4();
	const cid = `messaging:${channelId}`;
	const johnID = `john-${uuidv4()}`;
	const members = [
		{
			id: `member1-${uuidv4()}`,
			role: 'user',
			counter: 0,
		},
		{
			id: `member2-${uuidv4()}`,
			role: 'user',
			counter: 0,
		},
		{
			id: `member3-${uuidv4()}`,
			role: 'user',
			counter: 0,
		},
	];

	const runWithOtherOperations = async function (op) {
		const op2 = channel.update({ color: 'green' }, { text: 'got new message!' });
		const op3 = channel.sendMessage({ text: 'new message' });
		const op4 = channel.sendMessage({ text: 'new message' });
		const results = await Promise.all([op, op2, op3, op4]);
		return results[0];
	};

	let channel;
	let client;
	before(async function () {
		client = await getTestClientForUser(johnID);
		await createUsers(
			members.map(function (member) {
				return member.id;
			}),
		);

		channel = client.channel('messaging', channelId, {
			color: 'green',
			members: [members[0].id],
		});
		const response = await channel.create();
		expect(response.channel.color).to.equal('green');
		expect(response.channel.cid).to.equal(cid);
		expect(response.channel.members).to.equal(undefined);
		expect(response.members.length).to.equal(1);
	});

	it('channel state must be updated after removing a member', async function () {
		const resp = await runWithOtherOperations(channel.removeMembers([members[0].id]));
		expect(resp.members.length).to.be.equal(0);
		const channelState = await channel.watch();
		expect(channelState.members.length).to.be.equal(0);
	});

	it('channel state must be updated after adding a member', async function () {
		const resp = await runWithOtherOperations(channel.addMembers([members[0].id]));
		expect(resp.members.length).to.be.equal(1);
		const channelState = await channel.watch();
		expect(channelState.members.length).to.be.equal(1);
		expect(channelState.members[0].user.id).to.be.equal(members[0].id);
	});

	it('channel state must be updated after adding multiple members', async function () {
		const resp = await runWithOtherOperations(
			channel.addMembers([members[0].id, members[1].id, members[2].id]),
		);
		expect(resp.members.length).to.be.equal(3);
		const channelState = await channel.watch();
		expect(channelState.members.length).to.be.equal(3);
		const memberIDs = channelState.members.map((m) => m.user.id);
		expect(memberIDs).to.deep.members(members.map((m) => m.id));
	});

	it('channel state must be updated after removing multiple members', async function () {
		const resp = await runWithOtherOperations(
			channel.removeMembers([members[0].id, members[1].id, members[2].id]),
		);
		expect(resp.members.length).to.be.equal(0);
		const channelState = await channel.watch();
		expect(channelState.members.length).to.be.equal(0);
	});
});

describe('Channels - Member limit', function () {
	const memberOne = `one-${uuidv4()}`;
	const memberTwo = `two-${uuidv4()}`;
	const memberThree = `three-${uuidv4()}`;
	const unique = uuidv4();

	let channel;
	let ssClient;
	before(async () => {
		ssClient = await getServerTestClient();
		await createUsers([memberOne, memberTwo, memberThree]);
		channel = ssClient.channel('messaging', uuidv4(), {
			unique,
			members: [memberOne, memberTwo, memberThree],
			created_by_id: memberOne,
		});
		await channel.create();
		await ssClient.disconnect();
	});

	it('limit 0 should return 0 members', async function () {
		const memberOneClient = await getTestClientForUser(memberOne);
		const channels = await memberOneClient.queryChannels(
			{ unique },
			{},
			{ member_limit: 0 },
		);
		expect(channels.length).to.be.equal(1);
		expect(channels[0].state.members).to.be.empty;
	});

	it('limit 1 should return 1 members', async function () {
		const memberOneClient = await getTestClientForUser(memberOne);
		const channels = await memberOneClient.queryChannels(
			{ unique },
			{},
			{ member_limit: 1 },
		);
		expect(channels.length).to.be.equal(1);
		expect(channels[0].state.members[memberOne]).to.not.be.null;
	});

	it('negative limit should raise an error', async function () {
		const p = ssClient.queryChannels({ unique }, {}, { member_limit: -1 });
		await expect(p).to.be.rejectedWith(
			'StreamChat error code 4: QueryChannels failed with error: "member_limit must be 0 or greater"',
		);
	});

	it('limit > 100 should raise an error', async function () {
		const p = ssClient.queryChannels({ unique }, {}, { member_limit: 101 });
		await expect(p).to.be.rejectedWith(
			'StreamChat error code 4: QueryChannels failed with error: "member_limit must be 100 or less',
		);
	});
});

describe('Channels - Distinct channels', function () {
	const tommasoID = `tommaso-${uuidv4()}`;
	const thierryID = `thierry-${uuidv4()}`;
	const newMember = `member-${uuidv4()}`;

	const channelGroup = 'messaging';
	const tommasoToken = createUserToken(tommasoID);
	const thierryToken = createUserToken(thierryID);

	const tommasoClient = getTestClient();
	const thierryClient = getTestClient();
	let distinctChannel;

	const unique = uuidv4();
	before(async () => {
		await tommasoClient.setUser({ id: tommasoID }, tommasoToken);
		await thierryClient.setUser({ id: thierryID }, thierryToken);
		await createUsers([newMember]);
	});

	it('create a distinct channel without specifying members should fail', async function () {
		const channel = thierryClient.channel(channelGroup, '');
		await expectHTTPErrorCode(
			400,
			channel.create(),
			'StreamChat error code 4: GetOrCreateChannel failed with error: "When using member based IDs specify at least 2 members"',
		);
	});

	it('create a distinct channel with only one member should fail', async function () {
		const channel = thierryClient.channel(channelGroup, '', {
			members: [tommasoID],
		});
		await expectHTTPErrorCode(
			400,
			channel.create(),
			'StreamChat error code 4: GetOrCreateChannel failed with error: "When using member based IDs specify at least 2 members"',
		);
	});

	it('create a distinct channel with 2 members should succeed', async function () {
		distinctChannel = thierryClient.channel(channelGroup, null, {
			members: [tommasoID, thierryID],
			unique,
		});
		await distinctChannel.create();
	});

	it('query previous created distinct channel', async function () {
		const channels = await thierryClient.queryChannels({
			members: [tommasoID, thierryID],
			unique,
		});
		expect(channels.length).to.be.equal(1);
		expect(channels[0].data.unique).to.be.equal(unique);
	});

	it('adding members to distinct channel should fail', async function () {
		await expectHTTPErrorCode(
			403,
			distinctChannel.addMembers([newMember]),
			'StreamChat error code 17: UpdateChannel failed with error: "cannot add members to the distinct channel they don\'t belong to, please create a new distinct channel with the desired members"',
		);
	});
});

describe('Query Channels and sort by unread', function () {
	const channels = [];
	const tommaso = 'tommaso' + uuidv4();
	const thierry = 'thierry' + uuidv4();
	let tommasoClient;
	let thierryClient;
	before(async function () {
		thierryClient = await getTestClientForUser(thierry);
		await createUsers([tommaso, thierry]);
		const cidPrefix = uuidv4();
		for (let i = 3; i >= 0; i--) {
			let color;
			if (i % 2 == 0) {
				color = 'blue';
			} else {
				color = 'red';
			}
			const channel = thierryClient.channel('messaging', cidPrefix + i, { color });
			await channel.watch();
			await channel.addMembers([tommaso, thierry]);
			for (let j = 0; j < i + 1; j++) {
				await channel.sendMessage({ text: 'hi' + j });
			}
			channels.push(channel);
		}
	});

	it('sort by has_unread and last_message_at asc should work', async function () {
		tommasoClient = await getTestClientForUser(tommaso);
		const result = await tommasoClient.queryChannels(
			{ members: { $in: [tommaso] } },
			{ has_unread: 1, last_message_at: 1 },
		);

		expect(result.length).to.be.equal(4);
		expect(result[0].cid).to.be.equal(channels[0].cid);
		expect(result[1].cid).to.be.equal(channels[1].cid);
		expect(result[2].cid).to.be.equal(channels[2].cid);
		expect(result[3].cid).to.be.equal(channels[3].cid);
	});

	it('sort by has_unread and last_message_at', async function () {
		tommasoClient = await getTestClientForUser(tommaso);
		const result = await tommasoClient.queryChannels(
			{ members: { $in: [tommaso] } },
			{ has_unread: 1, last_message_at: -1 },
		);

		expect(result.length).to.be.equal(4);
		expect(result[0].cid).to.be.equal(channels[3].cid);
		expect(result[1].cid).to.be.equal(channels[2].cid);
		expect(result[2].cid).to.be.equal(channels[1].cid);
		expect(result[3].cid).to.be.equal(channels[0].cid);
	});

	it.skip('sort by unread_count asc', async function () {
		const result = await tommasoClient.queryChannels(
			{ members: { $in: [tommaso] } },
			{ unread_count: 1 },
		);

		expect(result.length).to.be.equal(4);
		expect(result[0].cid).to.be.equal(channels[3].cid);
		expect(result[1].cid).to.be.equal(channels[2].cid);
		expect(result[2].cid).to.be.equal(channels[1].cid);
		expect(result[3].cid).to.be.equal(channels[0].cid);
	});

	it('sort by unread_count desc', async function () {
		const result = await tommasoClient.queryChannels(
			{ members: { $in: [tommaso] } },
			{ unread_count: -1 },
		);

		expect(result.length).to.be.equal(4);
		expect(result[0].cid).to.be.equal(channels[0].cid);
		expect(result[1].cid).to.be.equal(channels[1].cid);
		expect(result[2].cid).to.be.equal(channels[2].cid);
		expect(result[3].cid).to.be.equal(channels[3].cid);
	});

	it.skip('zero the counts and sort by has_unread and last_message_at asc', async function () {
		tommasoClient = await getTestClientForUser(tommaso);
		await tommasoClient.markAllRead();
		tommasoClient = await getTestClientForUser(tommaso);
		expect(tommasoClient.health.me.total_unread_count).to.be.equal(0);
		expect(tommasoClient.health.me.unread_channels).to.be.equal(0);
		const result = await tommasoClient.queryChannels(
			{ members: { $in: [tommaso] } },
			{ has_unread: 1, last_message_at: 1 },
		);

		expect(result.length).to.be.equal(4);
		expect(result[0].cid).to.be.equal(channels[0].cid);
		expect(result[1].cid).to.be.equal(channels[1].cid);
		expect(result[2].cid).to.be.equal(channels[2].cid);
		expect(result[3].cid).to.be.equal(channels[3].cid);
	});

	it('zero the counts and sort by has_unread and last_message_at desc', async function () {
		tommasoClient = await getTestClientForUser(tommaso);
		await tommasoClient.markAllRead();
		tommasoClient = await getTestClientForUser(tommaso);
		expect(tommasoClient.health.me.total_unread_count).to.be.equal(0);
		expect(tommasoClient.health.me.unread_channels).to.be.equal(0);
		const result = await tommasoClient.queryChannels(
			{ members: { $in: [tommaso] } },
			{ has_unread: 1, last_message_at: -1 },
		);

		expect(result.length).to.be.equal(4);
		expect(result[0].cid).to.be.equal(channels[3].cid);
		expect(result[1].cid).to.be.equal(channels[2].cid);
		expect(result[2].cid).to.be.equal(channels[1].cid);
		expect(result[3].cid).to.be.equal(channels[0].cid);
	});

	it.skip('zero the counts and sort by unread_count and last_message_at asc', async function () {
		tommasoClient = await getTestClientForUser(tommaso);
		await tommasoClient.markAllRead();
		tommasoClient = await getTestClientForUser(tommaso);
		expect(tommasoClient.health.me.total_unread_count).to.be.equal(0);
		expect(tommasoClient.health.me.unread_channels).to.be.equal(0);
		const result = await tommasoClient.queryChannels(
			{ members: { $in: [tommaso] } },
			{ unread_count: 1, last_message_at: 1 },
		);

		expect(result.length).to.be.equal(4);
		expect(result[0].cid).to.be.equal(channels[0].cid);
		expect(result[1].cid).to.be.equal(channels[1].cid);
		expect(result[2].cid).to.be.equal(channels[2].cid);
		expect(result[3].cid).to.be.equal(channels[3].cid);
	});

	it.skip('zero the counts and sort by unread_count and last_message_at desc', async function () {
		tommasoClient = await getTestClientForUser(tommaso);
		await tommasoClient.markAllRead();
		tommasoClient = await getTestClientForUser(tommaso);
		expect(tommasoClient.health.me.total_unread_count).to.be.equal(0);
		expect(tommasoClient.health.me.unread_channels).to.be.equal(0);
		const result = await tommasoClient.queryChannels(
			{ members: { $in: [tommaso] } },
			{ unread_count: 1, last_message_at: -1 },
		);

		expect(result.length).to.be.equal(4);
		expect(result[0].cid).to.be.equal(channels[3].cid);
		expect(result[1].cid).to.be.equal(channels[2].cid);
		expect(result[2].cid).to.be.equal(channels[1].cid);
		expect(result[3].cid).to.be.equal(channels[0].cid);
	});

	it('test "grouping"', async function () {
		tommasoClient = await getTestClientForUser(tommaso);
		await channels[0].sendMessage({ text: 'hi' });
		await sleep(200);
		await channels[1].sendMessage({ text: 'hi' });
		let result = await tommasoClient.queryChannels(
			{ members: { $in: [tommaso] } },
			{ has_unread: -1, last_message_at: -1 },
		);

		expect(result.length).to.be.equal(4);
		expect(result[0].cid).to.be.equal(channels[1].cid);
		expect(result[1].cid).to.be.equal(channels[0].cid);
		expect(result[2].cid).to.be.equal(channels[3].cid);
		expect(result[3].cid).to.be.equal(channels[2].cid);

		result = await tommasoClient.queryChannels(
			{ members: { $in: [tommaso] } },
			{ unread_count: -1, last_message_at: 1 },
		);

		expect(result.length).to.be.equal(4);
		expect(result[0].cid).to.be.equal(channels[0].cid);
		expect(result[1].cid).to.be.equal(channels[1].cid);
		expect(result[2].cid).to.be.equal(channels[2].cid);
		expect(result[3].cid).to.be.equal(channels[3].cid);

		/*result = await tommasoClient.queryChannels(
      { members: { $in: [tommaso] } },
      { unread_count: 1, last_message_at: -1 },
    );

    expect(result.length).to.be.equal(4);
    expect(result[0].cid).to.be.equal(channels[3].cid);
    expect(result[1].cid).to.be.equal(channels[2].cid);
    expect(result[2].cid).to.be.equal(channels[1].cid);
    expect(result[3].cid).to.be.equal(channels[0].cid);

    result = await tommasoClient.queryChannels(
      { members: { $in: [tommaso] } },
      { unread_count: 1, last_message_at: 1 },
    );

    expect(result.length).to.be.equal(4);
    expect(result[0].cid).to.be.equal(channels[2].cid);
    expect(result[1].cid).to.be.equal(channels[3].cid);
    expect(result[2].cid).to.be.equal(channels[0].cid);
    expect(result[3].cid).to.be.equal(channels[1].cid);*/
	});

	it('limit results should work fine', async function () {
		await tommasoClient.markAllRead();
		tommasoClient = await getTestClientForUser(tommaso);
		expect(tommasoClient.health.me.total_unread_count).to.be.equal(0);
		expect(tommasoClient.health.me.unread_channels).to.be.equal(0);
		await channels[0].sendMessage({ text: 'hi' });
		await channels[1].sendMessage({ text: 'hi' });
		let result = await tommasoClient.queryChannels(
			{ members: { $in: [tommaso] } },
			{ unread_count: -1, last_message_at: -1 },
			{ limit: 1 },
		);

		expect(result.length).to.be.equal(1);
		expect(result[0].cid).to.be.equal(channels[1].cid);

		result = await tommasoClient.queryChannels(
			{ members: { $in: [tommaso] } },
			{ unread_count: -1, last_message_at: 1 },
			{ limit: 1 },
		);

		expect(result.length).to.be.equal(1);
		expect(result[0].cid).to.be.equal(channels[0].cid);
	});

	it('unread count + custom query should work', async function () {
		await tommasoClient.markAllRead();
		tommasoClient = await getTestClientForUser(tommaso);
		expect(tommasoClient.health.me.total_unread_count).to.be.equal(0);
		expect(tommasoClient.health.me.unread_channels).to.be.equal(0);
		await channels[0].sendMessage({ text: 'hi' });
		await channels[1].sendMessage({ text: 'hi' });
		const result = await tommasoClient.queryChannels(
			{ members: { $in: [tommaso] }, color: 'blue' },
			{ unread_count: -1, last_message_at: -1 },
		);

		expect(result.length).to.be.equal(2);
		expect(result[0].cid).to.be.equal(channels[1].cid);
		expect(result[0].data.color).to.be.equal('blue');
		expect(result[1].data.color).to.be.equal('blue');
	});

	it('unread count + custom query with limit should work', async function () {
		await tommasoClient.markAllRead();
		tommasoClient = await getTestClientForUser(tommaso);
		expect(tommasoClient.health.me.total_unread_count).to.be.equal(0);
		expect(tommasoClient.health.me.unread_channels).to.be.equal(0);
		await channels[0].sendMessage({ text: 'hi' });
		await channels[1].sendMessage({ text: 'hi' });
		const result = await tommasoClient.queryChannels(
			{ members: { $in: [tommaso] }, color: 'blue' },
			{ unread_count: -1, last_message_at: -1 },
			{ limit: 1 },
		);
		expect(result.length).to.be.equal(1);
		expect(result[0].cid).to.be.equal(channels[1].cid);
		expect(result[0].data.color).to.be.equal('blue');
	});
});

describe('members and unread count', function () {
	let client1;
	let client2;

	const user1 = uuidv4();
	const user2 = uuidv4();

	const channelID = uuidv4();

	before(async function () {
		client1 = await getTestClientForUser(user1);
		await getTestClientForUser(user2);
		await client1
			.channel('messaging', channelID, { members: [user1, user2] })
			.create();
	});

	it('adding a member twice should not mark the channel as read', async function () {
		const channel = client1.channel('messaging', channelID);
		await channel.sendMessage({ text: 'hi 1' });
		await channel.addMembers([user2]);
		client2 = await getTestClientForUser(user2);
		expect(client2.health.me.total_unread_count).to.eq(1);
	});
});

describe('hard delete messages', function () {
	const channelID = uuidv4();
	const user = uuidv4();
	let client, ssclient;
	let channel;
	let firstMessage;
	let secondMeessage;
	let thirdMeessage;

	before(async function () {
		client = await getTestClientForUser(user);
		ssclient = await getTestClient(true);
		channel = client.channel('messaging', channelID);
		await channel.create();
	});

	it('send 3 messages to the channel', async function () {
		firstMessage = await channel.sendMessage({ text: 'hi 1' });
		secondMeessage = await channel.sendMessage({ text: 'hi 2' });
		thirdMeessage = await channel.sendMessage({ text: 'hi 3' });
	});

	it('hard delete messages is not allowed client side', function () {
		expect(client.deleteMessage(firstMessage.message.id, true)).to.be.rejectedWith(
			'StreamChat error code 4: DeleteMessage failed with error: "hard delete messages is only allowed with server side auth"',
		);
	});

	it('hard delete the second message should work and not update  channel.last_message_id', async function () {
		channel = ssclient.channel('messaging', channelID, { created_by_id: user });
		await channel.watch();
		expect(channel.data.last_message_at).to.be.equal(
			thirdMeessage.message.created_at,
		);

		const resp = await ssclient.deleteMessage(secondMeessage.message.id, true);
		expect(resp.message.deleted_at).to.not.be.undefined;
		expect(resp.message.type).to.be.equal('deleted');

		channel = ssclient.channel('messaging', channelID, { created_by_id: user });
		await channel.watch();
		expect(channel.data.last_message_at).to.be.equal(
			thirdMeessage.message.created_at,
		);
	});

	it('hard delete the third message should update the channel last_message_at', async function () {
		const resp = await ssclient.deleteMessage(thirdMeessage.message.id, true);
		expect(resp.message.deleted_at).to.not.be.undefined;
		expect(resp.message.type).to.be.equal('deleted');

		channel = ssclient.channel('messaging', channelID, { created_by_id: user });
		await channel.watch();
		expect(channel.data.last_message_at).to.be.equal(firstMessage.message.created_at);
	});

	it('hard delete the last message in the channel should clear channel messages and last_message_at', async function () {
		const resp = await ssclient.deleteMessage(firstMessage.message.id, true);
		expect(resp.message.deleted_at).to.not.be.undefined;
		expect(resp.message.type).to.be.equal('deleted');

		channel = ssclient.channel('messaging', channelID, { created_by_id: user });
		const channelResp = await channel.watch();
		expect(channelResp.channel.last_message_at).to.be.undefined;
		expect(channelResp.messages.length).to.be.equal(0);
	});

	it('messages with reactions are hard deleted properly', async function () {
		let channel = ssclient.channel('messaging', channelID, { created_by_id: user });
		await channel.watch();

		let resp = await channel.sendMessage({ text: 'hi', user_id: user });
		await channel.sendReaction(resp.message.id, { type: 'love' }, user);
		resp = await ssclient.deleteMessage(resp.message.id, true);
		expect(resp.message.deleted_at).to.not.be.undefined;

		channel = ssclient.channel('messaging', channelID, { created_by_id: user });
		const channelResp = await channel.watch();
		expect(channelResp.last_message_at).to.be.undefined;
		expect(channelResp.messages.length).to.be.equal(0);
	});

	it('query the channel should also return correct results', async function () {
		const channels = await ssclient.queryChannels({ cid: 'messaging:' + channelID });
		expect(channels.length).to.be.equal(1);
		const theChannel = channels[0];
		expect(theChannel.data.last_message_at).to.be.undefined;
	});

	it('validate channel.last_message_at correctly updated', async function () {
		const channels = await client.queryChannels({ cid: 'messaging:' + channelID });
		expect(channels.length).to.be.equal(1);
		const theChannel = channels[0];
		expect(theChannel.data.last_message_at).to.be.undefined;

		const messages = [];
		for (let i = 0; i < 10; i++) {
			messages.push(await theChannel.sendMessage({ text: 'hi' + i }));
		}

		for (let i = 9; i >= 0; i--) {
			await ssclient.deleteMessage(messages[i].message.id, true);
			channel = ssclient.channel('messaging', channelID, { created_by_id: user });
			const channelResp = await channel.watch();
			if (i == 0) {
				expect(channelResp.channel.last_message_at).to.be.be.undefined;
			} else {
				expect(channelResp.channel.last_message_at).to.be.equal(
					messages[i - 1].message.created_at,
				);
			}
		}
	});

	it('validate first channel message', async function () {
		const channels = await client.queryChannels({ cid: 'messaging:' + channelID });
		expect(channels.length).to.be.equal(1);
		const theChannel = channels[0];
		expect(theChannel.data.last_message_at).to.be.undefined;

		const messages = [];
		for (let i = 0; i < 10; i++) {
			messages.push(await theChannel.sendMessage({ text: 'hi' + i }));
		}

		for (let i = 0; i < 10; i++) {
			await ssclient.deleteMessage(messages[i].message.id, true);
			channel = ssclient.channel('messaging', channelID, { created_by_id: user });
			const channelResp = await channel.watch();
			//delete last message
			if (i === 9) {
				expect(channelResp.channel.last_message_at).to.be.be.undefined;
			} else {
				expect(channelResp.messages.length).to.be.equal(9 - i);
				expect(channelResp.messages[0].text).to.be.equal('hi' + (i + 1));
			}
		}
	});

	it('hard delete threads should work fine', async function () {
		const channels = await client.queryChannels({ cid: 'messaging:' + channelID });
		expect(channels.length).to.be.equal(1);
		const theChannel = channels[0];
		expect(theChannel.data.last_message_at).to.be.undefined;
		const parent = await theChannel.sendMessage({ text: 'the parent' });
		await theChannel.sendMessage({ text: 'the reply', parent_id: parent.message.id });
		await ssclient.deleteMessage(parent.message.id, true);

		const channels2 = await ssclient.queryChannels({ cid: 'messaging:' + channelID });
		expect(channels2.length).to.be.equal(1);
		const resp = await channels2[0].watch();
		expect(resp.last_message_at).to.be.undefined;
		expect(channels2[0].data.last_message_at).to.be.undefined;
	});
});

describe('query channels by field $exists', function () {
	const creator = uuidv4();
	const testID = uuidv4();
	let client;

	const channelCID = function (i) {
		return 'messaging:' + i + '-' + testID;
	};
	//create 10 channels, even index contains even custom field and odd index contains odd custom field
	before(async function () {
		await createUsers([creator]);
		client = await getTestClientForUser(creator);
		for (let i = 0; i < 10; i++) {
			const custom = {};
			custom['field' + i] = i;
			custom['testid'] = testID;
			if (i % 2 === 0) {
				custom['even'] = true;
			} else {
				custom['odd'] = true;
			}

			await client
				.channel('messaging', i + '-' + testID, {
					...custom,
				})
				.create();
		}
	});

	it('only boolean values are allowed in $exists', async function () {
		await expect(
			client.queryChannels({ testid: testID, even: { $exists: [] } }),
		).to.be.rejectedWith(
			'QueryChannels failed with error: "$exists operator only support boolean values"',
		);
	});

	it('query $exists true on a custom field should work', async function () {
		const resp = await client.queryChannels({
			testid: testID,
			even: { $exists: true },
		});
		expect(resp.length).to.be.equal(5);
		expect(resp.map((c) => c.cid)).to.be.eql([
			channelCID(8),
			channelCID(6),
			channelCID(4),
			channelCID(2),
			channelCID(0),
		]);
	});

	it('query $exists false on a custom field should work', async function () {
		const resp = await client.queryChannels({
			testid: testID,
			even: { $exists: false },
		});
		expect(resp.length).to.be.equal(5);
		expect(resp.map((c) => c.cid)).to.be.eql([
			channelCID(9),
			channelCID(7),
			channelCID(5),
			channelCID(3),
			channelCID(1),
		]);
	});

	it('query $exists true on reserved field', async function () {
		const resp = await client.queryChannels({
			testid: testID,
			cid: { $exists: true },
		});
		expect(resp.length).to.be.equal(10);
		expect(resp.map((c) => c.cid)).to.be.eql([
			channelCID(9),
			channelCID(8),
			channelCID(7),
			channelCID(6),
			channelCID(5),
			channelCID(4),
			channelCID(3),
			channelCID(2),
			channelCID(1),
			channelCID(0),
		]);
	});

	it('query $exists false on reserved field should return 0 results', async function () {
		const resp = await client.queryChannels({
			testid: testID,
			cid: { $exists: false },
		});
		expect(resp.length).to.be.equal(0);
	});

	it('combine multiple $exists should work', async function () {
		const resp = await client.queryChannels({
			testid: testID,
			$or: [{ even: { $exists: true } }, { odd: { $exists: true } }],
		});
		expect(resp.length).to.be.equal(10);
		expect(resp.map((c) => c.cid)).to.be.eql([
			channelCID(9),
			channelCID(8),
			channelCID(7),
			channelCID(6),
			channelCID(5),
			channelCID(4),
			channelCID(3),
			channelCID(2),
			channelCID(1),
			channelCID(0),
		]);
	});
});

describe('query channels members $nin', function () {
	const creator = uuidv4();
	const membersIdS = [uuidv4(), uuidv4(), uuidv4(), uuidv4()];
	let client;

	before(async function () {
		await createUsers(membersIdS);
		await createUsers(creator);
		client = await getTestClientForUser(creator);
		for (let i = 0; i < membersIdS.length; i++) {
			const memberId = membersIdS[i];
			await client
				.channel('messaging', memberId, {
					members: [creator, memberId],
				})
				.create();
		}
	});

	it('query $in/$nin', async function () {
		const resp = await client.queryChannels({
			$and: [
				{ members: { $in: [creator] } },
				{ members: { $nin: [membersIdS[0]] } },
			],
		});

		//expect channel id membersIdS[0] to be excluded from result
		for (let i = 0; i < resp.length; i++) {
			expect(resp[i].id).not.be.equal(membersIdS[0]);
			expect(membersIdS.indexOf(resp[i].id)).not.be.equal(-1);
		}
	});
});

describe('Unread state for non members', function () {
	let client;
	const watcher = uuidv4();
	const otherUser = uuidv4();
	let otherUserClient;
	const emptyChan = uuidv4();
	const chanId = uuidv4();
	let chan;

	before(async function () {
		client = await getTestClientForUser(watcher);
		otherUserClient = await getTestClientForUser(otherUser);
		const c = otherUserClient.channel('livestream', emptyChan, {
			members: [otherUser],
		});
		await c.create();
		chan = otherUserClient.channel('livestream', chanId);
		await chan.create();
		await chan.sendMessage({ text: 'Test Message 1' });
		await chan.sendMessage({ text: 'Test Message 2' });
		await chan.sendMessage({ text: 'Test Message 3' });
	});

	it('connect to empty channel', async function () {
		const c = client.channel('livestream', emptyChan);
		await c.watch();
		const unreadCount = c.countUnread();
		expect(unreadCount).to.be.equal(0);
	});

	it('connect to a channel with 3 messages', async function () {
		const c = client.channel('livestream', chanId);
		await c.watch();
		const unreadCount = c.countUnread();
		expect(unreadCount).to.be.equal(0);
	});

	it('unread count should go up when new messages are received', async function () {
		const c = client.channel('livestream', chanId);
		await c.watch();
		const unreadCount = c.countUnread();
		expect(unreadCount).to.be.equal(0);
		const waiter = createEventWaiter(client, 'message.new');
		await chan.sendMessage({ text: 'Test Message 4' });
		await waiter;
		expect(c.countUnread()).to.be.equal(1);
	});
});

describe('Query channels using last_updated', function () {
	const CHANNELS_ORDER = [1, 2, 0];
	const NUM_OF_CHANNELS = CHANNELS_ORDER.length;
	const CHANGED_CHANNEL = 1;

	const creator = uuidv4();
	const channels = [];
	let client;
	const unique = uuidv4();
	before(async function () {
		client = await getTestClientForUser(creator);
		await createUsers([creator]);
		for (let i = 0; i < NUM_OF_CHANNELS; i++) {
			const channel = client.channel('messaging', 'channelme_' + uuidv4(), {
				unique,
			});
			await channel.create();
			channels.push(channel);
		}

		await channels[CHANGED_CHANNEL].sendMessage({ text: 'Test Message' });
	});

	it('with the parameter', async function () {
		const list = await client.queryChannels({ unique });

		expect(list.length).equal(channels.length);
		for (let i = 0; i < NUM_OF_CHANNELS; i++) {
			expect(list[i].cid).equal(channels[CHANNELS_ORDER[i]].cid);
		}
	});

	it('without parameters', async function () {
		const list = await client.queryChannels({ unique }, { last_updated: -1 });

		expect(list.length).equal(channels.length);
		for (let i = 0; i < NUM_OF_CHANNELS; i++) {
			expect(list[i].cid).equal(channels[CHANNELS_ORDER[i]].cid);
		}
	});

	it('filtering by the parameter', async function () {
		const list = await client.queryChannels({
			unique,
			last_updated: channels[0].data.created_at,
		});

		expect(list.length).equal(1);
		expect(list[0].cid).equal(channels[0].cid);
	});
});

describe('Channels op $in with custom fields', function () {
	const user1 = uuidv4();
	const user2 = uuidv4();
	const channelId = uuidv4();
	const channelId2 = uuidv4();
	const unique = uuidv4(); //used to return consistent results in test
	let user1Client;
	before(async function () {
		await createUsers([user1, user2]);
		user1Client = await getTestClientForUser(user1);

		const channel = user1Client.channel('messaging', channelId, {
			members: [user1, user2],
			color: ['blue', 'red'],
			age: [30, 31],
			array: [[1], [2]],
			object: [{ a: 1 }, { b: 1 }],
			unique,
		});
		await channel.create();
		const channel2 = user1Client.channel('messaging', channelId2, {
			members: [user1, user2],
			customField: [6],
			unique,
		});
		await channel2.create();
	});

	it('query $in on custom string field subset', async function () {
		const channels = await user1Client.queryChannels({
			unique,
			color: { $in: ['red'] },
		});
		expect(channels.length).to.be.equal(1);
		expect(channels[0].cid).to.be.equal(`messaging:${channelId}`);
	});

	it('query $in on custom string $or custom $in int', async function () {
		const channels = await user1Client.queryChannels({
			$or: [{ color: { $in: ['red'] } }, { customField: { $in: [6] } }],
			unique,
		});
		expect(channels.length).to.be.equal(2);
		expect(channels[0].cid).to.be.equal(`messaging:${channelId2}`);
		expect(channels[1].cid).to.be.equal(`messaging:${channelId}`);
	});

	it('query $in on custom string field full set out of order', async function () {
		const channels = await user1Client.queryChannels({
			color: { $in: ['red', 'blue'] },
			unique,
		});
		expect(channels.length).to.be.equal(1);
		expect(channels[0].cid).to.be.equal(`messaging:${channelId}`);
	});

	it('query $in on custom int field subset', async function () {
		const channels = await user1Client.queryChannels({
			unique,
			age: { $in: [30] },
		});
		expect(channels.length).to.be.equal(1);
		expect(channels[0].cid).to.be.equal(`messaging:${channelId}`);
	});

	it('query $in on custom int field full set out of order', async function () {
		const channels = await user1Client.queryChannels({
			unique,
			age: { $in: [31, 30] },
		});
		expect(channels.length).to.be.equal(1);
		expect(channels[0].cid).to.be.equal(`messaging:${channelId}`);
	});

	it('query $in on custom array field subset', async function () {
		const channels = await user1Client.queryChannels({
			unique,
			array: { $in: [[1]] },
		});
		expect(channels.length).to.be.equal(1);
		expect(channels[0].cid).to.be.equal(`messaging:${channelId}`);
	});

	it('query $in on custom array field full set out of order', async function () {
		const channels = await user1Client.queryChannels({
			unique,
			array: { $in: [[2], [1]] },
		});
		expect(channels.length).to.be.equal(1);
		expect(channels[0].cid).to.be.equal(`messaging:${channelId}`);
	});

	it('query $in on custom object field subset', async function () {
		const channels = await user1Client.queryChannels({
			unique,
			object: { $in: [{ a: 1 }] },
		});
		expect(channels.length).to.be.equal(1);
		expect(channels[0].cid).to.be.equal(`messaging:${channelId}`);
	});

	it('query $in on custom object field full set out of order', async function () {
		const channels = await user1Client.queryChannels({
			unique,
			object: { $in: [{ a: 1 }, { b: 1 }] },
		});
		expect(channels.length).to.be.equal(1);
		expect(channels[0].cid).to.be.equal(`messaging:${channelId}`);
	});

	it('query $in on custom field (wrong value types)', async function () {
		const channels = await user1Client.queryChannels({
			unique,
			object: { $in: [3] },
		});
		expect(channels.length).to.be.equal(0);
	});
});

describe('$ne operator', function () {
	let client;
	const channels = [];
	const unique = uuidv4();
	const creator = uuidv4();

	before(async function () {
		client = await getTestClientForUser(creator);
		for (let i = 1; i < 5; i++) {
			const c = client.channel('messaging', uuidv4(), {
				unique,
				number: i,
				string: i.toString(),
				object: { key: i },
				array: [i],
			});
			await c.create();
			channels.push(c);
		}
	});

	it('query $ne on reserved fields', async function () {
		const response = await client.queryChannels({
			unique,
			id: { $ne: channels[0].id },
		});
		expect(response.length).to.be.equal(3);
		expect(
			response.findIndex(function (c) {
				return c.id === channels[0].id;
			}),
		).to.be.equal(-1);
	});

	it('query $ne with invalid type on reserved fields', async function () {
		await expectHTTPErrorCode(
			400,
			client.queryChannels({ unique, id: { $ne: 1 } }),
			'StreamChat error code 4: QueryChannels failed with error: "field `id` contains type number. expecting string"',
		);
	});

	it('query $ne on custom int fields', async function () {
		const response = await client.queryChannels({
			unique,
			number: { $ne: channels[0].data.number },
		});
		expect(response.length).to.be.equal(3);
		expect(
			response.findIndex(function (c) {
				return c.id === channels[0].id;
			}),
		).to.be.equal(-1);
	});

	it('query $ne on custom string fields', async function () {
		const response = await client.queryChannels({
			unique,
			string: { $ne: channels[0].data.string },
		});
		expect(response.length).to.be.equal(3);
		expect(
			response.findIndex(function (c) {
				return c.id === channels[0].id;
			}),
		).to.be.equal(-1);
	});

	it('query $ne on custom object fields', async function () {
		const response = await client.queryChannels({
			unique,
			object: { $ne: channels[0].data.object },
		});
		expect(response.length).to.be.equal(3);
		expect(
			response.findIndex(function (c) {
				return c.id === channels[0].id;
			}),
		).to.be.equal(-1);
	});

	it('query $ne on custom array fields', async function () {
		const response = await client.queryChannels({
			unique,
			array: { $ne: channels[0].data.array },
		});
		expect(response.length).to.be.equal(3);
		expect(
			response.findIndex(function (c) {
				return c.id === channels[0].id;
			}),
		).to.be.equal(-1);
	});
});

describe('query by $autocomplete operator on channels.name', function () {
	let client;
	let channel;
	const user = uuidv4();
	before(async function () {
		await createUsers([user]);
		client = await getTestClientForUser(user);
		channel = client.channel('messaging', uuidv4(), {
			members: [user],
			name: uuidv4(),
		});
		await channel.create();
	});

	it('return 1 result', async function () {
		const resp = await client.queryChannels({
			members: [user],
			name: {
				$autocomplete: channel.data.name.substring(0, 8),
			},
		});
		expect(resp.length).to.be.equal(1);
		expect(resp[0].cid).to.be.equal(channel.cid);
	});

	it('empty $autocomplete query should lead to a status 400 error', async () => {
		let error = false;
		try {
			await client.queryChannels({
				members: [user],
				name: {
					$autocomplete: '',
				},
			});
		} catch (e) {
			error = true;
			expect(e.response).to.not.be.undefined;
			expect(e.response.data).to.not.be.undefined;
			expect(e.response.data.code).to.equal(4);
			expect(e.response.data.StatusCode).to.equal(400);
		}
		expect(error).to.be.true;
	});

	it('$autocomplete with special symbols only should lead to a status 400 error', async () => {
		let error = false;
		try {
			await client.queryChannels({
				members: [user],
				name: {
					$autocomplete: '!@#$%!%&*()',
				},
			});
		} catch (e) {
			error = true;
			expect(e.response).to.not.be.undefined;
			expect(e.response.data).to.not.be.undefined;
			expect(e.response.data.code).to.equal(4);
			expect(e.response.data.StatusCode).to.equal(400);
		}
		expect(error).to.be.true;
	});

	it('$autocomplete query with random characters', async () => {
		for (let i = 0; i < 10; i++) {
			try {
				await client.queryChannels({
					members: [user],
					name: {
						$autocomplete: randomUnicodeString(24),
					},
				});
			} catch (e) {
				expect(e.response).to.not.be.undefined;
				expect(e.response.data).to.not.be.undefined;
				expect(e.response.data.code).to.equal(4);
				expect(e.response.data.StatusCode).to.equal(400);
			}
		}
	});
});

describe('unread counts on hard delete messages', function () {
	let channel;
	let client;
	let ssclient;
	const tommaso = uuidv4();
	const thierry = uuidv4();
	const nick = uuidv4();
	const messages = [];
	before(async function () {
		await createUsers([tommaso, thierry, nick]);
		client = await getTestClientForUser(tommaso);
		ssclient = await getTestClient(true);

		channel = client.channel('messaging', uuidv4(), {
			members: [tommaso, thierry, nick],
		});
		await channel.create();
	});

	it('tommaso sends 3 messages', async function () {
		for (let i = 0; i < 3; i++) {
			messages.push(await channel.sendMessage({ text: 'hi' }));
		}
	});

	it('tommaso deletes the 1st message', async function () {
		await ssclient.deleteMessage(messages[0].message.id, true);
	});

	it('validates unread counts for all the users', async function () {
		const tommasoClient = await getTestClientForUser(tommaso);
		// expect 0 conts since tommaso is the sender
		expect(tommasoClient.health.me.unread_count).to.be.equal(0);
		expect(tommasoClient.health.me.unread_channels).to.be.equal(0);

		const thierryClient = await getTestClientForUser(thierry);
		// expect 2 counts since we deleted the first message
		expect(thierryClient.health.me.unread_count).to.be.equal(2);
		expect(thierryClient.health.me.unread_channels).to.be.equal(1);

		const nickClient = await getTestClientForUser(nick);
		// expect 2 counts since  we deleted the first message
		expect(nickClient.health.me.unread_count).to.be.equal(2);
		expect(nickClient.health.me.unread_channels).to.be.equal(1);
	});

	it('nick and thierry mark the channel as read', async function () {
		const nickClient = await getTestClientForUser(nick);
		const nickChannel = nickClient.channel(channel.type, channel.id);
		await nickChannel.watch();
		await nickChannel.markRead();

		const thierryClient = await getTestClientForUser(thierry);
		const thierryChannel = thierryClient.channel(channel.type, channel.id);
		await thierryChannel.watch();
		await thierryChannel.markRead();
	});

	it('tommaso hard delete the remaining messages', async function () {
		await ssclient.deleteMessage(messages[1].message.id, true);
		await ssclient.deleteMessage(messages[2].message.id, true);
	});

	it('unread counts should be zero for all the users', async function () {
		const tommasoClient = await getTestClientForUser(tommaso);
		// expect 0 conts since tommaso is the sender
		expect(tommasoClient.health.me.unread_count).to.be.equal(0);
		expect(tommasoClient.health.me.unread_channels).to.be.equal(0);

		const thierryClient = await getTestClientForUser(thierry);
		// expect 2 counts since we deleted the first message
		expect(thierryClient.health.me.unread_count).to.be.equal(0);
		expect(thierryClient.health.me.unread_channels).to.be.equal(0);

		const nickClient = await getTestClientForUser(nick);
		// expect 2 counts since we deleted the first message
		expect(nickClient.health.me.unread_count).to.be.equal(0);
		expect(nickClient.health.me.unread_channels).to.be.equal(0);
	});
});

describe('channel message search', function () {
	let authClient;
	const userID = uuidv4();
	before(async () => {
		authClient = await getTestClientForUser(userID);
	});

	it('No searchable fails', async () => {
		const channelID = uuidv4();
		// search is disabled for gaming
		const channel = getServerTestClient().channel('gaming', channelID, {
			created_by_id: userID,
			members: [userID],
		});
		await channel.create();
		await expectHTTPErrorCode(400, channel.search('missing'));
		await expectHTTPErrorCode(
			400,
			authClient.channel('gaming', channelID).search('missing'),
		);
	});

	it('Basic Query (old format)', async function () {
		const channelId = uuidv4();
		// add a very special message
		const channel = authClient.channel('messaging', channelId);
		await channel.create();
		const keyword = 'supercalifragilisticexpialidocious';
		await channel.sendMessage({ text: `words ${keyword} what?` });
		await channel.sendMessage({ text: `great movie because of ${keyword}` });

		const filters = { type: 'messaging' };
		const response = await channel.search('supercalifragilisticexpialidocious', {
			limit: 2,
			offset: 0,
		});
		expect(response.results.length).to.equal(2);
		expect(response.results[0].message.text).to.contain(
			'supercalifragilisticexpialidocious',
		);
	});

	it('invalid query argument type should return an error', async function () {
		const unique = uuidv4();
		const channel = authClient.channel('messaging', uuidv4(), {
			unique,
		});
		await channel.create();
		try {
			await channel.search(1);
		} catch (e) {
			expect(e.message).to.be.equal('Invalid type number for query parameter');
		}
	});

	it('query message custom fields', async function () {
		const unique = uuidv4();
		const channel = authClient.channel('messaging', uuidv4(), {
			unique,
		});
		await channel.create();
		await channel.sendMessage({ text: 'hi', unique });

		const messageFilters = { unique };
		const response = await channel.search(messageFilters);
		expect(response.results.length).to.equal(1);
		expect(response.results[0].message.unique).to.equal(unique);
	});

	it('search by message type', async function () {
		const unique = uuidv4();
		const channel = authClient.channel('messaging', uuidv4(), {
			unique,
		});
		await channel.create();
		const regular = await channel.sendMessage({ text: 'regular' });
		const reply = await channel.sendMessage({
			text: 'reply',
			parent_id: regular.message.id,
		});

		let response = await channel.search({ type: 'regular' });
		expect(response.results.length).to.equal(1);
		expect(response.results[0].message.id).to.equal(regular.message.id);

		response = await channel.search({ type: 'reply' });
		expect(response.results.length).to.equal(1);
		expect(response.results[0].message.id).to.equal(reply.message.id);

		response = await channel.search({ type: { $in: ['reply', 'regular'] } });
		expect(response.results.length).to.equal(2);
	});

	describe('search by mentioned users', () => {
		const unique = uuidv4();
		let channel;
		const tommaso = uuidv4();
		const thierry = uuidv4();

		let mention;
		before(async () => {
			channel = authClient.channel('messaging', uuidv4(), {
				unique,
			});
			await createUsers([tommaso, thierry]);
			await channel.create();
			await channel.sendMessage({ text: 'regular' });
			mention = await channel.sendMessage({
				text: 'mentions',
				mentioned_users: [tommaso, thierry],
			});
		});

		it('mentioned_users.id $contains tommaso', async () => {
			const response = await channel.search({
				'mentioned_users.id': { $contains: tommaso },
			});
			expect(response.results.length).to.equal(1);
			expect(response.results[0].message.id).to.equal(mention.message.id);
		});

		it('mentioned_users.id invalid value type', async () => {
			await expectHTTPErrorCode(
				400,
				channel.search({ 'mentioned_users.id': { $contains: [tommaso] } }),
				'StreamChat error code 4: Search failed with error: "field `mentioned_users.id` contains type array. expecting string"',
			);
		});

		it('mentioned_users.id invalid operator', async () => {
			await expectHTTPErrorCode(
				400,
				channel.search({ 'mentioned_users.id': { $eq: tommaso } }),
				'StreamChat error code 4: Search failed with error: "mentioned_users.id only supports $contains operator"',
			);
		});
	});

	it('query message text and custom field', async function () {
		const unique = uuidv4();
		const channel = authClient.channel('messaging', uuidv4(), {
			unique,
		});
		await channel.create();
		await channel.sendMessage({ text: 'hi', unique });
		await channel.sendMessage({ text: 'hi' });

		const messageFilters = { text: 'hi', unique };
		const response = await channel.search(messageFilters);
		expect(response.results.length).to.equal(1);
		expect(response.results[0].message.unique).to.equal(unique);
	});

	it('query messages with attachments', async function () {
		const unique = uuidv4();
		const channel = authClient.channel('messaging', uuidv4(), {
			unique,
		});
		await channel.create();
		const attachments = [
			{
				type: 'hashtag',
				name: 'awesome',
				awesome: true,
			},
		];
		await channel.sendMessage({ text: 'hi', unique });
		await channel.sendMessage({ text: 'hi', attachments });

		const messageFilters = { attachments: { $exists: true } };
		const response = await channel.search(messageFilters);
		expect(response.results.length).to.equal(1);
		expect(response.results[0].message.unique).to.be.undefined;
	});

	it('basic Query using $q syntax', async function () {
		// add a very special message
		const channel = authClient.channel('messaging', uuidv4());
		await channel.create();
		const keyword = 'supercalifragilisticexpialidocious';
		await channel.sendMessage({ text: `words ${keyword} what?` });
		await channel.sendMessage({ text: `great movie because of ${keyword}` });

		const response = await channel.search(
			{ text: { $q: 'supercalifragilisticexpialidocious' } },
			{ limit: 2, offset: 0 },
		);
		expect(response.results.length).to.equal(2);
		expect(response.results[0].message.text).to.contain(
			'supercalifragilisticexpialidocious',
		);
	});

	it('query by message id', async function () {
		// add a very special messsage
		const channel = authClient.channel('messaging', uuidv4());
		await channel.create();
		const smResp = await channel.sendMessage({ text: 'awesome response' });

		const response = await channel.search(
			{ id: smResp.message.id },
			{ limit: 2, offset: 0 },
		);
		expect(response.results.length).to.equal(1);
		expect(response.results[0].message.id).to.equal(smResp.message.id);
	});

	it('query by message parent_id', async function () {
		const channel = authClient.channel('messaging', uuidv4());
		await channel.create();
		const smResp = await channel.sendMessage({ text: 'awesome response' });
		const reply = await channel.sendMessage({
			text: 'awesome response reply',
			parent_id: smResp.message.id,
		});

		const response = await channel.search(
			{ parent_id: smResp.message.id },
			{ limit: 2, offset: 0 },
		);
		expect(response.results.length).to.equal(1);
		expect(response.results[0].message.id).to.equal(reply.message.id);
	});

	it('query parent_id $exists + custom field', async function () {
		const channel = authClient.channel('messaging', uuidv4());
		await channel.create();
		const smResp = await channel.sendMessage({ text: 'awesome response' });
		const reply = await channel.sendMessage({
			text: 'awesome response reply',
			parent_id: smResp.message.id,
			unique: uuidv4(),
		});

		const response = await channel.search(
			{ parent_id: { $exists: true }, unique: reply.message.unique },
			{ limit: 2, offset: 0 },
		);
		expect(response.results.length).to.equal(1);
		expect(response.results[0].message.id).to.equal(reply.message.id);
	});

	it('query by message reply count', async function () {
		const channel = authClient.channel('messaging', uuidv4());
		await channel.create();
		const smResp = await channel.sendMessage({ text: 'awesome response' });
		const reply = await channel.sendMessage({
			text: 'awesome response reply',
			parent_id: smResp.message.id,
		});

		const response = await channel.search(
			{ reply_count: 1 },
			{ limit: 2, offset: 0 },
		);
		expect(response.results.length).to.equal(1);
		expect(response.results[0].message.id).to.equal(smResp.message.id);
	});

	it('message contains own_reactions', async function () {
		// add a very special messsage
		const channel = authClient.channel('messaging', uuidv4());
		await channel.create();
		const smResp = await channel.sendMessage({ text: 'awesome response' });

		await channel.sendReaction(smResp.message.id, { type: 'like' });

		const response = await channel.search(
			{ id: smResp.message.id },
			{ limit: 2, offset: 0 },
		);
		expect(response.results.length).to.equal(1);
		expect(response.results[0].message.id).to.equal(smResp.message.id);
		expect(response.results[0].message.own_reactions.length).to.equal(1);
	});
});

describe('search on deleted channels', function () {
	const user = uuidv4();
	const channelId = uuidv4();
	let channel;
	let client;
	before(async function () {
		client = await getTestClientForUser(user);
		channel = client.channel('messaging', channelId, {
			members: [user],
		});
		await channel.create();
	});

	it('add some messages to the channel', async function () {
		for (let i = 0; i < 5; i++) {
			await channel.sendMessage({
				text: `supercalifragilisticexpialidocious ${i}`,
			});
		}
	});

	it('search by text', async function () {
		const resp = await channel.search('supercalifragilisticexpialidocious');
		expect(resp.results.length).to.be.equal(5);
	});

	it('delete and recreate the channel', async function () {
		await channel.delete();
		channel = client.channel('messaging', channelId, {
			members: [user],
		});
		await channel.create();
	});

	it('search on previously deleted chanel', async function () {
		const resp = await channel.search('supercalifragilisticexpialidocious');
		expect(resp.results.length).to.be.equal(0);
	});
});

describe('pagination with invalid offset', function () {
	let channel;
	let client;
	const user = uuidv4();
	before(async function () {
		client = await getTestClientForUser(user);
		channel = client.channel('messaging', uuidv4());
		await channel.create();

		for (let i = 0; i < 30; i++) {
			const m = await channel.sendMessage({ text: i.toString() });
		}
	});
	it('offset > than total channel messages', async function () {
		const result = await channel.query({ messages: { limit: 10, offset: 35 } });
		expect(result.messages.length).to.be.equal(0);
	});
});

describe('update channel with reserved fields', function () {
	const user = uuidv4();
	const channelType = uuidv4();
	const channelId = uuidv4();
	let channel;
	let client;
	before(async function () {
		client = await getServerTestClient();

		await client.createChannelType({
			name: channelType,
			commands: ['giphy'],
		});

		channel = client.channel(channelType, channelId, {
			members: [user],
			created_by_id: user,
		});
		await channel.watch();
	});

	it('should not fail when re-using channel.data', async function () {
		await channel.update(channel.data);
	});

	it('should not fail when re-using channel._data', async function () {
		await channel.update(channel._data);
	});
});

describe('notification.channel_deleted', () => {
	let channel;
	const member = 'member' + uuidv4();

	before(async () => {
		const creator = 'creator' + uuidv4();
		await createUsers([member, creator]);
		const c = await getTestClient(true);

		channel = c.channel('messaging', uuidv4(), {
			created_by_id: creator,
			members: [creator, member],
		});
		await channel.create();
	});

	it('member should receive channel delete notification, when not watching the channel', async () => {
		const memberClient = await getTestClientForUser(member);
		const waiter = createEventWaiter(memberClient, 'notification.channel_deleted');
		await channel.delete();
		await waiter;
	});
});

describe('partial update channel', () => {
	let channel;
	let ssClient;
	let ownerClient;
	let modClient;
	let memberClient;
	const moderator = uuidv4();
	const member = uuidv4();
	const owner = uuidv4();

	before(async () => {
		ssClient = await getServerTestClient();
		ownerClient = await getTestClientForUser(owner);
		modClient = await getTestClientForUser(moderator);
		memberClient = await getTestClientForUser(member);
		channel = ownerClient.channel('messaging', uuidv4(), {
			members: [owner, moderator, member],
			source: 'user',
			source_detail: { user_id: 123 },
			channel_detail: { topic: 'Plants and Animals', rating: 'pg' },
		});
		await channel.create();
		await ssClient.channel(channel.type, channel.id).addModerators([moderator]);
	});

	it('change the source property', async () => {
		const resp = await channel.updatePartial({ set: { source: 'system' } });
		expect(resp.channel.source).to.be.equal('system');
		expect(resp.channel.source_detail).to.be.eql({ user_id: 123 });
		expect(resp.channel.channel_detail).to.be.eql({
			topic: 'Plants and Animals',
			rating: 'pg',
		});
	});

	it('unset the source_detail', async () => {
		const resp = await channel.updatePartial({ unset: ['source_detail'] });
		expect(resp.channel.source).to.be.equal('system');
		expect(resp.channel.source_detail).to.be.undefined;
		expect(resp.channel.channel_detail).to.be.eql({
			topic: 'Plants and Animals',
			rating: 'pg',
		});
	});

	it('set a nested property', async () => {
		const resp = await channel.updatePartial({
			set: { 'channel_detail.topic': 'Nature' },
		});
		expect(resp.channel.source).to.be.equal('system');
		expect(resp.channel.source_detail).to.be.undefined;
		expect(resp.channel.channel_detail).to.be.eql({
			topic: 'Nature',
			rating: 'pg',
		});
	});

	it('unset a nested property', async () => {
		const resp = await channel.updatePartial({ unset: ['channel_detail.topic'] });
		expect(resp.channel.source).to.be.equal('system');
		expect(resp.channel.source_detail).to.be.undefined;
		expect(resp.channel.channel_detail).to.be.eql({ rating: 'pg' });
	});

	it.skip('partial update concurrently works', async () => {
		// keep in mind that there is no way to ensure ordering...
		const promises = [];
		for (let i = 0; i < 3; i++) {
			const field = 'field' + i.toString();
			const update = { set: {} };
			update.set[field] = field;
			promises.push(channel.updatePartial(update));
		}
		await Promise.all(promises);

		// expect all the fields to be present
		const resp = await channel.query();
		expect(resp.channel.field0).to.be.equal('field0');
		expect(resp.channel.field1).to.be.equal('field1');
		expect(resp.channel.field2).to.be.equal('field2');
	});

	it('moderators and server side can set slowmode field', async () => {
		// moderators can set cooldown
		let resp = await modClient
			.channel(channel.type, channel.id)
			.updatePartial({ set: { cooldown: 10 } });
		expect(resp.channel.cooldown).to.be.equal(10);

		// server side auth can set cooldown
		resp = await ssClient
			.channel(channel.type, channel.id)
			.updatePartial({ set: { cooldown: 0 } });
		expect(resp.channel.cooldown).to.be.undefined;
	});

	it('team cannot be updated by moderators', async () => {
		await expectHTTPErrorCode(
			403,
			modClient
				.channel(channel.type, channel.id)
				.updatePartial({ set: { team: 'blue' } }),
			'StreamChat error code 17: UpdateChannelPartial failed with error: "you are not allowed to update the field `team`"',
		);
	});

	it('ensure that reserved fields cant be updated', async () => {
		for (const field of ['updated_at', 'created_at', 'members', 'member_count']) {
			const update = { set: {} };
			update.set[field] = 0;
			await expectHTTPErrorCode(
				403,
				modClient.channel(channel.type, channel.id).updatePartial(update),
				'StreamChat error code 17: UpdateChannelPartial failed with error: "field `' +
					field +
					'` is reserved and cannot updated"',
			);
		}
	});
});

<<<<<<< HEAD
describe('message has exposed cid', function() {
	let client;
	let serverClient;
	let channel;
	const user = uuidv4();

	before(async function() {
		await createUsers([user]);
		client = await getTestClientForUser(user);
		serverClient = await getServerTestClient();
		channel = client.channel('messaging', uuidv4(), {
			members: [user],
=======
describe('Quote messages', () => {
	let client, channel, ruud, friend, firstMessage, secondMessage, messageWithQuote;

	before(async () => {
		ruud = 'ruud-' + uuidv4();
		friend = 'friend-' + uuidv4();
		await createUsers([ruud, friend]);
		client = getServerTestClient();
		channel = client.channel('messaging', uuidv4(), {
			created_by_id: ruud,
			members: [ruud, friend],
>>>>>>> 5e37a063
		});
		await channel.create();
	});

<<<<<<< HEAD
	describe('when sending and deleting a reaction', function() {
		before(async () => {
			await channel.watch();
		});

		it('should populate cid', async () => {
			const res1 = await channel.sendMessage({ text: 'test123' });
			expect(res1.message.id).to.not.be.empty;
			expect(res1.message.text).to.equal('test123');
			expect(res1.message.cid).to.equal(channel.cid);

			const res2 = await channel.sendReaction(res1.message.id, { type: 'love' });
			expect(res2.message.id).to.not.be.empty;
			expect(res2.message.cid).to.equal(channel.cid);

			const res3 = await channel.deleteReaction(res2.message.id, 'love');
			expect(res3.message.id).to.not.be.empty;
			expect(res3.message.cid).to.equal(channel.cid);
		});
	});

	describe('when sending, updating, getting and deleting a message', function() {
		it('should populate cid', async () => {
			const res1 = await channel.sendMessage({ text: 'test123' });
			expect(res1.message.id).to.not.be.empty;
			expect(res1.message.text).to.equal('test123');
			expect(res1.message.cid).to.equal(channel.cid);

			const res2 = await client.updateMessage({
				id: res1.message.id,
				text: 'test123',
			});
			expect(res2.message.id).to.equal(res1.message.id);
			expect(res2.message.cid).to.equal(channel.cid);

			const res3 = await client.getMessage(res1.message.id);
			expect(res3.message.id).to.equal(res1.message.id);
			expect(res3.message.cid).to.equal(channel.cid);

			const res4 = await client.deleteMessage(res1.message.id);
			expect(res4.message.cid).to.equal(channel.cid);
		});
	});

	describe('when sending a message on a frozen channel', function() {
		before(async () => {
			await channel.update({ frozen: true });
		});

		after(async () => {
			await channel.update({ frozen: false });
		});

		it('should NOT populate cid', async () => {
			const res = await channel.sendMessage({ text: 'test123' });
			expect(res.message.type).to.equal('error');
			expect(res.message.cid).to.be.empty;
		});
	});

	describe('when exporting a user', function() {
		// Make sure a message is available on the user
		before(async () => {
			const res = await channel.sendMessage({ text: 'test123' });
			expect(res.message.id).to.not.be.empty;
		});

		it('should populate cid on messages', async () => {
			const res = await serverClient.exportUser(user);
			expect(res.messages).to.not.have.lengthOf(0);
			expect(
				res.messages.filter(msg => msg.cid === undefined || msg.cid === ''),
			).to.have.lengthOf(0);
		});
	});

	describe('when getting multiple messages', function() {
		let messageIds = [];

		// Make sure multiple messages are available on the channel
		before(async () => {
			const res1 = await channel.sendMessage({ text: 'test123' });
			expect(res1.message.id).to.not.be.empty;
			messageIds.push(res1.message.id);

			const res2 = await channel.sendMessage({ text: 'test123' });
			expect(res2.message.id).to.not.be.empty;
			messageIds.push(res2.message.id);
		});

		it('should populate cid on messages', async () => {
			const res = await channel.getMessagesById(messageIds);
			expect(res.messages).to.have.lengthOf(messageIds.length);
			expect(
				res.messages.filter(msg => msg.cid === undefined || msg.cid === ''),
			).to.have.lengthOf(0);
		});
	});

	describe('when getOrCreate an existing channel', function() {
		// Make sure a message is available on the channel
		before(async () => {
			const res = await channel.sendMessage({ text: 'test123' });
			expect(res.message.id).to.not.be.empty;
		});

		it('should populate cid on messages', async () => {
			const res = await client.channel(channel.type, channel.id);
			expect(res.state).to.not.be.empty;
			expect(res.state.messages).to.exist;
			expect(res.state.messages.length).to.be.greaterThan(0);
			expect(
				res.state.messages.filter(msg => msg.cid === undefined || msg.cid === ''),
			).to.have.lengthOf(0);
		});
	});

	describe('when getting replies to a message', function() {
		let msgId;

		// Make sure a message with a reply is available on the channel
		before(async () => {
			const res = await channel.sendMessage({ text: 'test123' });
			expect(res.message.id).to.not.be.empty;
			msgId = res.message.id;

			const res2 = await channel.sendMessage({
				text: 'reply123',
				parent_id: res.message.id,
			});
			expect(res2.message.id).to.not.be.empty;

			const res3 = await channel.sendMessage({
				text: 'reply1234',
				parent_id: res.message.id,
			});
			expect(res3.message.id).to.not.be.empty;
		});

		it('should populate cid on messages', async () => {
			const res = await channel.getReplies(msgId);
			expect(res.messages).to.exist;
			expect(res.messages).to.have.lengthOf(2);
			expect(
				res.messages.filter(msg => msg.cid === undefined || msg.cid === ''),
			).to.have.lengthOf(0);
		});
	});

	describe('when querying channels', function() {
		// Make sure a message is available on the channel
		before(async () => {
			const res = await channel.sendMessage({ text: 'test123' });
			expect(res.message.id).to.not.be.empty;
		});

		it('should populate cid on messages', async () => {
			const res = await client.queryChannels({ type: 'messaging', id: channel.id });
			expect(res).to.have.lengthOf(1);
			expect(res[0].id).to.equal(channel.id);
			expect(res[0].state.messages).to.not.be.undefined;
			expect(res[0].state.messages.length).to.be.greaterThan(0);
			expect(
				res[0].state.messages.filter(
					msg => msg.cid === undefined || msg.cid === '',
				),
			).to.have.lengthOf(0);
		});
	});

	describe('when running message action', function() {
		it('should populate cid on message', async () => {
			const res1 = await channel.sendMessage({ text: '/giphy test' });
			expect(res1.message.id).to.not.be.empty;
			expect(res1.message.type).to.equal('ephemeral');
			expect(res1.message.attachments).to.not.be.empty;

			const res2 = await channel.sendAction(res1.message.id, {
				image_action: 'send',
			});

			expect(res2.message.id).to.not.be.empty;
			expect(res2.message.cid).to.equal(channel.cid);
		});
	});

	describe('when searching messages', function() {
		const msgText = 'supercalifragilisticexpialidocious';
		// Make sure a message is available on the channel
		before(async () => {
			const res = await channel.sendMessage({ text: msgText });
			expect(res.message.id).to.not.be.empty;
		});

		it('should populate cid on messages', async () => {
			const res = await client.search({ id: { $eq: channel.id } }, msgText, {
				limit: 1,
			});
			expect(res.results.length).to.be.greaterThan(0);
			expect(res.results[0].message).to.exist;
			expect(res.results[0].message).to.not.be.empty;
			expect(res.results[0].message.id).to.not.be.empty;
			expect(res.results[0].message.cid).to.equal(channel.cid);
		});
	});

	describe('when triggering an event with a message', function() {
		it('should populate cid on message', async () => {
			let p = new Promise(res => {
				channel.on('message.new', event => {
					expect(event.message.id).not.to.be.empty;
					expect(event.message.cid).not.to.be.empty;
					res();
				});
			});

			const res1 = await channel.sendMessage({ text: 'test123' });
			expect(res1.message.id).to.not.be.empty;
			await p;
		});
	});

	describe('when translating a message', function() {
		let msgId;

		before(async () => {
			const res = await channel.sendMessage({ text: 'this is a test' });
			expect(res.message.id).to.not.be.empty;
			msgId = res.message.id;
		});

		it('should populate cid on message', async () => {
			const res = await client.translateMessage(msgId, 'nl');
			expect(res.message.id).not.to.be.empty;
			expect(res.message.cid).not.to.be.empty;
		});
	});

	describe('when updating a channel with a message', function() {
		it('should populate cid on message', async () => {
			const res = await channel.update(
				{ frozen: false },
				{ text: 'this is a test' },
			);
			expect(res.message.id).not.to.be.empty;
			expect(res.message.cid).not.to.be.empty;
		});
=======
	after(async () => {
		await channel.delete();
		await client.deleteUser(ruud, { hard_delete: true });
		await client.deleteUser(friend, { hard_delete: true });
	});

	describe('Ruud sends a message in the channel', () => {
		it('is possible to create regular messages', async () => {
			const res = await channel.sendMessage({
				text: 'The one message to rule them all',
				user_id: ruud,
			});
			const res2 = await channel.sendMessage({
				text: 'The second message to rule all, except the first message',
				user_id: ruud,
			});
			firstMessage = res.message;
			secondMessage = res2.message;
		});
	});

	describe('Friend replies to the message in a thread', () => {
		it('is possible to reply to the message', async () => {
			const res = await channel.sendMessage({
				text: 'The first threaded reply',
				user_id: friend,
				parent_id: firstMessage.id,
			});

			expect(res.message).to.not.be.undefined;
			expect(res.message.id).to.not.be.empty;
			expect(res.message.parent_id).to.not.be.undefined;
			expect(res.message.type).to.equal('reply');
		});
	});

	describe('Friend quotes message', () => {
		it('is possible to quote a message', async () => {
			const res = await channel.sendMessage({
				text: 'The first message that quotes a message',
				user_id: friend,
				quoted_message_id: firstMessage.id,
			});

			expect(res.message).to.not.be.undefined;
			expect(res.message.id).to.not.be.empty;
			expect(res.message.quoted_message).to.not.be.undefined;
			expect(res.message.quoted_message_id).to.equal(firstMessage.id);
			expect(res.message.quoted_message.id).to.equal(firstMessage.id);
			expect(res.message.quoted_message.text).to.equal(firstMessage.text);
			expect(res.message.type).to.equal('regular');
			expect(res.message.parent_id).to.be.undefined;
			expect(res.message.quoted_message.user).to.not.be.undefined;
			messageWithQuote = res.message;
		});

		it('the quoted message is enriched when querying the channel with its messages', async () => {
			const chan = await client
				.channel('messaging', channel.id)
				.query({ state: true });
			const clm = chan.messages.pop();
			expect(clm).to.not.be.undefined;
			expect(clm.id).to.equal(messageWithQuote.id);
			expect(clm.quoted_message).to.not.be.undefined;
			expect(clm.quoted_message_id).to.equal(firstMessage.id);
			expect(clm.quoted_message.id).to.equal(firstMessage.id);
			expect(clm.quoted_message.user).to.not.be.undefined;
			expect(clm.quoted_message.text).to.equal(firstMessage.text);
			expect(clm.type).to.equal('regular');
			expect(clm.parent_id).to.be.undefined;
		});
	});

	describe('Friend changes the message they quoted', () => {
		it('is possible to change a quoted_message_id', async () => {
			const res = await client.updateMessage(
				{
					id: messageWithQuote.id,
					text: 'The first message that quotes a message',
					quoted_message_id: secondMessage.id,
				},
				friend,
			);

			expect(res.message).to.not.be.undefined;
			expect(res.message.id).to.not.be.empty;
			expect(res.message.quoted_message).to.not.be.undefined;
			expect(res.message.quoted_message_id).to.equal(secondMessage.id);
			expect(res.message.quoted_message.id).to.equal(secondMessage.id);
			expect(res.message.quoted_message.text).to.equal(secondMessage.text);
			expect(res.message.type).to.equal('regular');
			expect(res.message.parent_id).to.be.undefined;
			expect(res.message.quoted_message.user).to.not.be.undefined;
			messageWithQuote = res.message;
		});

		it('the quoted message is enriched with the changed quoted_message_id', async () => {
			const chan = await client
				.channel('messaging', channel.id)
				.query({ state: true });
			const clm = chan.messages.pop();
			expect(clm).to.not.be.undefined;
			expect(clm.id).to.equal(messageWithQuote.id);
			expect(clm.quoted_message).to.not.be.undefined;
			expect(clm.quoted_message_id).to.equal(secondMessage.id);
			expect(clm.quoted_message.id).to.equal(secondMessage.id);
			expect(clm.quoted_message.text).to.equal(secondMessage.text);
			expect(clm.type).to.equal('regular');
			expect(clm.parent_id).to.be.undefined;
			expect(clm.quoted_message.user).to.not.be.undefined;
		});

		it('is possible to change the quoted_message_id back', async () => {
			const res = await client.updateMessage(
				{
					id: messageWithQuote.id,
					text: 'The first message that quotes a message',
					quoted_message_id: firstMessage.id,
				},
				friend,
			);

			expect(res.message).to.not.be.undefined;
			expect(res.message.id).to.not.be.empty;
			expect(res.message.quoted_message).to.not.be.undefined;
			expect(res.message.quoted_message_id).to.equal(firstMessage.id);
			expect(res.message.quoted_message.id).to.equal(firstMessage.id);
			expect(res.message.quoted_message.text).to.equal(firstMessage.text);
			expect(res.message.type).to.equal('regular');
			expect(res.message.parent_id).to.be.undefined;
			expect(res.message.quoted_message.user).to.not.be.undefined;
			messageWithQuote = res.message;
		});
	});

	describe("Ruud quotes the friend's message with the quoted message", () => {
		let quoteQuotedMessage;

		it('is possible to quote a message with a quoted message', async () => {
			const res = await channel.sendMessage({
				text: 'The first message to quote a message with a quoted message',
				user_id: friend,
				quoted_message_id: messageWithQuote.id,
			});

			expect(res.message).to.not.be.undefined;
			expect(res.message.id).to.not.be.empty;
			expect(res.message.quoted_message).to.not.be.undefined;
			expect(res.message.quoted_message_id).to.equal(messageWithQuote.id);
			expect(res.message.quoted_message.id).to.equal(messageWithQuote.id);
			expect(res.message.quoted_message.text).to.equal(messageWithQuote.text);
			expect(res.message.type).to.equal('regular');
			expect(res.message.parent_id).to.be.undefined;
			expect(res.message.quoted_message.user).to.not.be.undefined;
			quoteQuotedMessage = res.message;
		});

		it('the quoted message is enriched when querying the channel with its messages', async () => {
			const chan = await client
				.channel('messaging', channel.id)
				.query({ state: true });
			const clm = chan.messages.pop();
			expect(clm).to.not.be.undefined;
			expect(clm.id).to.equal(quoteQuotedMessage.id);
			expect(clm.quoted_message).to.not.be.undefined;
			expect(clm.quoted_message_id).to.equal(messageWithQuote.id);
			expect(clm.quoted_message.id).to.equal(messageWithQuote.id);
			expect(clm.quoted_message.text).to.not.be.undefined;
			expect(clm.quoted_message.text).to.equal(messageWithQuote.text);
			// No nested quotes
			expect(clm.quoted_message.quoted_message).to.be.undefined;
			expect(clm.quoted_message.user).to.not.be.undefined;
			expect(clm.type).to.equal('regular');
			expect(clm.parent_id).to.be.undefined;
		});
	});

	describe('Ruud and friend send 55 random messages each and try sending a message with a quoted message again', () => {
		let messageWithQuote;

		it('is possible to send random messages', async () => {
			for (let i = 0; i < 55; i++) {
				await channel.sendMessage({ text: uuidv4(), user_id: ruud });
				await channel.sendMessage({ text: uuidv4(), user_id: friend });
			}
		});

		it('is still possible to quote the first message', async () => {
			const res = await channel.sendMessage({
				text: 'The second quoted reply',
				user_id: friend,
				quoted_message_id: firstMessage.id,
			});

			expect(res.message).to.not.be.undefined;
			expect(res.message.id).to.not.be.undefined;
			expect(res.message.quoted_message_id).to.not.be.undefined;
			expect(res.message.quoted_message).to.not.be.undefined;
			expect(res.message.quoted_message_id).to.equal(firstMessage.id);
			expect(res.message.quoted_message.id).to.equal(firstMessage.id);
			expect(res.message.quoted_message.text).to.equal(firstMessage.text);
			expect(res.message.type).to.equal('regular');
			expect(res.message.parent_id).to.be.undefined;
			expect(res.message.quoted_message.user).to.not.be.undefined;
			messageWithQuote = res.message;
		});

		it('the quoted message is still properly enriched when querying the channel with its messages', async () => {
			const chan = await client
				.channel('messaging', channel.id)
				.query({ state: true });
			const clm = chan.messages.pop();
			expect(clm).to.not.be.undefined;
			expect(clm.id).to.equal(messageWithQuote.id);
			expect(clm.quoted_message).to.not.be.undefined;
			expect(clm.quoted_message_id).to.equal(firstMessage.id);
			expect(clm.quoted_message.id).to.equal(firstMessage.id);
			expect(clm.quoted_message.text).to.equal(firstMessage.text);
			expect(clm.type).to.equal('regular');
			expect(clm.parent_id).to.be.undefined;
			expect(clm.quoted_message.user).to.not.be.undefined;
		});
	});
});

describe('Channel - isUpToDate', async () => {
	it('new message should skip state, if channel is not upToDate', async () => {
		const userIdVish = 'vishal';
		const userIdAmin = 'amin';
		await createUsers([userIdVish, userIdAmin]);

		const clientVish = await getTestClientForUser(userIdVish);
		const channelId = uuidv4();
		const channelVish = clientVish.channel('messaging', channelId, {
			members: [userIdAmin, userIdVish],
		});
		await channelVish.watch();

		const serverClient = await getServerTestClient();
		const channelAmin = serverClient.channel('messaging', channelId);

		// First lets try with upToDate list.
		let waiter = createEventWaiter(channelVish, 'message.new');
		const { message: message1 } = await channelAmin.sendMessage({
			text: uuidv4(),
			user_id: userIdAmin,
		});
		await waiter;
		expect(
			channelVish.state.messages.findIndex((m) => m.id === message1.id),
		).to.be.equal(0);

		// Now lets check not upToDate list.
		channelVish.state.setIsUpToDate(false);
		waiter = createEventWaiter(channelVish, 'message.new');
		const { message: message2 } = await channelAmin.sendMessage({
			text: uuidv4(),
			user_id: userIdAmin,
		});
		await waiter;
		expect(
			channelVish.state.messages.findIndex((m) => m.id === message2.id),
		).to.be.equal(-1);
>>>>>>> 5e37a063
	});
});<|MERGE_RESOLUTION|>--- conflicted
+++ resolved
@@ -9,7 +9,6 @@
 	getServerTestClient,
 	sleep,
 	createEventWaiter,
-	randomUnicodeString,
 } from './utils';
 import chai from 'chai';
 import chaiAsPromised from 'chai-as-promised';
@@ -31,7 +30,7 @@
 	},
 });
 
-describe('query by frozen', function() {
+describe('query by frozen', function () {
 	let client;
 	let channel;
 	const user = uuidv4();
@@ -568,98 +567,6 @@
 						.channel('messaging', channel.id)
 						.addMembers([newMembers[0]]),
 				);
-			});
-		});
-
-		describe('leave channel permissions', () => {
-			const minimalPermissions = [
-				{
-					action: 'Allow',
-					name: 'Channel member permissions',
-					resources: ['ReadChannel', 'CreateChannel'],
-					roles: ['channel_member'],
-					owner: false,
-					priority: 70,
-				},
-				{
-					action: 'Allow',
-					name: 'Users can create channels',
-					resources: ['CreateChannel'],
-					roles: ['user'],
-					owner: false,
-					priority: 60,
-				},
-				{
-					action: 'Deny',
-					name: 'deny all policy',
-					resources: ['*'],
-					roles: ['*'],
-					owner: false,
-					priority: 1,
-				},
-			];
-			let ssClient;
-			let client;
-			const user = uuidv4();
-			before(async () => {
-				ssClient = getTestClient(true);
-				client = await getTestClientForUser(user);
-			});
-			it('no permissions to leave', async () => {
-				const type = uuidv4();
-				await ssClient.createChannelType({
-					name: type,
-					permissions: minimalPermissions,
-				});
-				const channel = client.channel(type, uuidv4(), { members: [user] });
-				await channel.create();
-				await expectHTTPErrorCode(403, channel.removeMembers([user]));
-			});
-			it('leave channel with RemoveOwnChannelMembership', async () => {
-				const type = uuidv4();
-				const permissions = minimalPermissions;
-				permissions[0].resources = [
-					...permissions[0].resources,
-					'RemoveOwnChannelMembership',
-				];
-				await ssClient.createChannelType({
-					name: type,
-					permissions,
-				});
-				const channel = client.channel(type, uuidv4(), { members: [user] });
-				await channel.create();
-				await channel.removeMembers([user]);
-			});
-			it('leave channel with RemoveOwnChannelMembership', async () => {
-				const type = uuidv4();
-				const permissions = minimalPermissions;
-				permissions[0].resources = [
-					...permissions[0].resources,
-					'UpdateChannelMembers',
-				];
-				await ssClient.createChannelType({
-					name: type,
-					permissions,
-				});
-				const channel = client.channel(type, uuidv4(), { members: [user] });
-				await channel.create();
-				await channel.removeMembers([user]);
-			});
-			it('leave channel with RemoveOwnChannelMembership and UpdateChannelMembers', async () => {
-				const type = uuidv4();
-				const permissions = minimalPermissions;
-				permissions[0].resources = [
-					...permissions[0].resources,
-					'RemoveOwnChannelMembership',
-					'UpdateChannelMembers',
-				];
-				await ssClient.createChannelType({
-					name: type,
-					permissions,
-				});
-				const channel = client.channel(type, uuidv4(), { members: [user] });
-				await channel.create();
-				await channel.removeMembers([user]);
 			});
 		});
 	});
@@ -1882,62 +1789,6 @@
 		expect(resp.length).to.be.equal(1);
 		expect(resp[0].cid).to.be.equal(channel.cid);
 	});
-
-	it('empty $autocomplete query should lead to a status 400 error', async () => {
-		let error = false;
-		try {
-			await client.queryChannels({
-				members: [user],
-				name: {
-					$autocomplete: '',
-				},
-			});
-		} catch (e) {
-			error = true;
-			expect(e.response).to.not.be.undefined;
-			expect(e.response.data).to.not.be.undefined;
-			expect(e.response.data.code).to.equal(4);
-			expect(e.response.data.StatusCode).to.equal(400);
-		}
-		expect(error).to.be.true;
-	});
-
-	it('$autocomplete with special symbols only should lead to a status 400 error', async () => {
-		let error = false;
-		try {
-			await client.queryChannels({
-				members: [user],
-				name: {
-					$autocomplete: '!@#$%!%&*()',
-				},
-			});
-		} catch (e) {
-			error = true;
-			expect(e.response).to.not.be.undefined;
-			expect(e.response.data).to.not.be.undefined;
-			expect(e.response.data.code).to.equal(4);
-			expect(e.response.data.StatusCode).to.equal(400);
-		}
-		expect(error).to.be.true;
-	});
-
-	it('$autocomplete query with random characters', async () => {
-		for (let i = 0; i < 10; i++) {
-			try {
-				await client.queryChannels({
-					members: [user],
-					name: {
-						$autocomplete: randomUnicodeString(24),
-					},
-				});
-			} catch (e) {
-				expect(e.response).to.not.be.undefined;
-				expect(e.response.data).to.not.be.undefined;
-				expect(e.response.data.code).to.equal(4);
-				expect(e.response.data.StatusCode).to.equal(400);
-			}
-		}
-	});
 });
 
 describe('unread counts on hard delete messages', function () {
@@ -2114,51 +1965,6 @@
 		expect(response.results.length).to.equal(2);
 	});
 
-	describe('search by mentioned users', () => {
-		const unique = uuidv4();
-		let channel;
-		const tommaso = uuidv4();
-		const thierry = uuidv4();
-
-		let mention;
-		before(async () => {
-			channel = authClient.channel('messaging', uuidv4(), {
-				unique,
-			});
-			await createUsers([tommaso, thierry]);
-			await channel.create();
-			await channel.sendMessage({ text: 'regular' });
-			mention = await channel.sendMessage({
-				text: 'mentions',
-				mentioned_users: [tommaso, thierry],
-			});
-		});
-
-		it('mentioned_users.id $contains tommaso', async () => {
-			const response = await channel.search({
-				'mentioned_users.id': { $contains: tommaso },
-			});
-			expect(response.results.length).to.equal(1);
-			expect(response.results[0].message.id).to.equal(mention.message.id);
-		});
-
-		it('mentioned_users.id invalid value type', async () => {
-			await expectHTTPErrorCode(
-				400,
-				channel.search({ 'mentioned_users.id': { $contains: [tommaso] } }),
-				'StreamChat error code 4: Search failed with error: "field `mentioned_users.id` contains type array. expecting string"',
-			);
-		});
-
-		it('mentioned_users.id invalid operator', async () => {
-			await expectHTTPErrorCode(
-				400,
-				channel.search({ 'mentioned_users.id': { $eq: tommaso } }),
-				'StreamChat error code 4: Search failed with error: "mentioned_users.id only supports $contains operator"',
-			);
-		});
-	});
-
 	it('query message text and custom field', async function () {
 		const unique = uuidv4();
 		const channel = authClient.channel('messaging', uuidv4(), {
@@ -2532,20 +2338,6 @@
 	});
 });
 
-<<<<<<< HEAD
-describe('message has exposed cid', function() {
-	let client;
-	let serverClient;
-	let channel;
-	const user = uuidv4();
-
-	before(async function() {
-		await createUsers([user]);
-		client = await getTestClientForUser(user);
-		serverClient = await getServerTestClient();
-		channel = client.channel('messaging', uuidv4(), {
-			members: [user],
-=======
 describe('Quote messages', () => {
 	let client, channel, ruud, friend, firstMessage, secondMessage, messageWithQuote;
 
@@ -2557,260 +2349,10 @@
 		channel = client.channel('messaging', uuidv4(), {
 			created_by_id: ruud,
 			members: [ruud, friend],
->>>>>>> 5e37a063
 		});
 		await channel.create();
 	});
 
-<<<<<<< HEAD
-	describe('when sending and deleting a reaction', function() {
-		before(async () => {
-			await channel.watch();
-		});
-
-		it('should populate cid', async () => {
-			const res1 = await channel.sendMessage({ text: 'test123' });
-			expect(res1.message.id).to.not.be.empty;
-			expect(res1.message.text).to.equal('test123');
-			expect(res1.message.cid).to.equal(channel.cid);
-
-			const res2 = await channel.sendReaction(res1.message.id, { type: 'love' });
-			expect(res2.message.id).to.not.be.empty;
-			expect(res2.message.cid).to.equal(channel.cid);
-
-			const res3 = await channel.deleteReaction(res2.message.id, 'love');
-			expect(res3.message.id).to.not.be.empty;
-			expect(res3.message.cid).to.equal(channel.cid);
-		});
-	});
-
-	describe('when sending, updating, getting and deleting a message', function() {
-		it('should populate cid', async () => {
-			const res1 = await channel.sendMessage({ text: 'test123' });
-			expect(res1.message.id).to.not.be.empty;
-			expect(res1.message.text).to.equal('test123');
-			expect(res1.message.cid).to.equal(channel.cid);
-
-			const res2 = await client.updateMessage({
-				id: res1.message.id,
-				text: 'test123',
-			});
-			expect(res2.message.id).to.equal(res1.message.id);
-			expect(res2.message.cid).to.equal(channel.cid);
-
-			const res3 = await client.getMessage(res1.message.id);
-			expect(res3.message.id).to.equal(res1.message.id);
-			expect(res3.message.cid).to.equal(channel.cid);
-
-			const res4 = await client.deleteMessage(res1.message.id);
-			expect(res4.message.cid).to.equal(channel.cid);
-		});
-	});
-
-	describe('when sending a message on a frozen channel', function() {
-		before(async () => {
-			await channel.update({ frozen: true });
-		});
-
-		after(async () => {
-			await channel.update({ frozen: false });
-		});
-
-		it('should NOT populate cid', async () => {
-			const res = await channel.sendMessage({ text: 'test123' });
-			expect(res.message.type).to.equal('error');
-			expect(res.message.cid).to.be.empty;
-		});
-	});
-
-	describe('when exporting a user', function() {
-		// Make sure a message is available on the user
-		before(async () => {
-			const res = await channel.sendMessage({ text: 'test123' });
-			expect(res.message.id).to.not.be.empty;
-		});
-
-		it('should populate cid on messages', async () => {
-			const res = await serverClient.exportUser(user);
-			expect(res.messages).to.not.have.lengthOf(0);
-			expect(
-				res.messages.filter(msg => msg.cid === undefined || msg.cid === ''),
-			).to.have.lengthOf(0);
-		});
-	});
-
-	describe('when getting multiple messages', function() {
-		let messageIds = [];
-
-		// Make sure multiple messages are available on the channel
-		before(async () => {
-			const res1 = await channel.sendMessage({ text: 'test123' });
-			expect(res1.message.id).to.not.be.empty;
-			messageIds.push(res1.message.id);
-
-			const res2 = await channel.sendMessage({ text: 'test123' });
-			expect(res2.message.id).to.not.be.empty;
-			messageIds.push(res2.message.id);
-		});
-
-		it('should populate cid on messages', async () => {
-			const res = await channel.getMessagesById(messageIds);
-			expect(res.messages).to.have.lengthOf(messageIds.length);
-			expect(
-				res.messages.filter(msg => msg.cid === undefined || msg.cid === ''),
-			).to.have.lengthOf(0);
-		});
-	});
-
-	describe('when getOrCreate an existing channel', function() {
-		// Make sure a message is available on the channel
-		before(async () => {
-			const res = await channel.sendMessage({ text: 'test123' });
-			expect(res.message.id).to.not.be.empty;
-		});
-
-		it('should populate cid on messages', async () => {
-			const res = await client.channel(channel.type, channel.id);
-			expect(res.state).to.not.be.empty;
-			expect(res.state.messages).to.exist;
-			expect(res.state.messages.length).to.be.greaterThan(0);
-			expect(
-				res.state.messages.filter(msg => msg.cid === undefined || msg.cid === ''),
-			).to.have.lengthOf(0);
-		});
-	});
-
-	describe('when getting replies to a message', function() {
-		let msgId;
-
-		// Make sure a message with a reply is available on the channel
-		before(async () => {
-			const res = await channel.sendMessage({ text: 'test123' });
-			expect(res.message.id).to.not.be.empty;
-			msgId = res.message.id;
-
-			const res2 = await channel.sendMessage({
-				text: 'reply123',
-				parent_id: res.message.id,
-			});
-			expect(res2.message.id).to.not.be.empty;
-
-			const res3 = await channel.sendMessage({
-				text: 'reply1234',
-				parent_id: res.message.id,
-			});
-			expect(res3.message.id).to.not.be.empty;
-		});
-
-		it('should populate cid on messages', async () => {
-			const res = await channel.getReplies(msgId);
-			expect(res.messages).to.exist;
-			expect(res.messages).to.have.lengthOf(2);
-			expect(
-				res.messages.filter(msg => msg.cid === undefined || msg.cid === ''),
-			).to.have.lengthOf(0);
-		});
-	});
-
-	describe('when querying channels', function() {
-		// Make sure a message is available on the channel
-		before(async () => {
-			const res = await channel.sendMessage({ text: 'test123' });
-			expect(res.message.id).to.not.be.empty;
-		});
-
-		it('should populate cid on messages', async () => {
-			const res = await client.queryChannels({ type: 'messaging', id: channel.id });
-			expect(res).to.have.lengthOf(1);
-			expect(res[0].id).to.equal(channel.id);
-			expect(res[0].state.messages).to.not.be.undefined;
-			expect(res[0].state.messages.length).to.be.greaterThan(0);
-			expect(
-				res[0].state.messages.filter(
-					msg => msg.cid === undefined || msg.cid === '',
-				),
-			).to.have.lengthOf(0);
-		});
-	});
-
-	describe('when running message action', function() {
-		it('should populate cid on message', async () => {
-			const res1 = await channel.sendMessage({ text: '/giphy test' });
-			expect(res1.message.id).to.not.be.empty;
-			expect(res1.message.type).to.equal('ephemeral');
-			expect(res1.message.attachments).to.not.be.empty;
-
-			const res2 = await channel.sendAction(res1.message.id, {
-				image_action: 'send',
-			});
-
-			expect(res2.message.id).to.not.be.empty;
-			expect(res2.message.cid).to.equal(channel.cid);
-		});
-	});
-
-	describe('when searching messages', function() {
-		const msgText = 'supercalifragilisticexpialidocious';
-		// Make sure a message is available on the channel
-		before(async () => {
-			const res = await channel.sendMessage({ text: msgText });
-			expect(res.message.id).to.not.be.empty;
-		});
-
-		it('should populate cid on messages', async () => {
-			const res = await client.search({ id: { $eq: channel.id } }, msgText, {
-				limit: 1,
-			});
-			expect(res.results.length).to.be.greaterThan(0);
-			expect(res.results[0].message).to.exist;
-			expect(res.results[0].message).to.not.be.empty;
-			expect(res.results[0].message.id).to.not.be.empty;
-			expect(res.results[0].message.cid).to.equal(channel.cid);
-		});
-	});
-
-	describe('when triggering an event with a message', function() {
-		it('should populate cid on message', async () => {
-			let p = new Promise(res => {
-				channel.on('message.new', event => {
-					expect(event.message.id).not.to.be.empty;
-					expect(event.message.cid).not.to.be.empty;
-					res();
-				});
-			});
-
-			const res1 = await channel.sendMessage({ text: 'test123' });
-			expect(res1.message.id).to.not.be.empty;
-			await p;
-		});
-	});
-
-	describe('when translating a message', function() {
-		let msgId;
-
-		before(async () => {
-			const res = await channel.sendMessage({ text: 'this is a test' });
-			expect(res.message.id).to.not.be.empty;
-			msgId = res.message.id;
-		});
-
-		it('should populate cid on message', async () => {
-			const res = await client.translateMessage(msgId, 'nl');
-			expect(res.message.id).not.to.be.empty;
-			expect(res.message.cid).not.to.be.empty;
-		});
-	});
-
-	describe('when updating a channel with a message', function() {
-		it('should populate cid on message', async () => {
-			const res = await channel.update(
-				{ frozen: false },
-				{ text: 'this is a test' },
-			);
-			expect(res.message.id).not.to.be.empty;
-			expect(res.message.cid).not.to.be.empty;
-		});
-=======
 	after(async () => {
 		await channel.delete();
 		await client.deleteUser(ruud, { hard_delete: true });
@@ -3074,6 +2616,271 @@
 		expect(
 			channelVish.state.messages.findIndex((m) => m.id === message2.id),
 		).to.be.equal(-1);
->>>>>>> 5e37a063
+	});
+});
+
+describe('message has exposed cid', function() {
+	let client;
+	let serverClient;
+	let channel;
+	const user = uuidv4();
+
+	before(async function() {
+		await createUsers([user]);
+		client = await getTestClientForUser(user);
+		serverClient = await getServerTestClient();
+		channel = client.channel('messaging', uuidv4(), {
+			members: [user],
+		});
+		await channel.create();
+	});
+
+	describe('when sending and deleting a reaction', function() {
+		before(async () => {
+			await channel.watch();
+		});
+
+		it('should populate cid', async () => {
+			const res1 = await channel.sendMessage({ text: 'test123' });
+			expect(res1.message.id).to.not.be.empty;
+			expect(res1.message.text).to.equal('test123');
+			expect(res1.message.cid).to.equal(channel.cid);
+
+			const res2 = await channel.sendReaction(res1.message.id, { type: 'love' });
+			expect(res2.message.id).to.not.be.empty;
+			expect(res2.message.cid).to.equal(channel.cid);
+
+			const res3 = await channel.deleteReaction(res2.message.id, 'love');
+			expect(res3.message.id).to.not.be.empty;
+			expect(res3.message.cid).to.equal(channel.cid);
+		});
+	});
+
+	describe('when sending, updating, getting and deleting a message', function() {
+		it('should populate cid', async () => {
+			const res1 = await channel.sendMessage({ text: 'test123' });
+			expect(res1.message.id).to.not.be.empty;
+			expect(res1.message.text).to.equal('test123');
+			expect(res1.message.cid).to.equal(channel.cid);
+
+			const res2 = await client.updateMessage({
+				id: res1.message.id,
+				text: 'test123',
+			});
+			expect(res2.message.id).to.equal(res1.message.id);
+			expect(res2.message.cid).to.equal(channel.cid);
+
+			const res3 = await client.getMessage(res1.message.id);
+			expect(res3.message.id).to.equal(res1.message.id);
+			expect(res3.message.cid).to.equal(channel.cid);
+
+			const res4 = await client.deleteMessage(res1.message.id);
+			expect(res4.message.cid).to.equal(channel.cid);
+		});
+	});
+
+	describe('when sending a message on a frozen channel', function() {
+		before(async () => {
+			await channel.update({ frozen: true });
+		});
+
+		after(async () => {
+			await channel.update({ frozen: false });
+		});
+
+		it('should NOT populate cid', async () => {
+			const res = await channel.sendMessage({ text: 'test123' });
+			expect(res.message.type).to.equal('error');
+			expect(res.message.cid).to.be.empty;
+		});
+	});
+
+	describe('when exporting a user', function() {
+		// Make sure a message is available on the user
+		before(async () => {
+			const res = await channel.sendMessage({ text: 'test123' });
+			expect(res.message.id).to.not.be.empty;
+		});
+
+		it('should populate cid on messages', async () => {
+			const res = await serverClient.exportUser(user);
+			expect(res.messages).to.not.have.lengthOf(0);
+			expect(
+				res.messages.filter(msg => msg.cid === undefined || msg.cid === ''),
+			).to.have.lengthOf(0);
+		});
+	});
+
+	describe('when getting multiple messages', function() {
+		let messageIds = [];
+
+		// Make sure multiple messages are available on the channel
+		before(async () => {
+			const res1 = await channel.sendMessage({ text: 'test123' });
+			expect(res1.message.id).to.not.be.empty;
+			messageIds.push(res1.message.id);
+
+			const res2 = await channel.sendMessage({ text: 'test123' });
+			expect(res2.message.id).to.not.be.empty;
+			messageIds.push(res2.message.id);
+		});
+
+		it('should populate cid on messages', async () => {
+			const res = await channel.getMessagesById(messageIds);
+			expect(res.messages).to.have.lengthOf(messageIds.length);
+			expect(
+				res.messages.filter(msg => msg.cid === undefined || msg.cid === ''),
+			).to.have.lengthOf(0);
+		});
+	});
+
+	describe('when getOrCreate an existing channel', function() {
+		// Make sure a message is available on the channel
+		before(async () => {
+			const res = await channel.sendMessage({ text: 'test123' });
+			expect(res.message.id).to.not.be.empty;
+		});
+
+		it('should populate cid on messages', async () => {
+			const res = await client.channel(channel.type, channel.id);
+			expect(res.state).to.not.be.empty;
+			expect(res.state.messages).to.exist;
+			expect(res.state.messages.length).to.be.greaterThan(0);
+			expect(
+				res.state.messages.filter(msg => msg.cid === undefined || msg.cid === ''),
+			).to.have.lengthOf(0);
+		});
+	});
+
+	describe('when getting replies to a message', function() {
+		let msgId;
+
+		// Make sure a message with a reply is available on the channel
+		before(async () => {
+			const res = await channel.sendMessage({ text: 'test123' });
+			expect(res.message.id).to.not.be.empty;
+			msgId = res.message.id;
+
+			const res2 = await channel.sendMessage({
+				text: 'reply123',
+				parent_id: res.message.id,
+			});
+			expect(res2.message.id).to.not.be.empty;
+
+			const res3 = await channel.sendMessage({
+				text: 'reply1234',
+				parent_id: res.message.id,
+			});
+			expect(res3.message.id).to.not.be.empty;
+		});
+
+		it('should populate cid on messages', async () => {
+			const res = await channel.getReplies(msgId);
+			expect(res.messages).to.exist;
+			expect(res.messages).to.have.lengthOf(2);
+			expect(
+				res.messages.filter(msg => msg.cid === undefined || msg.cid === ''),
+			).to.have.lengthOf(0);
+		});
+	});
+
+	describe('when querying channels', function() {
+		// Make sure a message is available on the channel
+		before(async () => {
+			const res = await channel.sendMessage({ text: 'test123' });
+			expect(res.message.id).to.not.be.empty;
+		});
+
+		it('should populate cid on messages', async () => {
+			const res = await client.queryChannels({ type: 'messaging', id: channel.id });
+			expect(res).to.have.lengthOf(1);
+			expect(res[0].id).to.equal(channel.id);
+			expect(res[0].state.messages).to.not.be.undefined;
+			expect(res[0].state.messages.length).to.be.greaterThan(0);
+			expect(
+				res[0].state.messages.filter(
+					msg => msg.cid === undefined || msg.cid === '',
+				),
+			).to.have.lengthOf(0);
+		});
+	});
+
+	describe('when running message action', function() {
+		it('should populate cid on message', async () => {
+			const res1 = await channel.sendMessage({ text: '/giphy test' });
+			expect(res1.message.id).to.not.be.empty;
+			expect(res1.message.type).to.equal('ephemeral');
+			expect(res1.message.attachments).to.not.be.empty;
+
+			const res2 = await channel.sendAction(res1.message.id, {
+				image_action: 'send',
+			});
+
+			expect(res2.message.id).to.not.be.empty;
+			expect(res2.message.cid).to.equal(channel.cid);
+		});
+	});
+
+	describe('when searching messages', function() {
+		const msgText = 'supercalifragilisticexpialidocious';
+		// Make sure a message is available on the channel
+		before(async () => {
+			const res = await channel.sendMessage({ text: msgText });
+			expect(res.message.id).to.not.be.empty;
+		});
+
+		it('should populate cid on messages', async () => {
+			const res = await client.search({ id: { $eq: channel.id } }, msgText, {
+				limit: 1,
+			});
+			expect(res.results.length).to.be.greaterThan(0);
+			expect(res.results[0].message).to.exist;
+			expect(res.results[0].message).to.not.be.empty;
+			expect(res.results[0].message.id).to.not.be.empty;
+			expect(res.results[0].message.cid).to.equal(channel.cid);
+		});
+	});
+
+	describe('when triggering an event with a message', function() {
+		it('should populate cid on message', async () => {
+			let p = new Promise(res => {
+				channel.on('message.new', event => {
+					expect(event.message.id).not.to.be.empty;
+					expect(event.message.cid).not.to.be.empty;
+					res();
+				});
+			});
+
+			const res1 = await channel.sendMessage({ text: 'test123' });
+			expect(res1.message.id).to.not.be.empty;
+			await p;
+		});
+	});
+
+	describe('when translating a message', function() {
+		let msgId;
+
+		before(async () => {
+			const res = await channel.sendMessage({ text: 'this is a test' });
+			expect(res.message.id).to.not.be.empty;
+			msgId = res.message.id;
+		});
+
+		it('should populate cid on message', async () => {
+			const res = await client.translateMessage(msgId, 'nl');
+			expect(res.message.id).not.to.be.empty;
+			expect(res.message.cid).not.to.be.empty;
+		});
+	});
+
+	describe('when updating a channel with a message', function() {
+		it('should populate cid on message', async () => {
+			const res = await channel.update(
+				{ frozen: false },
+				{ text: 'this is a test' },
+			);
+			expect(res.message.id).not.to.be.empty;
+			expect(res.message.cid).not.to.be.empty;
+		});
 	});
 });