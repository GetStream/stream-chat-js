--- conflicted
+++ resolved
@@ -26,6 +26,14 @@
 	require('longjohn');
 }
 
+const Promise = require('bluebird');
+Promise.config({
+	longStackTraces: true,
+	warnings: {
+		wForgottenReturn: false,
+	},
+});
+
 describe('Query Users', function () {
 	it('query users by id', async function () {
 		const userID = uuidv4();
@@ -60,7 +68,7 @@
 		const userID3 = uuidv4();
 		const unique = uuidv4();
 		const serverClient = getServerTestClient();
-		await serverClient.upsertUsers([
+		await serverClient.updateUsers([
 			{
 				id: userID,
 				unique,
@@ -143,7 +151,7 @@
 		const userID3 = uuidv4();
 		const unique = uuidv4();
 
-		await client.upsertUsers([
+		await client.updateUsers([
 			{
 				id: userID,
 				unique,
@@ -186,7 +194,7 @@
 		const userID3 = uuidv4();
 		const unique = uuidv4();
 
-		await client.upsertUsers([
+		await client.updateUsers([
 			{
 				id: userID,
 				unique,
@@ -224,11 +232,7 @@
 		expect([mute1.target.id, mute2.target.id]).to.have.members([userID2, userID3]);
 	});
 
-<<<<<<< HEAD
 	describe('$autocomplete queries should be sanitized properly', () => {
-=======
-	describe('$autocompete queries should be sanitized properly', () => {
->>>>>>> eb47d94c
 		let user, numericalUserID, numericalUser, client;
 
 		before(async () => {
@@ -274,7 +278,6 @@
 			expect(error).to.be.true;
 		});
 
-<<<<<<< HEAD
 		it('$autocomplete query with random characters', async () => {
 			const punctuation = `~\`!@#$%^&*()	_- +=?/>.
 			<,"':;}]{[|\\]`;
@@ -314,49 +317,6 @@
 					expect(e.response.data.StatusCode).to.equal(400);
 				}
 			}
-=======
-		it('$autocomplete query with linebreak', async () => {
-			const response = await client.queryUsers({
-				id: {
-					$autocomplete: `Ru  
-						`,
-				},
-			});
-			expect(response.users).to.not.be.undefined;
-			expect(response.users[0].id).to.equal(user.id);
-		});
-
-		it('$autocomplete query with special characters', async () => {
-			let error = false;
-
-			try {
-				await client.queryUsers({
-					id: {
-						$autocomplete: `+$#@`,
-					},
-				});
-			} catch (e) {
-				error = true;
-				expect(e.response).to.not.be.undefined;
-				expect(e.response.data).to.not.be.undefined;
-				expect(e.response.data.code).to.equal(4);
-				expect(e.response.data.StatusCode).to.equal(400);
-				expect(e.response.data.message).to.equal(
-					'QueryUsers failed with error: "$autocomplete field is empty or contains invalid characters. Please provide a valid string to autocomplete"',
-				);
-			}
-			expect(error).to.be.true;
-		});
-
-		it('$autocomplete query with special characters, but with valid results', async () => {
-			const result = await client.queryUsers({
-				id: {
-					$autocomplete: `Ru+$#@!`,
-				},
-			});
-			expect(result.users).to.not.be.undefined;
-			expect(result.users.length).to.be.gt(0);
->>>>>>> eb47d94c
 		});
 	});
 });