import uuidv4 from 'uuid/v4';

import {
	createUsers,
	createUserToken,
	expectHTTPErrorCode,
	getTestClient,
	getTestClientForUser,
	getServerTestClient,
	sleep,
} from './utils';
import chai from 'chai';
import chaiAsPromised from 'chai-as-promised';
import { StreamChat } from '../src';

const expect = chai.expect;

chai.use(chaiAsPromised);

if (process.env.NODE_ENV !== 'production') {
	require('longjohn');
}

const Promise = require('bluebird');
Promise.config({
	longStackTraces: true,
	warnings: {
		wForgottenReturn: false,
	},
});

describe('query by frozen', function() {
	let client;
	let channel;
	let user = uuidv4();
	before(async function() {
		await createUsers([user]);
		client = await getTestClientForUser(user);
		channel = client.channel('messaging', uuidv4(), {
			members: [user],
		});
		await channel.create();
	});

	it('frozen:false should return 1 active channels', async function() {
		const resp = await client.queryChannels({
			members: { $in: [user] },
			frozen: false,
		});
		expect(resp.length).to.be.equal(1);
		expect(resp[0].cid).to.be.equal(channel.cid);
	});

	it('frozen:true should return 0 results', async function() {
		const resp = await client.queryChannels({
			members: { $in: [user] },
			frozen: true,
		});
		expect(resp.length).to.be.equal(0);
	});

	it('mark the channel as frozen and search frozen:true should return 1 result', async function() {
		await channel.update({ frozen: true });
		const resp = await client.queryChannels({
			members: { $in: [user] },
			frozen: true,
		});
		expect(resp.length).to.be.equal(1);
		expect(resp[0].cid).to.be.equal(channel.cid);
	});

	it('send messages on a frozen channel should fail', async function() {
		const resp = await channel.sendMessage({ text: 'hi' });
		expect(resp.message.text).to.be.equal(
			'Sorry, this channel has been frozen by the admin',
		);
	});

	it('remove the frozen property and search frozen:false should return 1 result', async function() {
		await channel.update({ frozen: false });
		const resp = await client.queryChannels({
			members: { $in: [user] },
			frozen: false,
		});
		expect(resp.length).to.be.equal(1);
		expect(resp[0].cid).to.be.equal(channel.cid);
	});
});

describe('Channels - Constructor', function() {
	const client = getServerTestClient();

	it('canonical form', function(done) {
		const channel = client.channel('messaging', '123', { cool: true });
		expect(channel.cid).to.eql('messaging:123');
		expect(channel.id).to.eql('123');
		expect(channel.data).to.eql({ cool: true });
		done();
	});

	it('default options', function(done) {
		const channel = client.channel('messaging', '123');
		expect(channel.cid).to.eql('messaging:123');
		expect(channel.id).to.eql('123');
		done();
	});

	it('null ID no options', function(done) {
		const channel = client.channel('messaging', null);
		expect(channel.id).to.eq(undefined);
		done();
	});

	it('undefined ID no options', function(done) {
		const channel = client.channel('messaging', undefined);
		expect(channel.id).to.eql(undefined);
		expect(channel.data).to.eql({});
		done();
	});

	it('short version with options', function(done) {
		const channel = client.channel('messaging', { members: ['tommaso', 'thierry'] });
		expect(channel.data).to.eql({ members: ['tommaso', 'thierry'] });
		expect(channel.id).to.eql(undefined);
		done();
	});

	it('null ID with options', function(done) {
		const channel = client.channel('messaging', null, {
			members: ['tommaso', 'thierry'],
		});
		expect(channel.data).to.eql({ members: ['tommaso', 'thierry'] });
		expect(channel.id).to.eql(undefined);
		done();
	});

	it('empty ID  with options', function(done) {
		const channel = client.channel('messaging', '', {
			members: ['tommaso', 'thierry'],
		});
		expect(channel.data).to.eql({ members: ['tommaso', 'thierry'] });
		expect(channel.id).to.eql(undefined);
		done();
	});

	it('empty ID  with options', function(done) {
		const channel = client.channel('messaging', undefined, {
			members: ['tommaso', 'thierry'],
		});
		expect(channel.data).to.eql({ members: ['tommaso', 'thierry'] });
		expect(channel.id).to.eql(undefined);
		done();
	});
});

describe('Channels - Create', function() {
	const johnID = `john-${uuidv4()}`;

	it('john creates a channel with members', async function() {
		const c = await getTestClientForUser(johnID);
		const channelId = uuidv4();
		const johnChannel = c.channel('messaging', channelId, {
			color: 'green',
			members: [johnID],
		});
		const response = await johnChannel.create();
		expect(response.channel.color).to.equal('green');
		const cid = `messaging:${channelId}`;
		expect(response.channel.cid).to.equal(cid);
		expect(response.channel.members).to.equal(undefined);
		expect(response.members.length).to.equal(1);

		const queryResponse = await c.queryChannels({ cid }, undefined, {
			state: true,
			presence: true,
		});
	});
});

describe('Channels - members', function() {
	const tommasoID = `tommaso-${uuidv4()}`;
	const thierryID = `thierry-${uuidv4()}`;

	const channelGroup = 'messaging';
	const channelId = `test-channels-${uuidv4()}`;
	const tommasoToken = createUserToken(tommasoID);
	const thierryToken = createUserToken(thierryID);

	const tommasoClient = getTestClient();
	const thierryClient = getTestClient();

	let tommasoChannel, thierryChannel;
	const message = { text: 'nice little chat API' };

	const tommasoChannelEventQueue = [];
	const thierryChannelEventQueue = [];
	let tommasoPromise;
	let thierryPromise1;
	let thierryPromise2;

	let tommasoMessageID;

	before(async () => {
		await tommasoClient.setUser({ id: tommasoID }, tommasoToken);
		await thierryClient.setUser({ id: thierryID }, thierryToken);
	});

	it('tommaso creates a new channel', async function() {
		tommasoChannel = tommasoClient.channel(channelGroup, channelId);
		tommasoPromise = new Promise(resolve => {
			tommasoChannel.on(event => {
				tommasoChannelEventQueue.push(event);
				if (tommasoChannelEventQueue.length === 4) {
					resolve();
				}
			});
		});
		await tommasoChannel.watch();
	});

	it(`tommaso tries to create a channel that's too large`, async function() {
		await expectHTTPErrorCode(
			400,
			tommasoClient
				.channel(channelGroup, `big-boy-${uuidv4()}`, {
					stuff: 'x'.repeat(6 * 1024),
				})
				.create(),
		);
	});

	it(`tommaso tries to create a channel with a reserved character`, async function() {
		await expectHTTPErrorCode(
			400,
			tommasoClient.channel(channelGroup, `!${channelId}`).watch(),
		);
	});

	it('thierry tries to join the channel', async function() {
		await expectHTTPErrorCode(
			403,
			thierryClient.channel(channelGroup, channelId).watch(),
		);
	});

	it('tommaso adds thierry as channel member', async function() {
		await tommasoChannel.addMembers([thierryID]);
	});

	it('thierry tries to join the channel', async function() {
		thierryChannel = thierryClient.channel(channelGroup, channelId);
		thierryPromise2 = new Promise(resolve2 => {
			thierryPromise1 = new Promise(resolve1 => {
				thierryChannel.on(event => {
					thierryChannelEventQueue.push(event);
					if (thierryChannelEventQueue.length === 2) {
						resolve1();
					}
					if (thierryChannelEventQueue.length === 4) {
						resolve2();
					}
				});
			});
		});
		await thierryChannel.watch();
	});

	it('tommaso gets an event about Thierry joining', async function() {
		await tommasoPromise;
		let event = tommasoChannelEventQueue.pop();
		expect(event.type).to.eql('user.watching.start');
		expect(event.user.id).to.eql(thierryID);

		event = tommasoChannelEventQueue.pop();
		expect(event.type).to.eql('channel.updated');
		event = tommasoChannelEventQueue.pop();
		expect(event.type).to.eql('member.added');
	});

	it('tommaso posts a message', async function() {
		await tommasoChannel.sendMessage(message);
	});

	it('thierry gets the new message from tommaso', async function() {
		await thierryPromise1;
		const event = thierryChannelEventQueue.pop();
		expect(event.type).to.eql('message.new');
		tommasoMessageID = event.message.id;
	});

	it('thierry tries to update the channel description', async function() {
		await expectHTTPErrorCode(
			403,
			thierryChannel.update({ description: 'taking over this channel now!' }),
		);
	});

	it('tommaso updates the channel description', async function() {
		await tommasoChannel.update({ description: 'taking over this channel now!' });
	});

	it('tommaso updates his own message', async function() {
		await tommasoClient.updateMessage({
			id: tommasoMessageID,
			text: 'I mean, awesome chat',
		});
	});

	it('thierry tries to update tommaso message', async function() {
		await expectHTTPErrorCode(
			403,
			thierryClient.updateMessage({
				id: tommasoMessageID,
				text: 'I mean, awesome chat',
			}),
		);
	});

	it('thierry mutes himself', async function() {
		const response = await thierryChannel.sendMessage({
			text: `/mute @${thierryID}`,
		});
		expect(response.message.type).to.eql('error');
	});

	it('thierry gets promoted', async function() {
		await getTestClient(true).updateUser({ id: thierryID, role: 'admin' });
	});

	it('correct member count', async function() {
		const members = [uuidv4(), uuidv4()];
		await createUsers(members);

		const channel = tommasoClient.channel('messaging', uuidv4(), { members });
		await channel.create();

		const newMembers = [uuidv4(), uuidv4()];
		await createUsers(newMembers);

		await channel.addMembers([newMembers[0]]);
		await channel.addMembers([newMembers[1]]);

		const resp = await channel.query();
		expect(resp.members.length).to.be.equal(4);
		expect(resp.channel.member_count).to.be.equal(4);
	});

	describe('Channel members', function() {
		const channelId = `test-member-cache-${uuidv4()}`;
		const initialMembers = [tommasoID, thierryID];
		const newMembers = [uuidv4(), uuidv4()];

		let channel;

		before(async function() {
			await createUsers(newMembers);
			channel = tommasoClient.channel('messaging', channelId);
		});

		describe('When creating channel', function() {
			before(async function() {
				await channel.create();
			});

			it('returns empty channel members list', async function() {
				const resp = await channel.watch();

				expect(resp.members.length).to.be.equal(0);
			});
		});

		describe('When adding members to new channel', function() {
			before(async function() {
				await channel.addMembers(initialMembers);
			});

			it('returns channel members', async function() {
				const resp = await channel.watch();

				expect(resp.members.length).to.be.equal(initialMembers.length);
				expect(resp.members.map(m => m.user.id)).to.have.members(initialMembers);
			});
		});

		describe('When adding members to existing channel', function() {
			before(async function() {
				await channel.addMembers(newMembers);
			});

			it('returns existing members and new ones', async function() {
				const resp = await channel.watch();
				expect(resp.members.length).to.be.equal(4);
				expect(resp.members.map(m => m.user.id)).to.have.members(
					initialMembers.concat(newMembers),
				);
			});
		});

		describe('When removing members', function() {
			before(async function() {
				await channel.removeMembers(newMembers);
			});

			it('returns members without deleted', async function() {
				const resp = await channel.watch();
				expect(resp.members.length).to.be.equal(2);
				expect(resp.members.map(m => m.user.id)).to.have.members(initialMembers);
			});
		});
	});

	it('channel messages and last_message_at are correctly returned', async function() {
		const unique = uuidv4();
		const newMembers = ['member1', 'member2'];
		await createUsers(newMembers);
		const channelId = `channel-messages-cache-${unique}`;
		const channel2Id = `channel-messages-cache2-${unique}`;
		const channel = tommasoClient.channel('messaging', channelId, {
			unique: unique,
		});
		await channel.create();
		const channel2 = tommasoClient.channel('messaging', channel2Id, {
			unique: unique,
		});
		await channel2.create();

		const channel1Messages = [];
		const channel2Messages = [];
		for (let i = 0; i < 10; i++) {
			const msg = channel.sendMessage({ text: 'new message' });
			const op2 = channel.update({ unique, color: 'blue' });
			const op3 = channel.addMembers(newMembers);
			const msg2 = await channel2.sendMessage({ text: 'new message 2' });
			const results = await Promise.all([msg, op2, op3]);

			if (i % 2 === 0) {
				let last_message = results[0].message.created_at;
				if (msg2.message.created_at > last_message) {
					last_message = msg2.message.created_at;
				}
				const channels = await tommasoClient.queryChannels(
					{ unique: unique },
					{ last_message_at: -1 },
					{ state: true },
				);
				expect(channels.length).to.be.equal(2);
				expect(channels[0].data.last_message_at).to.be.equal(last_message);
			}
			channel1Messages.push(results[0].message);
			channel2Messages.push(msg2.message);
		}

		const stateChannel1 = await channel.watch();
		const stateChannel2 = await channel2.watch();

		const expectedChannel1Messages = channel1Messages;
		const expectedChannel2Messages = channel2Messages;

		expect(stateChannel1.messages.length).to.be.equal(
			expectedChannel1Messages.length,
		);
		expect(stateChannel2.messages.length).to.be.equal(
			expectedChannel2Messages.length,
		);

		for (let i = 0; i < stateChannel1.messages.length; i++) {
			expect(stateChannel1.messages[i].id).to.be.equal(
				expectedChannel1Messages[i].id,
			);
		}
		for (let i = 0; i < stateChannel2.messages.length; i++) {
			expect(stateChannel2.messages[i].id).to.be.equal(
				expectedChannel2Messages[i].id,
			);
		}
	});
});

describe('Channels - Members are update correctly', function() {
	const channelId = uuidv4();
	const cid = `messaging:${channelId}`;
	const johnID = `john-${uuidv4()}`;
	const members = [
		{
			id: `member1-${uuidv4()}`,
			role: 'user',
			counter: 0,
		},
		{
			id: `member2-${uuidv4()}`,
			role: 'user',
			counter: 0,
		},
		{
			id: `member3-${uuidv4()}`,
			role: 'user',
			counter: 0,
		},
	];

	const runWithOtherOperations = async function(op) {
		const op2 = channel.update({ color: 'green' }, { text: 'got new message!' });
		const op3 = channel.sendMessage({ text: 'new message' });
		const op4 = channel.sendMessage({ text: 'new message' });
		const results = await Promise.all([op, op2, op3, op4]);
		return results[0];
	};

	let channel;
	let client;
	before(async function() {
		client = await getTestClientForUser(johnID);
		await createUsers(
			members.map(function(member) {
				return member.id;
			}),
		);

		channel = client.channel('messaging', channelId, {
			color: 'green',
			members: [members[0].id],
		});
		const response = await channel.create();
		expect(response.channel.color).to.equal('green');
		expect(response.channel.cid).to.equal(cid);
		expect(response.channel.members).to.equal(undefined);
		expect(response.members.length).to.equal(1);
	});

	it('channel state must be updated after removing a member', async function() {
		const resp = await runWithOtherOperations(channel.removeMembers([members[0].id]));
		expect(resp.members.length).to.be.equal(0);
		const channelState = await channel.watch();
		expect(channelState.members.length).to.be.equal(0);
	});

	it('channel state must be updated after adding a member', async function() {
		const resp = await runWithOtherOperations(channel.addMembers([members[0].id]));
		expect(resp.members.length).to.be.equal(1);
		const channelState = await channel.watch();
		expect(channelState.members.length).to.be.equal(1);
		expect(channelState.members[0].user.id).to.be.equal(members[0].id);
	});

	it('channel state must be updated after adding multiple members', async function() {
		const resp = await runWithOtherOperations(
			channel.addMembers([members[0].id, members[1].id, members[2].id]),
		);
		expect(resp.members.length).to.be.equal(3);
		const channelState = await channel.watch();
		expect(channelState.members.length).to.be.equal(3);
		const memberIDs = channelState.members.map(m => m.user.id);
		expect(memberIDs).to.deep.members(members.map(m => m.id));
	});

	it('channel state must be updated after removing multiple members', async function() {
		const resp = await runWithOtherOperations(
			channel.removeMembers([members[0].id, members[1].id, members[2].id]),
		);
		expect(resp.members.length).to.be.equal(0);
		const channelState = await channel.watch();
		expect(channelState.members.length).to.be.equal(0);
	});
});

describe('Channels - Distinct channels', function() {
	const tommasoID = `tommaso-${uuidv4()}`;
	const thierryID = `thierry-${uuidv4()}`;
	const newMember = `member-${uuidv4()}`;

	const channelGroup = 'messaging';
	const tommasoToken = createUserToken(tommasoID);
	const thierryToken = createUserToken(thierryID);

	const tommasoClient = getTestClient();
	const thierryClient = getTestClient();
	let distinctChannel;

	const unique = uuidv4();
	before(async () => {
		await tommasoClient.setUser({ id: tommasoID }, tommasoToken);
		await thierryClient.setUser({ id: thierryID }, thierryToken);
		await createUsers([newMember]);
	});

	it('create a distinct channel without specifying members should fail', async function() {
		const channel = thierryClient.channel(channelGroup, '');
		await expectHTTPErrorCode(
			400,
			channel.create(),
			'StreamChat error code 4: GetOrCreateChannel failed with error: "When using member based IDs specify at least 2 members"',
		);
	});

	it('create a distinct channel with only one member should fail', async function() {
		const channel = thierryClient.channel(channelGroup, '', {
			members: [tommasoID],
		});
		await expectHTTPErrorCode(
			400,
			channel.create(),
			'StreamChat error code 4: GetOrCreateChannel failed with error: "When using member based IDs specify at least 2 members"',
		);
	});

	it('create a distinct channel with 2 members should succeed', async function() {
		distinctChannel = thierryClient.channel(channelGroup, null, {
			members: [tommasoID, thierryID],
			unique,
		});
		await distinctChannel.create();
	});

	it('query previous created distinct channel', async function() {
		const channels = await thierryClient.queryChannels({
			members: [tommasoID, thierryID],
			unique,
		});
		expect(channels.length).to.be.equal(1);
		expect(channels[0].data.unique).to.be.equal(unique);
	});

	it('adding members to distinct channel should fail', async function() {
		await expectHTTPErrorCode(
			400,
			distinctChannel.addMembers([newMember]),
			'StreamChat error code 4: UpdateChannel failed with error: "cannot add or remove members in a distinct channel, please create a new distinct channel with the desired members"',
		);
	});

	it('removing members from a distinct channel should fail', async function() {
		await expectHTTPErrorCode(
			400,
			distinctChannel.removeMembers([tommasoID]),
			'StreamChat error code 4: UpdateChannel failed with error: "cannot add or remove members in a distinct channel, please create a new distinct channel with the desired members"',
		);
	});
});

describe('Query Channels and sort by unread', function() {
	const channels = [];
	const tommaso = 'tommaso' + uuidv4();
	const thierry = 'thierry' + uuidv4();
	let tommasoClient;
	let thierryClient;
	before(async function() {
		thierryClient = await getTestClientForUser(thierry);
		await createUsers([tommaso, thierry]);
		const cidPrefix = uuidv4();
		for (let i = 3; i >= 0; i--) {
			let color;
			if (i % 2 == 0) {
				color = 'blue';
			} else {
				color = 'red';
			}
			const channel = thierryClient.channel('messaging', cidPrefix + i, { color });
			await channel.watch();
			await channel.addMembers([tommaso, thierry]);
			for (let j = 0; j < i + 1; j++) {
				await channel.sendMessage({ text: 'hi' + j });
			}
			channels.push(channel);
		}
	});

	it('sort by has_unread and last_message_at asc should work', async function() {
		tommasoClient = await getTestClientForUser(tommaso);
		const result = await tommasoClient.queryChannels(
			{ members: { $in: [tommaso] } },
			{ has_unread: 1, last_message_at: 1 },
		);

		expect(result.length).to.be.equal(4);
		expect(result[0].cid).to.be.equal(channels[0].cid);
		expect(result[1].cid).to.be.equal(channels[1].cid);
		expect(result[2].cid).to.be.equal(channels[2].cid);
		expect(result[3].cid).to.be.equal(channels[3].cid);
	});

	it('sort by has_unread and last_message_at', async function() {
		tommasoClient = await getTestClientForUser(tommaso);
		const result = await tommasoClient.queryChannels(
			{ members: { $in: [tommaso] } },
			{ has_unread: 1, last_message_at: -1 },
		);

		expect(result.length).to.be.equal(4);
		expect(result[0].cid).to.be.equal(channels[3].cid);
		expect(result[1].cid).to.be.equal(channels[2].cid);
		expect(result[2].cid).to.be.equal(channels[1].cid);
		expect(result[3].cid).to.be.equal(channels[0].cid);
	});

	it.skip('sort by unread_count asc', async function() {
		const result = await tommasoClient.queryChannels(
			{ members: { $in: [tommaso] } },
			{ unread_count: 1 },
		);

		expect(result.length).to.be.equal(4);
		expect(result[0].cid).to.be.equal(channels[3].cid);
		expect(result[1].cid).to.be.equal(channels[2].cid);
		expect(result[2].cid).to.be.equal(channels[1].cid);
		expect(result[3].cid).to.be.equal(channels[0].cid);
	});

	it('sort by unread_count desc', async function() {
		const result = await tommasoClient.queryChannels(
			{ members: { $in: [tommaso] } },
			{ unread_count: -1 },
		);

		expect(result.length).to.be.equal(4);
		expect(result[0].cid).to.be.equal(channels[0].cid);
		expect(result[1].cid).to.be.equal(channels[1].cid);
		expect(result[2].cid).to.be.equal(channels[2].cid);
		expect(result[3].cid).to.be.equal(channels[3].cid);
	});

	it.skip('zero the counts and sort by has_unread and last_message_at asc', async function() {
		tommasoClient = await getTestClientForUser(tommaso);
		await tommasoClient.markAllRead();
		tommasoClient = await getTestClientForUser(tommaso);
		expect(tommasoClient.health.me.total_unread_count).to.be.equal(0);
		expect(tommasoClient.health.me.unread_channels).to.be.equal(0);
		const result = await tommasoClient.queryChannels(
			{ members: { $in: [tommaso] } },
			{ has_unread: 1, last_message_at: 1 },
		);

		expect(result.length).to.be.equal(4);
		expect(result[0].cid).to.be.equal(channels[0].cid);
		expect(result[1].cid).to.be.equal(channels[1].cid);
		expect(result[2].cid).to.be.equal(channels[2].cid);
		expect(result[3].cid).to.be.equal(channels[3].cid);
	});

	it('zero the counts and sort by has_unread and last_message_at desc', async function() {
		tommasoClient = await getTestClientForUser(tommaso);
		await tommasoClient.markAllRead();
		tommasoClient = await getTestClientForUser(tommaso);
		expect(tommasoClient.health.me.total_unread_count).to.be.equal(0);
		expect(tommasoClient.health.me.unread_channels).to.be.equal(0);
		let result = await tommasoClient.queryChannels(
			{ members: { $in: [tommaso] } },
			{ has_unread: 1, last_message_at: -1 },
		);

		expect(result.length).to.be.equal(4);
		expect(result[0].cid).to.be.equal(channels[3].cid);
		expect(result[1].cid).to.be.equal(channels[2].cid);
		expect(result[2].cid).to.be.equal(channels[1].cid);
		expect(result[3].cid).to.be.equal(channels[0].cid);
	});

	it.skip('zero the counts and sort by unread_count and last_message_at asc', async function() {
		tommasoClient = await getTestClientForUser(tommaso);
		await tommasoClient.markAllRead();
		tommasoClient = await getTestClientForUser(tommaso);
		expect(tommasoClient.health.me.total_unread_count).to.be.equal(0);
		expect(tommasoClient.health.me.unread_channels).to.be.equal(0);
		const result = await tommasoClient.queryChannels(
			{ members: { $in: [tommaso] } },
			{ unread_count: 1, last_message_at: 1 },
		);

		expect(result.length).to.be.equal(4);
		expect(result[0].cid).to.be.equal(channels[0].cid);
		expect(result[1].cid).to.be.equal(channels[1].cid);
		expect(result[2].cid).to.be.equal(channels[2].cid);
		expect(result[3].cid).to.be.equal(channels[3].cid);
	});

	it.skip('zero the counts and sort by unread_count and last_message_at desc', async function() {
		tommasoClient = await getTestClientForUser(tommaso);
		await tommasoClient.markAllRead();
		tommasoClient = await getTestClientForUser(tommaso);
		expect(tommasoClient.health.me.total_unread_count).to.be.equal(0);
		expect(tommasoClient.health.me.unread_channels).to.be.equal(0);
		const result = await tommasoClient.queryChannels(
			{ members: { $in: [tommaso] } },
			{ unread_count: 1, last_message_at: -1 },
		);

		expect(result.length).to.be.equal(4);
		expect(result[0].cid).to.be.equal(channels[3].cid);
		expect(result[1].cid).to.be.equal(channels[2].cid);
		expect(result[2].cid).to.be.equal(channels[1].cid);
		expect(result[3].cid).to.be.equal(channels[0].cid);
	});

	it('test "grouping"', async function() {
		tommasoClient = await getTestClientForUser(tommaso);
		await channels[0].sendMessage({ text: 'hi' });
		await sleep(200);
		await channels[1].sendMessage({ text: 'hi' });
		let result = await tommasoClient.queryChannels(
			{ members: { $in: [tommaso] } },
			{ has_unread: -1, last_message_at: -1 },
		);

		expect(result.length).to.be.equal(4);
		expect(result[0].cid).to.be.equal(channels[1].cid);
		expect(result[1].cid).to.be.equal(channels[0].cid);
		expect(result[2].cid).to.be.equal(channels[3].cid);
		expect(result[3].cid).to.be.equal(channels[2].cid);

		result = await tommasoClient.queryChannels(
			{ members: { $in: [tommaso] } },
			{ unread_count: -1, last_message_at: 1 },
		);

		expect(result.length).to.be.equal(4);
		expect(result[0].cid).to.be.equal(channels[0].cid);
		expect(result[1].cid).to.be.equal(channels[1].cid);
		expect(result[2].cid).to.be.equal(channels[2].cid);
		expect(result[3].cid).to.be.equal(channels[3].cid);

		/*result = await tommasoClient.queryChannels(
			{ members: { $in: [tommaso] } },
			{ unread_count: 1, last_message_at: -1 },
		);

		expect(result.length).to.be.equal(4);
		expect(result[0].cid).to.be.equal(channels[3].cid);
		expect(result[1].cid).to.be.equal(channels[2].cid);
		expect(result[2].cid).to.be.equal(channels[1].cid);
		expect(result[3].cid).to.be.equal(channels[0].cid);

		result = await tommasoClient.queryChannels(
			{ members: { $in: [tommaso] } },
			{ unread_count: 1, last_message_at: 1 },
		);

		expect(result.length).to.be.equal(4);
		expect(result[0].cid).to.be.equal(channels[2].cid);
		expect(result[1].cid).to.be.equal(channels[3].cid);
		expect(result[2].cid).to.be.equal(channels[0].cid);
		expect(result[3].cid).to.be.equal(channels[1].cid);*/
	});

	it('limit results should work fine', async function() {
		await tommasoClient.markAllRead();
		tommasoClient = await getTestClientForUser(tommaso);
		expect(tommasoClient.health.me.total_unread_count).to.be.equal(0);
		expect(tommasoClient.health.me.unread_channels).to.be.equal(0);
		await channels[0].sendMessage({ text: 'hi' });
		await channels[1].sendMessage({ text: 'hi' });
		let result = await tommasoClient.queryChannels(
			{ members: { $in: [tommaso] } },
			{ unread_count: -1, last_message_at: -1 },
			{ limit: 1 },
		);

		expect(result.length).to.be.equal(1);
		expect(result[0].cid).to.be.equal(channels[1].cid);

		result = await tommasoClient.queryChannels(
			{ members: { $in: [tommaso] } },
			{ unread_count: -1, last_message_at: 1 },
			{ limit: 1 },
		);

		expect(result.length).to.be.equal(1);
		expect(result[0].cid).to.be.equal(channels[0].cid);
	});

	it('unread count + custom query should work', async function() {
		await tommasoClient.markAllRead();
		tommasoClient = await getTestClientForUser(tommaso);
		expect(tommasoClient.health.me.total_unread_count).to.be.equal(0);
		expect(tommasoClient.health.me.unread_channels).to.be.equal(0);
		await channels[0].sendMessage({ text: 'hi' });
		await channels[1].sendMessage({ text: 'hi' });
		const result = await tommasoClient.queryChannels(
			{ members: { $in: [tommaso] }, color: 'blue' },
			{ unread_count: -1, last_message_at: -1 },
		);

		expect(result.length).to.be.equal(2);
		expect(result[0].cid).to.be.equal(channels[1].cid);
		expect(result[0].data.color).to.be.equal('blue');
		expect(result[1].data.color).to.be.equal('blue');
	});

	it('unread count + custom query with limit should work', async function() {
		await tommasoClient.markAllRead();
		tommasoClient = await getTestClientForUser(tommaso);
		expect(tommasoClient.health.me.total_unread_count).to.be.equal(0);
		expect(tommasoClient.health.me.unread_channels).to.be.equal(0);
		await channels[0].sendMessage({ text: 'hi' });
		await channels[1].sendMessage({ text: 'hi' });
		const result = await tommasoClient.queryChannels(
			{ members: { $in: [tommaso] }, color: 'blue' },
			{ unread_count: -1, last_message_at: -1 },
			{ limit: 1 },
		);
		expect(result.length).to.be.equal(1);
		expect(result[0].cid).to.be.equal(channels[1].cid);
		expect(result[0].data.color).to.be.equal('blue');
	});
});

describe('hard delete messages', function() {
	const channelID = uuidv4();
	const user = uuidv4();
	let client, ssclient;
	let channel;
	let firstMessage;
	let secondMeessage;
	let thirdMeessage;

	before(async function() {
		client = await getTestClientForUser(user);
		ssclient = await getTestClient(true);
		channel = client.channel('messaging', channelID);
		await channel.create();
	});

	it('send 3 messages to the channel', async function() {
		firstMessage = await channel.sendMessage({ text: 'hi 1' });
		secondMeessage = await channel.sendMessage({ text: 'hi 2' });
		thirdMeessage = await channel.sendMessage({ text: 'hi 3' });
	});

	it('hard delete messages is not allowed client side', function() {
		expect(client.deleteMessage(firstMessage.message.id, true)).to.be.rejectedWith(
			'StreamChat error code 4: DeleteMessage failed with error: "hard delete messages is only allowed with server side auth"',
		);
	});

	it('hard delete the second message should work and not update  channel.last_message_id', async function() {
		channel = ssclient.channel('messaging', channelID, { created_by_id: user });
		await channel.watch();
		expect(channel.data.last_message_at).to.be.equal(
			thirdMeessage.message.created_at,
		);

		const resp = await ssclient.deleteMessage(secondMeessage.message.id, true);
		expect(resp.message.deleted_at).to.not.be.undefined;
		expect(resp.message.type).to.be.equal('deleted');

		channel = ssclient.channel('messaging', channelID, { created_by_id: user });
		await channel.watch();
		expect(channel.data.last_message_at).to.be.equal(
			thirdMeessage.message.created_at,
		);
	});

	it('hard delete the third message should update the channel last_message_at', async function() {
		const resp = await ssclient.deleteMessage(thirdMeessage.message.id, true);
		expect(resp.message.deleted_at).to.not.be.undefined;
		expect(resp.message.type).to.be.equal('deleted');

		channel = ssclient.channel('messaging', channelID, { created_by_id: user });
		await channel.watch();
		expect(channel.data.last_message_at).to.be.equal(firstMessage.message.created_at);
	});

	it('hard delete the last message in the channel should clear channel messages and last_message_at', async function() {
		const resp = await ssclient.deleteMessage(firstMessage.message.id, true);
		expect(resp.message.deleted_at).to.not.be.undefined;
		expect(resp.message.type).to.be.equal('deleted');

		channel = ssclient.channel('messaging', channelID, { created_by_id: user });
		const channelResp = await channel.watch();
		expect(channelResp.channel.last_message_at).to.be.undefined;
		expect(channelResp.messages.length).to.be.equal(0);
	});

	it('messages with reactions are hard deleted properly', async function() {
		let channel = ssclient.channel('messaging', channelID, { created_by_id: user });
		await channel.watch();

		let resp = await channel.sendMessage({ text: 'hi', user_id: user });
		await channel.sendReaction(resp.message.id, { type: 'love' }, user);
		resp = await ssclient.deleteMessage(resp.message.id, true);
		expect(resp.message.deleted_at).to.not.be.undefined;

		channel = ssclient.channel('messaging', channelID, { created_by_id: user });
		const channelResp = await channel.watch();
		expect(channelResp.last_message_at).to.be.undefined;
		expect(channelResp.messages.length).to.be.equal(0);
	});

	it('query the channel should also return correct results', async function() {
		let channels = await ssclient.queryChannels({ cid: 'messaging:' + channelID });
		expect(channels.length).to.be.equal(1);
		const theChannel = channels[0];
		expect(theChannel.data.last_message_at).to.be.undefined;
	});

	it('validate channel.last_message_at correctly updated', async function() {
		let channels = await client.queryChannels({ cid: 'messaging:' + channelID });
		expect(channels.length).to.be.equal(1);
		const theChannel = channels[0];
		expect(theChannel.data.last_message_at).to.be.undefined;

		let messages = [];
		for (let i = 0; i < 10; i++) {
			messages.push(await theChannel.sendMessage({ text: 'hi' + i }));
		}

		for (let i = 9; i >= 0; i--) {
			await ssclient.deleteMessage(messages[i].message.id, true);
			channel = ssclient.channel('messaging', channelID, { created_by_id: user });
			const channelResp = await channel.watch();
			if (i == 0) {
				expect(channelResp.channel.last_message_at).to.be.be.undefined;
			} else {
				expect(channelResp.channel.last_message_at).to.be.equal(
					messages[i - 1].message.created_at,
				);
			}
		}
	});

	it('validate first channel message', async function() {
		let channels = await client.queryChannels({ cid: 'messaging:' + channelID });
		expect(channels.length).to.be.equal(1);
		const theChannel = channels[0];
		expect(theChannel.data.last_message_at).to.be.undefined;

		let messages = [];
		for (let i = 0; i < 10; i++) {
			messages.push(await theChannel.sendMessage({ text: 'hi' + i }));
		}

		for (let i = 0; i < 10; i++) {
			await ssclient.deleteMessage(messages[i].message.id, true);
			channel = ssclient.channel('messaging', channelID, { created_by_id: user });
			const channelResp = await channel.watch();
			//delete last message
			if (i === 9) {
				expect(channelResp.channel.last_message_at).to.be.be.undefined;
			} else {
				expect(channelResp.messages.length).to.be.equal(9 - i);
				expect(channelResp.messages[0].text).to.be.equal('hi' + (i + 1));
			}
		}
	});

	it('hard delete threads should work fine', async function() {
		let channels = await client.queryChannels({ cid: 'messaging:' + channelID });
		expect(channels.length).to.be.equal(1);
		const theChannel = channels[0];
		expect(theChannel.data.last_message_at).to.be.undefined;
		const parent = await theChannel.sendMessage({ text: 'the parent' });
		await theChannel.sendMessage({ text: 'the reply', parent_id: parent.message.id });
		await ssclient.deleteMessage(parent.message.id, true);

		const channels2 = await ssclient.queryChannels({ cid: 'messaging:' + channelID });
		expect(channels2.length).to.be.equal(1);
		const resp = await channels2[0].watch();
		expect(resp.last_message_at).to.be.undefined;
		expect(channels2[0].data.last_message_at).to.be.undefined;
	});
});

describe('query channels by field $exists', function() {
	const creator = uuidv4();
	const testID = uuidv4();
	let client;

	let channelCID = function(i) {
		return 'messaging:' + i + '-' + testID;
	};
	//create 10 channels, even index contains even custom field and odd index contains odd custom field
	before(async function() {
		await createUsers([creator]);
		client = await getTestClientForUser(creator);
		for (let i = 0; i < 10; i++) {
			let custom = {};
			custom['field' + i] = i;
			custom['testid'] = testID;
			if (i % 2 === 0) {
				custom['even'] = true;
			} else {
				custom['odd'] = true;
			}

			await client
				.channel('messaging', i + '-' + testID, {
					...custom,
				})
				.create();
		}
	});

	it('only boolean values are allowed in $exists', async function() {
		expect(
			client.queryChannels({ testid: testID, even: { $exists: [] } }),
		).to.be.rejectedWith(
			'QueryChannels failed with error: "$exists operator only support boolean values"',
		);
	});

	it('query $exists true on a custom field should work', async function() {
		const resp = await client.queryChannels({
			testid: testID,
			even: { $exists: true },
		});
		expect(resp.length).to.be.equal(5);
		expect(
			resp.map(c => {
				return c.cid;
			}),
		).to.be.eql([
			channelCID(8),
			channelCID(6),
			channelCID(4),
			channelCID(2),
			channelCID(0),
		]);
	});

	it('query $exists false on a custom field should work', async function() {
		const resp = await client.queryChannels({
			testid: testID,
			even: { $exists: false },
		});
		expect(resp.length).to.be.equal(5);
		expect(
			resp.map(c => {
				return c.cid;
			}),
		).to.be.eql([
			channelCID(9),
			channelCID(7),
			channelCID(5),
			channelCID(3),
			channelCID(1),
		]);
	});

	it('query $exists true on reserved field', async function() {
		const resp = await client.queryChannels({
			testid: testID,
			cid: { $exists: true },
		});
		expect(resp.length).to.be.equal(10);
		expect(
			resp.map(c => {
				return c.cid;
			}),
		).to.be.eql([
			channelCID(9),
			channelCID(8),
			channelCID(7),
			channelCID(6),
			channelCID(5),
			channelCID(4),
			channelCID(3),
			channelCID(2),
			channelCID(1),
			channelCID(0),
		]);
	});

	it('query $exists false on reserved field should return 0 results', async function() {
		const resp = await client.queryChannels({
			testid: testID,
			cid: { $exists: false },
		});
		expect(resp.length).to.be.equal(0);
	});

	it('combine multiple $exists should work', async function() {
		const resp = await client.queryChannels({
			testid: testID,
			$or: [{ even: { $exists: true } }, { odd: { $exists: true } }],
		});
		expect(resp.length).to.be.equal(10);
		expect(
			resp.map(c => {
				return c.cid;
			}),
		).to.be.eql([
			channelCID(9),
			channelCID(8),
			channelCID(7),
			channelCID(6),
			channelCID(5),
			channelCID(4),
			channelCID(3),
			channelCID(2),
			channelCID(1),
			channelCID(0),
		]);
	});
});

describe('query channels members $nin', function() {
	let creator = uuidv4();
	let membersIdS = [uuidv4(), uuidv4(), uuidv4(), uuidv4()];
	let client;

	before(async function() {
		await createUsers(membersIdS);
		await createUsers(creator);
		client = await getTestClientForUser(creator);
		for (let i = 0; i < membersIdS.length; i++) {
			const memberId = membersIdS[i];
			await client
				.channel('messaging', memberId, {
					members: [creator, memberId],
				})
				.create();
		}
	});

	it('query $in/$nin', async function() {
		const resp = await client.queryChannels({
			$and: [
				{ members: { $in: [creator] } },
				{ members: { $nin: [membersIdS[0]] } },
			],
		});

		//expect channel id membersIdS[0] to be excluded from result
		for (let i = 0; i < resp.length; i++) {
			expect(resp[i].id).not.be.equal(membersIdS[0]);
			expect(membersIdS.indexOf(resp[i].id)).not.be.equal(-1);
		}
	});
});

describe('Query channels using last_updated', function() {
	const CHANNELS_ORDER = [1, 2, 0];
	const NUM_OF_CHANNELS = CHANNELS_ORDER.length;
	const CHANGED_CHANNEL = 1;

	const creator = uuidv4();
	let channels = [];
	let client;

	before(async function() {
		client = await getTestClientForUser(creator);
		await createUsers([creator]);
		for (let i = 0; i < NUM_OF_CHANNELS; i++) {
			const channel = client.channel('messaging', 'channelme_' + uuidv4());
			await channel.create();
			channels.push(channel);
		}

		await channels[CHANGED_CHANNEL].sendMessage({ text: 'Test Message' });
	});

	it('with the parameter', async function() {
		let list = await client.queryChannels();

		expect(list.length).equal(channels.length);
		for (let i = 0; i < NUM_OF_CHANNELS; i++) {
			expect(list[i].cid).equal(channels[CHANNELS_ORDER[i]].cid);
		}
	});

	it('without parameters', async function() {
		let list = await client.queryChannels({}, { last_updated: -1 });

		expect(list.length).equal(channels.length);
		for (let i = 0; i < NUM_OF_CHANNELS; i++) {
			expect(list[i].cid).equal(channels[CHANNELS_ORDER[i]].cid);
		}
	});

	it('filtering by the parameter', async function() {
		let list = await client.queryChannels({
			last_updated: channels[0].data.created_at,
		});

		expect(list.length).equal(1);
		expect(list[0].cid).equal(channels[0].cid);
	});
});

describe('Channels op $in with custom fields', function() {
	const user1 = uuidv4();
	const user2 = uuidv4();
	const channelId = uuidv4();
	const channelId2 = uuidv4();
	const unique = uuidv4(); //used to return consistent results in test
	let user1Client;
	before(async function() {
		await createUsers([user1, user2]);
		user1Client = await getTestClientForUser(user1);

		const channel = user1Client.channel('messaging', channelId, {
			members: [user1, user2],
			color: ['blue', 'red'],
			age: [30, 31],
			array: [[1], [2]],
			object: [{ a: 1 }, { b: 1 }],
			unique,
		});
		await channel.create();
		const channel2 = user1Client.channel('messaging', channelId2, {
			members: [user1, user2],
			customField: [6],
			unique,
		});
		await channel2.create();
	});

	it('query $in on custom string field subset', async function() {
		const channels = await user1Client.queryChannels({
			unique: unique,
			color: { $in: ['red'] },
		});
		expect(channels.length).to.be.equal(1);
		expect(channels[0].cid).to.be.equal(`messaging:${channelId}`);
	});

	it('query $in on custom string $or custom $in int', async function() {
		const channels = await user1Client.queryChannels({
			$or: [{ color: { $in: ['red'] } }, { customField: { $in: [6] } }],
			unique: unique,
		});
		expect(channels.length).to.be.equal(2);
		expect(channels[0].cid).to.be.equal(`messaging:${channelId2}`);
		expect(channels[1].cid).to.be.equal(`messaging:${channelId}`);
	});

	it('query $in on custom string field full set out of order', async function() {
		const channels = await user1Client.queryChannels({
			color: { $in: ['red', 'blue'] },
			unique: unique,
		});
		expect(channels.length).to.be.equal(1);
		expect(channels[0].cid).to.be.equal(`messaging:${channelId}`);
	});

	it('query $in on custom int field subset', async function() {
		const channels = await user1Client.queryChannels({
			unique: unique,
			age: { $in: [30] },
		});
		expect(channels.length).to.be.equal(1);
		expect(channels[0].cid).to.be.equal(`messaging:${channelId}`);
	});

	it('query $in on custom int field full set out of order', async function() {
		const channels = await user1Client.queryChannels({
			unique: unique,
			age: { $in: [31, 30] },
		});
		expect(channels.length).to.be.equal(1);
		expect(channels[0].cid).to.be.equal(`messaging:${channelId}`);
	});

	it('query $in on custom array field subset', async function() {
		const channels = await user1Client.queryChannels({
			unique: unique,
			array: { $in: [[1]] },
		});
		expect(channels.length).to.be.equal(1);
		expect(channels[0].cid).to.be.equal(`messaging:${channelId}`);
	});

	it('query $in on custom array field full set out of order', async function() {
		const channels = await user1Client.queryChannels({
			unique: unique,
			array: { $in: [[2], [1]] },
		});
		expect(channels.length).to.be.equal(1);
		expect(channels[0].cid).to.be.equal(`messaging:${channelId}`);
	});

	it('query $in on custom object field subset', async function() {
		const channels = await user1Client.queryChannels({
			unique: unique,
			object: { $in: [{ a: 1 }] },
		});
		expect(channels.length).to.be.equal(1);
		expect(channels[0].cid).to.be.equal(`messaging:${channelId}`);
	});

	it('query $in on custom object field full set out of order', async function() {
		const channels = await user1Client.queryChannels({
			unique: unique,
			object: { $in: [{ a: 1 }, { b: 1 }] },
		});
		expect(channels.length).to.be.equal(1);
		expect(channels[0].cid).to.be.equal(`messaging:${channelId}`);
	});

	it('query $in on custom field (wrong value types)', async function() {
		const channels = await user1Client.queryChannels({
			unique: unique,
			object: { $in: [3] },
		});
		expect(channels.length).to.be.equal(0);
	});
});

describe('$ne operator', function() {
	let client;
	let channels = [];
	let unique = uuidv4();
	let creator = uuidv4();

	before(async function() {
		client = await getTestClientForUser(creator);
		for (let i = 1; i < 5; i++) {
			let c = client.channel('messaging', uuidv4(), {
				unique,
				number: i,
				string: i.toString(),
				object: { key: i },
				array: [i],
			});
			await c.create();
			channels.push(c);
		}
	});

	it('query $ne on reserved fields', async function() {
		let response = await client.queryChannels({
			unique: unique,
			id: { $ne: channels[0].id },
		});
		expect(response.length).to.be.equal(3);
		expect(
			response.findIndex(function(c) {
				return c.id === channels[0].id;
			}),
		).to.be.equal(-1);
	});

	it('query $ne with invalid type on reserved fields', async function() {
		await expectHTTPErrorCode(
			400,
			client.queryChannels({ unique: unique, id: { $ne: 1 } }),
			'StreamChat error code 4: QueryChannels failed with error: "field `id` contains type number. expecting string"',
		);
	});

	it('query $ne on custom int fields', async function() {
		let response = await client.queryChannels({
			unique: unique,
			number: { $ne: channels[0].data.number },
		});
		expect(response.length).to.be.equal(3);
		expect(
			response.findIndex(function(c) {
				return c.id === channels[0].id;
			}),
		).to.be.equal(-1);
	});

	it('query $ne on custom string fields', async function() {
		let response = await client.queryChannels({
			unique: unique,
			string: { $ne: channels[0].data.string },
		});
		expect(response.length).to.be.equal(3);
		expect(
			response.findIndex(function(c) {
				return c.id === channels[0].id;
			}),
		).to.be.equal(-1);
	});

	it('query $ne on custom object fields', async function() {
		let response = await client.queryChannels({
			unique: unique,
			object: { $ne: channels[0].data.object },
		});
		expect(response.length).to.be.equal(3);
		expect(
			response.findIndex(function(c) {
				return c.id === channels[0].id;
			}),
		).to.be.equal(-1);
	});

	it('query $ne on custom array fields', async function() {
		let response = await client.queryChannels({
			unique: unique,
			array: { $ne: channels[0].data.array },
		});
		expect(response.length).to.be.equal(3);
		expect(
			response.findIndex(function(c) {
				return c.id === channels[0].id;
			}),
		).to.be.equal(-1);
	});
});

<<<<<<< HEAD
describe('channel message search', function() {
	let authClient;
	before(async () => {
		authClient = await getTestClientForUser(uuidv4());
	});

	it('Basic Query (old format)', async function() {
		const channelId = uuidv4();
		// add a very special message
		const channel = authClient.channel('messaging', channelId);
		await channel.create();
		const keyword = 'supercalifragilisticexpialidocious';
		await channel.sendMessage({ text: `words ${keyword} what?` });
		await channel.sendMessage({ text: `great movie because of ${keyword}` });

		const filters = { type: 'messaging' };
		const response = await channel.search('supercalifragilisticexpialidocious', {
			limit: 2,
			offset: 0,
		});
		expect(response.results.length).to.equal(2);
		expect(response.results[0].message.text).to.contain(
			'supercalifragilisticexpialidocious',
		);
	});

	it('invalid query argument type should return an error', async function() {
		const unique = uuidv4();
		const channel = authClient.channel('messaging', uuidv4(), {
			unique,
		});
		await channel.create();
		try {
			await channel.search(1);
		} catch (e) {
			expect(e.message).to.be.equal('Invalid type number for query parameter');
		}
	});

	it('query message custom fields', async function() {
		const unique = uuidv4();
		const channel = authClient.channel('messaging', uuidv4(), {
			unique,
		});
		await channel.create();
		await channel.sendMessage({ text: 'hi', unique });

		const messageFilters = { unique };
		const response = await channel.search(messageFilters);
		expect(response.results.length).to.equal(1);
		expect(response.results[0].message.unique).to.equal(unique);
	});

	it('query message text and custom field', async function() {
		const unique = uuidv4();
		const channel = authClient.channel('messaging', uuidv4(), {
			unique,
		});
		await channel.create();
		await channel.sendMessage({ text: 'hi', unique });
		await channel.sendMessage({ text: 'hi' });

		const messageFilters = { text: 'hi', unique: unique };
		const response = await channel.search(messageFilters);
		expect(response.results.length).to.equal(1);
		expect(response.results[0].message.unique).to.equal(unique);
	});

	it('query messages with attachments', async function() {
		const unique = uuidv4();
		const channel = authClient.channel('messaging', uuidv4(), {
			unique,
		});
		await channel.create();
		const attachments = [
			{
				type: 'hashtag',
				name: 'awesome',
				awesome: true,
			},
		];
		await channel.sendMessage({ text: 'hi', unique });
		await channel.sendMessage({ text: 'hi', attachments });

		const messageFilters = { attachments: { $exists: true } };
		const response = await channel.search(messageFilters);
		expect(response.results.length).to.equal(1);
		expect(response.results[0].message.unique).to.be.undefined;
	});

	it('basic Query using $q syntax', async function() {
		// add a very special message
		const channel = authClient.channel('messaging', uuidv4());
		await channel.create();
		const keyword = 'supercalifragilisticexpialidocious';
		await channel.sendMessage({ text: `words ${keyword} what?` });
		await channel.sendMessage({ text: `great movie because of ${keyword}` });

		const response = await channel.search(
			{ text: { $q: 'supercalifragilisticexpialidocious' } },
			{ limit: 2, offset: 0 },
		);
		expect(response.results.length).to.equal(2);
		expect(response.results[0].message.text).to.contain(
			'supercalifragilisticexpialidocious',
		);
	});

	it('query by message id', async function() {
		// add a very special messsage
		const channel = authClient.channel('messaging', uuidv4());
		await channel.create();
		const smResp = await channel.sendMessage({ text: 'awesome response' });

		const response = await channel.search(
			{ id: smResp.message.id },
			{ limit: 2, offset: 0 },
		);
		expect(response.results.length).to.equal(1);
		expect(response.results[0].message.id).to.equal(smResp.message.id);
	});

	it('query by message parent_id', async function() {
		const channel = authClient.channel('messaging', uuidv4());
		await channel.create();
		const smResp = await channel.sendMessage({ text: 'awesome response' });
		const reply = await channel.sendMessage({
			text: 'awesome response reply',
			parent_id: smResp.message.id,
		});

		const response = await channel.search(
			{ parent_id: smResp.message.id },
			{ limit: 2, offset: 0 },
		);
		expect(response.results.length).to.equal(1);
		expect(response.results[0].message.id).to.equal(reply.message.id);
	});

	it('query parent_id $exists + custom field', async function() {
		const channel = authClient.channel('messaging', uuidv4());
		await channel.create();
		const smResp = await channel.sendMessage({ text: 'awesome response' });
		const reply = await channel.sendMessage({
			text: 'awesome response reply',
			parent_id: smResp.message.id,
			unique: uuidv4(),
		});

		const response = await channel.search(
			{ parent_id: { $exists: true }, unique: reply.message.unique },
			{ limit: 2, offset: 0 },
		);
		expect(response.results.length).to.equal(1);
		expect(response.results[0].message.id).to.equal(reply.message.id);
	});

	it('query by message reply count', async function() {
		const channel = authClient.channel('messaging', uuidv4());
		await channel.create();
		const smResp = await channel.sendMessage({ text: 'awesome response' });
		const reply = await channel.sendMessage({
			text: 'awesome response reply',
			parent_id: smResp.message.id,
		});

		const response = await channel.search(
			{ reply_count: 1 },
			{ limit: 2, offset: 0 },
		);
		expect(response.results.length).to.equal(1);
		expect(response.results[0].message.id).to.equal(smResp.message.id);
=======
describe('unread counts on hard delete messages', function() {
	let channel;
	let client;
	let ssclient;
	const tommaso = uuidv4();
	const thierry = uuidv4();
	const nick = uuidv4();
	const messages = [];
	before(async function() {
		await createUsers([tommaso, thierry, nick]);
		client = await getTestClientForUser(tommaso);
		ssclient = await getTestClient(true);

		channel = client.channel('messaging', uuidv4(), {
			members: [tommaso, thierry, nick],
		});
		await channel.create();
	});

	it('tommaso sends 3 messages', async function() {
		for (let i = 0; i < 3; i++) {
			messages.push(await channel.sendMessage({ text: 'hi' }));
		}
	});

	it('tommaso deletes the 1st message', async function() {
		await ssclient.deleteMessage(messages[0].message.id, true);
	});

	it('validates unread counts for all the users', async function() {
		let tommasoClient = await getTestClientForUser(tommaso);
		// expect 0 conts since tommaso is the sender
		expect(tommasoClient.health.me.unread_count).to.be.equal(0);
		expect(tommasoClient.health.me.unread_channels).to.be.equal(0);

		let thierryClient = await getTestClientForUser(thierry);
		// expect 2 counts since we deleted the first message
		expect(thierryClient.health.me.unread_count).to.be.equal(2);
		expect(thierryClient.health.me.unread_channels).to.be.equal(1);

		let nickClient = await getTestClientForUser(nick);
		// expect 2 counts since  we deleted the first message
		expect(nickClient.health.me.unread_count).to.be.equal(2);
		expect(nickClient.health.me.unread_channels).to.be.equal(1);
	});

	it('nick and thierry mark the channel as read', async function() {
		let nickClient = await getTestClientForUser(nick);
		let nickChannel = nickClient.channel(channel.type, channel.id);
		await nickChannel.watch();
		await nickChannel.markRead();

		let thierryClient = await getTestClientForUser(thierry);
		let thierryChannel = thierryClient.channel(channel.type, channel.id);
		await thierryChannel.watch();
		await thierryChannel.markRead();
	});

	it('tommaso hard delete the remaining messages', async function() {
		await ssclient.deleteMessage(messages[1].message.id, true);
		await ssclient.deleteMessage(messages[2].message.id, true);
	});

	it('unread counts should be zero for all the users', async function() {
		let tommasoClient = await getTestClientForUser(tommaso);
		// expect 0 conts since tommaso is the sender
		expect(tommasoClient.health.me.unread_count).to.be.equal(0);
		expect(tommasoClient.health.me.unread_channels).to.be.equal(0);

		let thierryClient = await getTestClientForUser(thierry);
		// expect 2 counts since we deleted the first message
		expect(thierryClient.health.me.unread_count).to.be.equal(0);
		expect(thierryClient.health.me.unread_channels).to.be.equal(0);

		let nickClient = await getTestClientForUser(nick);
		// expect 2 counts since we deleted the first message
		expect(nickClient.health.me.unread_count).to.be.equal(0);
		expect(nickClient.health.me.unread_channels).to.be.equal(0);
>>>>>>> 03a4f339
	});
});<|MERGE_RESOLUTION|>--- conflicted
+++ resolved
@@ -11,7 +11,6 @@
 } from './utils';
 import chai from 'chai';
 import chaiAsPromised from 'chai-as-promised';
-import { StreamChat } from '../src';
 
 const expect = chai.expect;
 
@@ -1489,180 +1488,6 @@
 	});
 });
 
-<<<<<<< HEAD
-describe('channel message search', function() {
-	let authClient;
-	before(async () => {
-		authClient = await getTestClientForUser(uuidv4());
-	});
-
-	it('Basic Query (old format)', async function() {
-		const channelId = uuidv4();
-		// add a very special message
-		const channel = authClient.channel('messaging', channelId);
-		await channel.create();
-		const keyword = 'supercalifragilisticexpialidocious';
-		await channel.sendMessage({ text: `words ${keyword} what?` });
-		await channel.sendMessage({ text: `great movie because of ${keyword}` });
-
-		const filters = { type: 'messaging' };
-		const response = await channel.search('supercalifragilisticexpialidocious', {
-			limit: 2,
-			offset: 0,
-		});
-		expect(response.results.length).to.equal(2);
-		expect(response.results[0].message.text).to.contain(
-			'supercalifragilisticexpialidocious',
-		);
-	});
-
-	it('invalid query argument type should return an error', async function() {
-		const unique = uuidv4();
-		const channel = authClient.channel('messaging', uuidv4(), {
-			unique,
-		});
-		await channel.create();
-		try {
-			await channel.search(1);
-		} catch (e) {
-			expect(e.message).to.be.equal('Invalid type number for query parameter');
-		}
-	});
-
-	it('query message custom fields', async function() {
-		const unique = uuidv4();
-		const channel = authClient.channel('messaging', uuidv4(), {
-			unique,
-		});
-		await channel.create();
-		await channel.sendMessage({ text: 'hi', unique });
-
-		const messageFilters = { unique };
-		const response = await channel.search(messageFilters);
-		expect(response.results.length).to.equal(1);
-		expect(response.results[0].message.unique).to.equal(unique);
-	});
-
-	it('query message text and custom field', async function() {
-		const unique = uuidv4();
-		const channel = authClient.channel('messaging', uuidv4(), {
-			unique,
-		});
-		await channel.create();
-		await channel.sendMessage({ text: 'hi', unique });
-		await channel.sendMessage({ text: 'hi' });
-
-		const messageFilters = { text: 'hi', unique: unique };
-		const response = await channel.search(messageFilters);
-		expect(response.results.length).to.equal(1);
-		expect(response.results[0].message.unique).to.equal(unique);
-	});
-
-	it('query messages with attachments', async function() {
-		const unique = uuidv4();
-		const channel = authClient.channel('messaging', uuidv4(), {
-			unique,
-		});
-		await channel.create();
-		const attachments = [
-			{
-				type: 'hashtag',
-				name: 'awesome',
-				awesome: true,
-			},
-		];
-		await channel.sendMessage({ text: 'hi', unique });
-		await channel.sendMessage({ text: 'hi', attachments });
-
-		const messageFilters = { attachments: { $exists: true } };
-		const response = await channel.search(messageFilters);
-		expect(response.results.length).to.equal(1);
-		expect(response.results[0].message.unique).to.be.undefined;
-	});
-
-	it('basic Query using $q syntax', async function() {
-		// add a very special message
-		const channel = authClient.channel('messaging', uuidv4());
-		await channel.create();
-		const keyword = 'supercalifragilisticexpialidocious';
-		await channel.sendMessage({ text: `words ${keyword} what?` });
-		await channel.sendMessage({ text: `great movie because of ${keyword}` });
-
-		const response = await channel.search(
-			{ text: { $q: 'supercalifragilisticexpialidocious' } },
-			{ limit: 2, offset: 0 },
-		);
-		expect(response.results.length).to.equal(2);
-		expect(response.results[0].message.text).to.contain(
-			'supercalifragilisticexpialidocious',
-		);
-	});
-
-	it('query by message id', async function() {
-		// add a very special messsage
-		const channel = authClient.channel('messaging', uuidv4());
-		await channel.create();
-		const smResp = await channel.sendMessage({ text: 'awesome response' });
-
-		const response = await channel.search(
-			{ id: smResp.message.id },
-			{ limit: 2, offset: 0 },
-		);
-		expect(response.results.length).to.equal(1);
-		expect(response.results[0].message.id).to.equal(smResp.message.id);
-	});
-
-	it('query by message parent_id', async function() {
-		const channel = authClient.channel('messaging', uuidv4());
-		await channel.create();
-		const smResp = await channel.sendMessage({ text: 'awesome response' });
-		const reply = await channel.sendMessage({
-			text: 'awesome response reply',
-			parent_id: smResp.message.id,
-		});
-
-		const response = await channel.search(
-			{ parent_id: smResp.message.id },
-			{ limit: 2, offset: 0 },
-		);
-		expect(response.results.length).to.equal(1);
-		expect(response.results[0].message.id).to.equal(reply.message.id);
-	});
-
-	it('query parent_id $exists + custom field', async function() {
-		const channel = authClient.channel('messaging', uuidv4());
-		await channel.create();
-		const smResp = await channel.sendMessage({ text: 'awesome response' });
-		const reply = await channel.sendMessage({
-			text: 'awesome response reply',
-			parent_id: smResp.message.id,
-			unique: uuidv4(),
-		});
-
-		const response = await channel.search(
-			{ parent_id: { $exists: true }, unique: reply.message.unique },
-			{ limit: 2, offset: 0 },
-		);
-		expect(response.results.length).to.equal(1);
-		expect(response.results[0].message.id).to.equal(reply.message.id);
-	});
-
-	it('query by message reply count', async function() {
-		const channel = authClient.channel('messaging', uuidv4());
-		await channel.create();
-		const smResp = await channel.sendMessage({ text: 'awesome response' });
-		const reply = await channel.sendMessage({
-			text: 'awesome response reply',
-			parent_id: smResp.message.id,
-		});
-
-		const response = await channel.search(
-			{ reply_count: 1 },
-			{ limit: 2, offset: 0 },
-		);
-		expect(response.results.length).to.equal(1);
-		expect(response.results[0].message.id).to.equal(smResp.message.id);
-=======
 describe('unread counts on hard delete messages', function() {
 	let channel;
 	let client;
@@ -1741,6 +1566,180 @@
 		// expect 2 counts since we deleted the first message
 		expect(nickClient.health.me.unread_count).to.be.equal(0);
 		expect(nickClient.health.me.unread_channels).to.be.equal(0);
->>>>>>> 03a4f339
+	});
+});
+
+describe('channel message search', function() {
+	let authClient;
+	before(async () => {
+		authClient = await getTestClientForUser(uuidv4());
+	});
+
+	it('Basic Query (old format)', async function() {
+		const channelId = uuidv4();
+		// add a very special message
+		const channel = authClient.channel('messaging', channelId);
+		await channel.create();
+		const keyword = 'supercalifragilisticexpialidocious';
+		await channel.sendMessage({ text: `words ${keyword} what?` });
+		await channel.sendMessage({ text: `great movie because of ${keyword}` });
+
+		const filters = { type: 'messaging' };
+		const response = await channel.search('supercalifragilisticexpialidocious', {
+			limit: 2,
+			offset: 0,
+		});
+		expect(response.results.length).to.equal(2);
+		expect(response.results[0].message.text).to.contain(
+			'supercalifragilisticexpialidocious',
+		);
+	});
+
+	it('invalid query argument type should return an error', async function() {
+		const unique = uuidv4();
+		const channel = authClient.channel('messaging', uuidv4(), {
+			unique,
+		});
+		await channel.create();
+		try {
+			await channel.search(1);
+		} catch (e) {
+			expect(e.message).to.be.equal('Invalid type number for query parameter');
+		}
+	});
+
+	it('query message custom fields', async function() {
+		const unique = uuidv4();
+		const channel = authClient.channel('messaging', uuidv4(), {
+			unique,
+		});
+		await channel.create();
+		await channel.sendMessage({ text: 'hi', unique });
+
+		const messageFilters = { unique };
+		const response = await channel.search(messageFilters);
+		expect(response.results.length).to.equal(1);
+		expect(response.results[0].message.unique).to.equal(unique);
+	});
+
+	it('query message text and custom field', async function() {
+		const unique = uuidv4();
+		const channel = authClient.channel('messaging', uuidv4(), {
+			unique,
+		});
+		await channel.create();
+		await channel.sendMessage({ text: 'hi', unique });
+		await channel.sendMessage({ text: 'hi' });
+
+		const messageFilters = { text: 'hi', unique: unique };
+		const response = await channel.search(messageFilters);
+		expect(response.results.length).to.equal(1);
+		expect(response.results[0].message.unique).to.equal(unique);
+	});
+
+	it('query messages with attachments', async function() {
+		const unique = uuidv4();
+		const channel = authClient.channel('messaging', uuidv4(), {
+			unique,
+		});
+		await channel.create();
+		const attachments = [
+			{
+				type: 'hashtag',
+				name: 'awesome',
+				awesome: true,
+			},
+		];
+		await channel.sendMessage({ text: 'hi', unique });
+		await channel.sendMessage({ text: 'hi', attachments });
+
+		const messageFilters = { attachments: { $exists: true } };
+		const response = await channel.search(messageFilters);
+		expect(response.results.length).to.equal(1);
+		expect(response.results[0].message.unique).to.be.undefined;
+	});
+
+	it('basic Query using $q syntax', async function() {
+		// add a very special message
+		const channel = authClient.channel('messaging', uuidv4());
+		await channel.create();
+		const keyword = 'supercalifragilisticexpialidocious';
+		await channel.sendMessage({ text: `words ${keyword} what?` });
+		await channel.sendMessage({ text: `great movie because of ${keyword}` });
+
+		const response = await channel.search(
+			{ text: { $q: 'supercalifragilisticexpialidocious' } },
+			{ limit: 2, offset: 0 },
+		);
+		expect(response.results.length).to.equal(2);
+		expect(response.results[0].message.text).to.contain(
+			'supercalifragilisticexpialidocious',
+		);
+	});
+
+	it('query by message id', async function() {
+		// add a very special messsage
+		const channel = authClient.channel('messaging', uuidv4());
+		await channel.create();
+		const smResp = await channel.sendMessage({ text: 'awesome response' });
+
+		const response = await channel.search(
+			{ id: smResp.message.id },
+			{ limit: 2, offset: 0 },
+		);
+		expect(response.results.length).to.equal(1);
+		expect(response.results[0].message.id).to.equal(smResp.message.id);
+	});
+
+	it('query by message parent_id', async function() {
+		const channel = authClient.channel('messaging', uuidv4());
+		await channel.create();
+		const smResp = await channel.sendMessage({ text: 'awesome response' });
+		const reply = await channel.sendMessage({
+			text: 'awesome response reply',
+			parent_id: smResp.message.id,
+		});
+
+		const response = await channel.search(
+			{ parent_id: smResp.message.id },
+			{ limit: 2, offset: 0 },
+		);
+		expect(response.results.length).to.equal(1);
+		expect(response.results[0].message.id).to.equal(reply.message.id);
+	});
+
+	it('query parent_id $exists + custom field', async function() {
+		const channel = authClient.channel('messaging', uuidv4());
+		await channel.create();
+		const smResp = await channel.sendMessage({ text: 'awesome response' });
+		const reply = await channel.sendMessage({
+			text: 'awesome response reply',
+			parent_id: smResp.message.id,
+			unique: uuidv4(),
+		});
+
+		const response = await channel.search(
+			{ parent_id: { $exists: true }, unique: reply.message.unique },
+			{ limit: 2, offset: 0 },
+		);
+		expect(response.results.length).to.equal(1);
+		expect(response.results[0].message.id).to.equal(reply.message.id);
+	});
+
+	it('query by message reply count', async function() {
+		const channel = authClient.channel('messaging', uuidv4());
+		await channel.create();
+		const smResp = await channel.sendMessage({ text: 'awesome response' });
+		const reply = await channel.sendMessage({
+			text: 'awesome response reply',
+			parent_id: smResp.message.id,
+		});
+
+		const response = await channel.search(
+			{ reply_count: 1 },
+			{ limit: 2, offset: 0 },
+		);
+		expect(response.results.length).to.equal(1);
+		expect(response.results[0].message.id).to.equal(smResp.message.id);
 	});
 });