--- conflicted
+++ resolved
@@ -686,7 +686,6 @@
 		expect(result[2].cid).to.be.equal(channels[0].cid);
 		expect(result[3].cid).to.be.equal(channels[1].cid);
 	});
-<<<<<<< HEAD
 
 	it('limit results should work fine', async function() {
 		await tommasoClient.markAllRead();
@@ -747,7 +746,7 @@
 		expect(result.length).to.be.equal(1);
 		expect(result[0].cid).to.be.equal(channels[1].cid);
 		expect(result[0].data.color).to.be.equal('blue');
-=======
+	});
 });
 
 describe('hard delete messages', function() {
@@ -1037,6 +1036,5 @@
 			channelCID(1),
 			channelCID(0),
 		]);
->>>>>>> 1700f503
 	});
 });