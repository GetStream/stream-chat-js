import uuidv4 from 'uuid/v4';
import { getTestClient, getTestClientForUser, createUserToken, sleep } from './utils';
import chai from 'chai';
const expect = chai.expect;

if (process.env.NODE_ENV !== 'production') {
	require('longjohn');
}

Promise = require('bluebird'); // eslint-disable-line no-global-assign
Promise.config({
	longStackTraces: true,
	warnings: {
		wForgottenReturn: false,
	},
});

describe('Channels - Create', function() {
	const johnID = `john-${uuidv4()}`;

	it('john creates a channel with members', async function() {
		const c = await getTestClientForUser(johnID);
		const channelId = uuidv4();
		const johnChannel = c.channel('messaging', channelId, {
			color: 'green',
			members: [johnID],
		});
		const response = await johnChannel.create();
		expect(response.channel.color).to.equal('green');
		const cid = `messaging:${channelId}`;
		expect(response.channel.cid).to.equal(cid);
		expect(response.channel.members).to.equal(undefined);
		expect(response.members.length).to.equal(1);

		const queryResponse = await c.queryChannels({ cid }, undefined, {
			state: true,
			presence: true,
		});
	});
});

describe('Channels - members', function() {
	const tommasoID = `tommaso-${uuidv4()}`;
	const thierryID = `thierry-${uuidv4()}`;

	const channelGroup = 'messaging';
	const channelId = `test-channels-${uuidv4()}`;
	const tommasoToken = createUserToken(tommasoID);
	const thierryToken = createUserToken(thierryID);

	const tommasoClient = getTestClient();
	const thierryClient = getTestClient();

	let tommasoChannel, thierryChannel;
	const message = { text: 'nice little chat API' };

	const tommasoChannelEventQueue = [];
	const thierryChannelEventQueue = [];
	let tommasoPromise;
	let thierryPromise1;
	let thierryPromise2;

	let tommasoMessageID;

	before(async () => {
		await tommasoClient.setUser({ id: tommasoID }, tommasoToken);
		await thierryClient.setUser({ id: thierryID }, thierryToken);
	});

	it('tommaso creates a new channel', async function() {
		tommasoChannel = tommasoClient.channel(channelGroup, channelId);
		tommasoPromise = new Promise(resolve => {
			tommasoChannel.on(event => {
				tommasoChannelEventQueue.push(event);
				if (tommasoChannelEventQueue.length === 4) {
					resolve();
				}
			});
		});
		await tommasoChannel.watch();
	});

	it(`tommaso tries to create a channel that's too large`, function(done) {
		const chan = tommasoClient.channel(channelGroup, `big-boy-${uuidv4()}`, {
			stuff: 'x'.repeat(6 * 1024),
		});
		chan.create()
			.then(function() {
				done('should fail');
			})
			.catch(function() {
				done();
			});
	});

	it(`tommaso tries to create a channel with a reserved character`, async function() {
		const chan = tommasoClient.channel(channelGroup, `!${channelId}`);
		let failed = true;
		try {
			await chan.watch();
			failed = false;
		} catch (e) {
			// failure is expected
		}
		if (!failed) {
			expect.fail('should have failed');
		}
	});

	it('thierry tries to join the channel', async function() {
		thierryChannel = thierryClient.channel(channelGroup, channelId);
		const p = thierryChannel.watch();
		await expect(p).to.be.rejected;
	});

	it('tommaso adds thierry as channel member', async function() {
		await tommasoChannel.addMembers([thierryID]);
	});

	it('thierry tries to join the channel', async function() {
		thierryChannel = thierryClient.channel(channelGroup, channelId);
		thierryPromise2 = new Promise(resolve2 => {
			thierryPromise1 = new Promise(resolve1 => {
				thierryChannel.on(event => {
					thierryChannelEventQueue.push(event);
					if (thierryChannelEventQueue.length === 2) {
						resolve1();
					}
					if (thierryChannelEventQueue.length === 4) {
						resolve2();
					}
				});
			});
		});
		await thierryChannel.watch();
	});

	it('tommaso gets an event about Thierry joining', async function() {
		await tommasoPromise;
		let event = tommasoChannelEventQueue.pop();
		expect(event.type).to.eql('user.watching.start');
		expect(event.user.id).to.eql(thierryID);

		event = tommasoChannelEventQueue.pop();

		expect(event.type).to.eql('channel.updated');
		event = tommasoChannelEventQueue.pop();
		expect(event.type).to.eql('member.added');
	});

	it('tommaso posts a message', async function() {
		await tommasoChannel.sendMessage(message);
	});

	it('thierry gets the new message from tommaso', async function() {
		await thierryPromise1;
		const event = thierryChannelEventQueue.pop();
		expect(event.type).to.eql('message.new');
		tommasoMessageID = event.message.id;
	});

	it('thierry tries to update the channel description', function(done) {
		thierryChannel
			.update({ description: 'taking over this channel now!' })
			.then(() => done('should fail'))
			.catch(() => done());
	});

	it('tommaso updates the channel description', async function() {
		await tommasoChannel.update({ description: 'taking over this channel now!' });
	});

	it('tommaso updates his own message', async function() {
		await tommasoClient.updateMessage({
			id: tommasoMessageID,
			text: 'I mean, awesome chat',
		});
	});

	it('thierry tries to update tommaso message', function(done) {
		thierryClient
			.updateMessage({ id: tommasoMessageID, text: 'I mean, awesome chat' })
			.then(() => done('should fail'))
			.catch(() => done());
	});

<<<<<<< HEAD
	it('thierry mutes tommaso', async function() {
		const response = await thierryChannel.sendMessage({
			text: `/mute @${tommasoID}`,
		});
		expect(response.message.type).to.eql('system');
	});

	it('tommaso sends a message again', async function() {
		const response = await tommasoChannel.sendMessage({
			text: 'something you should not see...',
		});
		expect(response.message.type).to.eql('regular');
	});

	it('thierry still gets the new message from tommaso', async function() {
		await thierryPromise2;
		const event = thierryChannelEventQueue.pop();
		expect(event.type).to.eql('message.new');
		tommasoMessageID = event.message.id;
	});

	it('mutes should be returned for thierry on connect', async function() {
		const client = getTestClient();
		const hello = await client.setUser({ id: thierryID }, thierryToken);
		expect(hello.own_user.mutes).to.have.length(1);
		expect(hello.own_user.mutes[0].user.id).to.eql(thierryID);
		expect(hello.own_user.mutes[0].target.id).to.eql(tommasoID);
	});

	it('thierry un-mutes tommaso', async function() {
		const response = await thierryChannel.sendMessage({
			text: `/unmute @${tommasoID}`,
		});
		expect(response.message.type).to.eql('system');
	});

	it('mutes should be gone from connect reply', async function() {
		const client = getTestClient();
		const hello = await client.setUser({ id: thierryID }, thierryToken);
		expect(hello.type).to.equal('health.check');
		expect(hello.own_user.mutes).to.have.length(0);
	});

	it('thierry un-mutes tommaso again', async function() {
		const response = await thierryChannel.sendMessage({
			text: `/unmute @${tommasoID}`,
		});
		expect(response.message.type).to.eql('error');
	});

	it('thierry un-mutes a missing user', async function() {
		const response = await thierryChannel.sendMessage({ text: `/unmute @jackie` });
		expect(response.message.type).to.eql('error');
	});

	it('thierry mutes a missing user', async function() {
		const response = await thierryChannel.sendMessage({ text: `/mute @jacko` });
		expect(response.message.type).to.eql('error');
	});

=======
>>>>>>> 8a337eaf
	it('thierry mutes himself', async function() {
		const response = await thierryChannel.sendMessage({
			text: `/mute @${thierryID}`,
		});
		expect(response.message.type).to.eql('error');
	});

	it('thierry gets promoted', async function() {
		await getTestClient(true).updateUser({ id: thierryID, role: 'admin' });
	});
});<|MERGE_RESOLUTION|>--- conflicted
+++ resolved
@@ -184,69 +184,6 @@
 			.catch(() => done());
 	});
 
-<<<<<<< HEAD
-	it('thierry mutes tommaso', async function() {
-		const response = await thierryChannel.sendMessage({
-			text: `/mute @${tommasoID}`,
-		});
-		expect(response.message.type).to.eql('system');
-	});
-
-	it('tommaso sends a message again', async function() {
-		const response = await tommasoChannel.sendMessage({
-			text: 'something you should not see...',
-		});
-		expect(response.message.type).to.eql('regular');
-	});
-
-	it('thierry still gets the new message from tommaso', async function() {
-		await thierryPromise2;
-		const event = thierryChannelEventQueue.pop();
-		expect(event.type).to.eql('message.new');
-		tommasoMessageID = event.message.id;
-	});
-
-	it('mutes should be returned for thierry on connect', async function() {
-		const client = getTestClient();
-		const hello = await client.setUser({ id: thierryID }, thierryToken);
-		expect(hello.own_user.mutes).to.have.length(1);
-		expect(hello.own_user.mutes[0].user.id).to.eql(thierryID);
-		expect(hello.own_user.mutes[0].target.id).to.eql(tommasoID);
-	});
-
-	it('thierry un-mutes tommaso', async function() {
-		const response = await thierryChannel.sendMessage({
-			text: `/unmute @${tommasoID}`,
-		});
-		expect(response.message.type).to.eql('system');
-	});
-
-	it('mutes should be gone from connect reply', async function() {
-		const client = getTestClient();
-		const hello = await client.setUser({ id: thierryID }, thierryToken);
-		expect(hello.type).to.equal('health.check');
-		expect(hello.own_user.mutes).to.have.length(0);
-	});
-
-	it('thierry un-mutes tommaso again', async function() {
-		const response = await thierryChannel.sendMessage({
-			text: `/unmute @${tommasoID}`,
-		});
-		expect(response.message.type).to.eql('error');
-	});
-
-	it('thierry un-mutes a missing user', async function() {
-		const response = await thierryChannel.sendMessage({ text: `/unmute @jackie` });
-		expect(response.message.type).to.eql('error');
-	});
-
-	it('thierry mutes a missing user', async function() {
-		const response = await thierryChannel.sendMessage({ text: `/mute @jacko` });
-		expect(response.message.type).to.eql('error');
-	});
-
-=======
->>>>>>> 8a337eaf
 	it('thierry mutes himself', async function() {
 		const response = await thierryChannel.sendMessage({
 			text: `/mute @${thierryID}`,
