--- conflicted
+++ resolved
@@ -233,11 +233,7 @@
 			{ id: thierryID },
 			createUserToken(thierryID),
 		);
-<<<<<<< HEAD
-		expect(response.me.unread).to.eq(5);
-=======
-		expect(response.own_user.unread_count).to.eq(5);
->>>>>>> 438769e7
+		expect(response.me.unread_count).to.eq(5);
 	});
 
 	it('thierry marks one messaging channel as read', async function() {
@@ -252,11 +248,7 @@
 			{ id: thierryID },
 			createUserToken(thierryID),
 		);
-<<<<<<< HEAD
-		expect(response.me.unread).to.eq(4);
-=======
-		expect(response.own_user.unread_count).to.eq(4);
->>>>>>> 438769e7
+		expect(response.me.unread_count).to.eq(4);
 	});
 
 	it('insert 100 messages to messaging:chatty', async function() {
@@ -279,11 +271,7 @@
 			{ id: thierryID },
 			createUserToken(thierryID),
 		);
-<<<<<<< HEAD
-		expect(response.me.unread).to.eq(100);
-=======
-		expect(response.own_user.unread_count).to.eq(100);
->>>>>>> 438769e7
+		expect(response.me.unread_count).to.eq(100);
 	});
 
 	it('thierry marks messaging:chatty as read', async function() {
@@ -298,11 +286,7 @@
 			{ id: thierryID },
 			createUserToken(thierryID),
 		);
-<<<<<<< HEAD
-		expect(response.me.unread).to.eq(3);
-=======
-		expect(response.own_user.unread_count).to.eq(3);
->>>>>>> 438769e7
+		expect(response.me.unread_count).to.eq(3);
 	});
 
 	it('thierry is removed from the channel and gets notified about it', async function() {
