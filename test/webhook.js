import chai from 'chai';
import http from 'http';
import { getTestClient, getTestClientForUser, sleep } from './utils';
import uuidv4 from 'uuid/v4';
import { CheckSignature } from '../src/signing';

const expect = chai.expect;

describe('Webhooks', function() {
	let server;
	let lastMessage;
	let lastMessagePromise;
	let messages;
	const tommasoID = `tommaso-${uuidv4()}`;
	const thierryID = `thierry-${uuidv4()}`;
	const channelID = `fun-${uuidv4()}`;
	const client = getTestClient(true);
	let chan;

	before(async () => {
		chan = client.channel('messaging', channelID, { created_by: { id: tommasoID } });

		let resolver;
		const createNewPromise = () => {
			lastMessagePromise = new Promise(resolve => {
				resolver = resolve;
			});
		};
		createNewPromise();

		server = http.createServer(function(req, res) {
			let body = '';
			let signature = '';

			req.on('data', chunk => {
				body += chunk.toString(); // convert Buffer to string
			});

			req.on('end', () => {
				lastMessage = JSON.parse(body);
				messages.push(lastMessage);
				res.end('ok');
				signature = req.headers['x-signature'];
				// make sure the request signature is correct
				expect(client.verifyWebhook(body, signature)).to.eq(true);
				const oldResolver = resolver;
				createNewPromise();
				oldResolver();
			});

			res.writeHead(200, { 'Content-Type': 'text/plain' });
		});

		server.listen(43210, '127.0.0.1');
		await client.updateUser({ id: thierryID });
		await client.updateUser({ id: tommasoID });
		await client.updateAppSettings({
			webhook_url: 'http://127.0.0.1:43210/',
		});
		await sleep(1000);
	});

	beforeEach(function() {
		lastMessage = null;
		messages = [];
	});

	after(() => {
		client.updateAppSettings({
			webhook_url: '',
		});
		server.close();
	});

	it('should receive new message event', async function() {
		await chan.create();
		await Promise.all([
			chan.sendMessage({ text: uuidv4(), user: { id: tommasoID } }),
			lastMessagePromise,
		]);
		expect(lastMessage).to.not.be.null;
		expect(lastMessage.type).to.eq('message.new');
	});

	it('should receive new message event with members included', async function() {
		await Promise.all([chan.addMembers([tommasoID]), lastMessagePromise]);
		await Promise.all([
			chan.sendMessage({ text: uuidv4(), user: { id: tommasoID } }),
			lastMessagePromise,
		]);
		expect(lastMessage).to.not.be.null;
		expect(lastMessage.type).to.eq('message.new');
		expect(lastMessage.members).to.not.be.null;
		expect(lastMessage.members).to.be.an('array');
		expect(lastMessage.members).to.have.length(1);
		expect(lastMessage.members[0]).to.be.an('object');
		expect(lastMessage.members[0].user).to.be.an('object');
		expect(lastMessage.members[0].user.unread_count).to.eq(1);
		expect(lastMessage.members[0].user.id).to.eq(tommasoID);
		expect(lastMessage.members[0].user.online).to.eq(false);
	});

	let messageResponse;

	it('online status and unread_count should update', async function() {
		const tommasoClient = await getTestClientForUser(tommasoID);
		const tommasoChannel = tommasoClient.channel(chan.type, chan.id);
		await tommasoChannel.watch();
		await tommasoChannel.markRead();
		messageResponse = (await Promise.all([
			chan.sendMessage({
				text: uuidv4(),
				user: { id: tommasoID },
			}),
			lastMessagePromise,
		]))[0];
		expect(lastMessage).to.not.be.null;
		expect(lastMessage.members[0].user).to.be.an('object');
		expect(lastMessage.members[0].user.online).to.eq(true);
		expect(lastMessage.members[0].user.unread_count).to.eq(1);
	});

	it('message.update', async function() {
		await Promise.all([
			client.updateMessage(
				{
					...messageResponse.message,
					text: 'new stuff',
				},
				tommasoID,
			),
			lastMessagePromise,
		]);
		expect(lastMessage).to.not.be.null;
		expect(lastMessage.user).to.be.an('object');
		expect(lastMessage.type).to.eq('message.updated');
		expect(lastMessage.user.id).to.eq(tommasoID);
		expect(lastMessage.message).to.be.an('object');
		expect(lastMessage.message.text).to.eq('new stuff');
	});

<<<<<<< HEAD
	it('message.reaction when reaction is added', async function() {
		await Promise.all([
			chan.sendReaction(messageResponse.message.id, {
				type: 'lol',
				user: { id: tommasoID },
			}),
			lastMessagePromise,
		]);
=======
	it('reaction.new when reaction is added', async function() {
		await chan.sendReaction(messageResponse.message.id, {
			type: 'lol',
			user: { id: tommasoID },
		});
		await sleep(200);
>>>>>>> fd833e27
		expect(lastMessage).to.not.be.null;
		expect(lastMessage.user).to.be.an('object');
		expect(lastMessage.type).to.eq('reaction.new');
		expect(lastMessage.message.reaction_counts).to.eql({ lol: 1 });
	});

<<<<<<< HEAD
	it('message.reaction when reaction is removed', async function() {
		const tommasoClient = await getTestClientForUser(tommasoID);
		const tommasoChannel = tommasoClient.channel(chan.type, chan.id);
=======
	it('reaction.deleted when reaction is removed', async function() {
		let tommasoClient = await getTestClientForUser(tommasoID);
		let tommasoChannel = tommasoClient.channel(chan.type, chan.id);
>>>>>>> fd833e27
		await tommasoChannel.watch();
		await Promise.all([
			tommasoChannel.deleteReaction(messageResponse.message.id, 'lol'),
			lastMessagePromise,
		]);
		expect(lastMessage).to.not.be.null;
		expect(lastMessage.user).to.be.an('object');
		expect(lastMessage.type).to.eq('reaction.deleted');
		expect(lastMessage.message.reaction_counts).to.eql({});
	});

	it('message.deleted', async function() {
		await Promise.all([
			client.deleteMessage(messageResponse.message.id),
			lastMessagePromise,
		]);
		expect(lastMessage).to.not.be.null;
		expect(lastMessage.type).to.eq('message.deleted');
		expect(lastMessage.message.user).to.be.an('object');
		expect(lastMessage.message.user.id).to.eq(tommasoID);
	});

	it('member.added', async function() {
		await Promise.all([chan.addMembers([thierryID]), lastMessagePromise]);
		expect(lastMessage).to.not.be.null;
		expect(lastMessage.type).to.eq('member.added');
	});

	it('member.updated', async function() {
		await Promise.all([chan.addModerators([thierryID]), lastMessagePromise]);
		expect(lastMessage).to.not.be.null;
		expect(messages).to.have.length(1);
		expect(lastMessage.type).to.eq('member.updated');
	});

	it('member.removed', async function() {
		await Promise.all([chan.removeMembers([thierryID]), lastMessagePromise]);
		expect(lastMessage).to.not.be.null;
		expect(messages).to.have.length(1);
		expect(lastMessage.type).to.eq('member.removed');
	});

	it('channel.updated without message', async function() {
		await Promise.all([chan.update({ awesome: 'yes' }), lastMessagePromise]);
		expect(lastMessage).to.not.be.null;
		expect(messages).to.have.length(1);
		expect(lastMessage.type).to.eq('channel.updated');
		expect(lastMessage.channel.awesome).to.eq('yes');
	});

	it('channel.updated with a message', async function() {
		await Promise.all([
			chan.update(
				{ awesome: 'yes yes' },
				{ text: uuidv4(), custom_stuff: 'bananas', user: { id: tommasoID } },
			),
			lastMessagePromise,
		]);
		expect(lastMessage).to.not.be.null;
		expect(messages).to.have.length(1);
		expect(lastMessage.type).to.eq('channel.updated');
		expect(lastMessage.channel.awesome).to.eq('yes yes');
		expect(lastMessage.message).to.not.be.null;
		expect(lastMessage.message.custom_stuff).to.eq('bananas');
	});

	it('channel.deleted', async function() {
		await Promise.all([chan.delete(), lastMessagePromise]);
		expect(lastMessage).to.not.be.null;
		expect(lastMessage.type).to.eq('channel.deleted');
	});
});<|MERGE_RESOLUTION|>--- conflicted
+++ resolved
@@ -139,8 +139,7 @@
 		expect(lastMessage.message.text).to.eq('new stuff');
 	});
 
-<<<<<<< HEAD
-	it('message.reaction when reaction is added', async function() {
+	it('reaction.new when reaction is added', async function() {
 		await Promise.all([
 			chan.sendReaction(messageResponse.message.id, {
 				type: 'lol',
@@ -148,29 +147,15 @@
 			}),
 			lastMessagePromise,
 		]);
-=======
-	it('reaction.new when reaction is added', async function() {
-		await chan.sendReaction(messageResponse.message.id, {
-			type: 'lol',
-			user: { id: tommasoID },
-		});
-		await sleep(200);
->>>>>>> fd833e27
 		expect(lastMessage).to.not.be.null;
 		expect(lastMessage.user).to.be.an('object');
 		expect(lastMessage.type).to.eq('reaction.new');
 		expect(lastMessage.message.reaction_counts).to.eql({ lol: 1 });
 	});
 
-<<<<<<< HEAD
-	it('message.reaction when reaction is removed', async function() {
+	it('reaction.deleted when reaction is removed', async function() {
 		const tommasoClient = await getTestClientForUser(tommasoID);
 		const tommasoChannel = tommasoClient.channel(chan.type, chan.id);
-=======
-	it('reaction.deleted when reaction is removed', async function() {
-		let tommasoClient = await getTestClientForUser(tommasoID);
-		let tommasoChannel = tommasoClient.channel(chan.type, chan.id);
->>>>>>> fd833e27
 		await tommasoChannel.watch();
 		await Promise.all([
 			tommasoChannel.deleteReaction(messageResponse.message.id, 'lol'),
