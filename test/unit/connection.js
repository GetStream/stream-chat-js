--- conflicted
+++ resolved
@@ -69,13 +69,8 @@
 		});
 
 		it('should not include device if not there', function () {
-<<<<<<< HEAD
-			ws.device = undefined;
+			ws.client.options.device = undefined;
 			const { query } = url.parse(ws._buildUrl(), true);
-=======
-			ws.client.options.device = undefined;
-			const { query } = url.parse(ws._buildUrl('random'), true);
->>>>>>> 9e72cd60
 			const data = JSON.parse(query.json);
 			expect(data.device).to.deep.undefined;
 		});
