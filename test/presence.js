--- conflicted
+++ resolved
@@ -96,10 +96,9 @@
 				members: ['doug', 'claire', 'user1', 'james'],
 			});
 			const results = [];
-<<<<<<< HEAD
 			const eventPromise = new Promise(resolve => {
 				b.on('all', e => {
-					results.push([e.online, e.user.id]);
+					results.push([e.watcher_count, e.user.id]);
 					// expect to see thierry join, james join and james leave
 					if (results.length === 3) {
 						const expected = [[1, 'user1'], [2, 'james'], [1, 'james']];
@@ -107,16 +106,6 @@
 						resolve();
 					}
 				});
-=======
-			b.on('all', e => {
-				results.push([e.watcher_count, e.user.id]);
-				// expect to see thierry join, james join and james leave
-				if (results.length === 3) {
-					const expected = [[1, 'user1'], [2, 'james'], [1, 'james']];
-					expect(results).to.deep.equal(expected);
-					done();
-				}
->>>>>>> e1a75227
 			});
 
 			// user1 starts watching
@@ -135,47 +124,19 @@
 			const userID = `john-${uuidv4()}`;
 			const testClientP = getTestClientForUser2(userID, 'busy');
 
-<<<<<<< HEAD
 			await new Promise(resolve => {
 				const subscription = testClientP.on('health.check', event => {
-					expect(event.own_user.id).to.equal(userID);
-					expect(event.own_user.status).to.equal('busy');
-					expect(event.own_user.invisible).to.equal(false);
-					expect(event.own_user.online).to.equal(true);
-					const last_active = new Date(event.own_user.last_active);
+					expect(event.me.id).to.equal(userID);
+					expect(event.me.status).to.equal('busy');
+					expect(event.me.invisible).to.equal(false);
+					expect(event.me.online).to.equal(true);
+					const last_active = new Date(event.me.last_active);
 					const now = new Date();
 					const diffInMinutes = (now - last_active) / 1000 / 60;
 					expect(diffInMinutes).to.be.below(1);
 					subscription.unsubscribe();
 					resolve();
 				});
-=======
-			async function verifyRead() {
-				const response = await testClientP.queryUsers({ id: { $in: [userID] } });
-				const john = response.users[0];
-				expect(john.id).to.equal(userID);
-				expect(john.status).to.equal('busy');
-				expect(john.invisible).to.equal(undefined);
-				expect(john.online).to.equal(true);
-				const last_active = new Date(john.last_active);
-				const now = new Date();
-				const diffInMinutes = (now - last_active) / 1000 / 60;
-				expect(diffInMinutes).to.be.below(1);
-				done();
-			}
-
-			testClientP.on('health.check', event => {
-				expect(event.me.id).to.equal(userID);
-				expect(event.me.status).to.equal('busy');
-				expect(event.me.invisible).to.equal(false);
-				expect(event.me.online).to.equal(true);
-				const last_active = new Date(event.me.last_active);
-				const now = new Date();
-				const diffInMinutes = (now - last_active) / 1000 / 60;
-				expect(diffInMinutes).to.be.below(1);
-
-				runAndLogPromise(verifyRead);
->>>>>>> e1a75227
 			});
 
 			const response = await testClientP.queryUsers({ id: { $in: [userID] } });
@@ -205,20 +166,11 @@
 			const channel = uuidv4();
 			const userID = `sarah123-${channel}`;
 
-<<<<<<< HEAD
 			console.log('start2');
 			// create a channel where channel.members contains wendy
 			await getTestClient(true).updateUser({ id: userID });
 			const b = user1Client.channel('messaging', channel, {
 				members: ['sandra', userID, 'user1'],
-=======
-			user1Client.on('user.presence.changed', event => {
-				if (event.user.id === userID) {
-					expect(event.user.status).to.equal('going to watch a movie');
-					expect(event.user.online).to.equal(true);
-					done();
-				}
->>>>>>> e1a75227
 			});
 			console.log('created a channel with user', userID);
 			await b.watch({ presence: true });
@@ -226,10 +178,7 @@
 			console.log('marking user online', userID);
 
 			const eventReceived = new Promise(resolve =>
-				user1Client.on('user.status.changed', event => {
-					console.log('event');
-					console.log(event);
-
+				user1Client.on('user.presence.changed', event => {
 					if (event.user.id === userID) {
 						expect(event.user.status).to.equal('going to watch a movie');
 						expect(event.user.online).to.equal(true);
