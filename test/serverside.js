--- conflicted
+++ resolved
@@ -717,7 +717,6 @@
 			await sleep(1000);
 		});
 
-<<<<<<< HEAD
 		it('new configs should be returned from channel.query', async function() {
 			const client = await getTestClientForUser('tommaso');
 			const data = await client.channel(channelTypeName, 'test').watch();
@@ -738,47 +737,11 @@
 				name: `${channelTypeName}`,
 				reactions: true,
 				replies: false,
-				search: false,
+				search: true,
 				read_events: true,
 				typing_events: true,
 			};
 			expect(data.channel.config).like(expectedData);
-=======
-		it('new configs should be returned from channel.query', function(done) {
-			getTestClientForUser('tommaso')
-				.then(client => {
-					client
-						.channel(channelTypeName, 'test')
-						.watch()
-						.then(data => {
-							const expectedData = {
-								automod: 'AI',
-								commands: [
-									{
-										args: '[@username] [text]',
-										description: 'Ban a user',
-										name: 'ban',
-										set: 'moderation_set',
-									},
-								],
-								connect_events: true,
-								max_message_length: 5000,
-								message_retention: 'infinite',
-								mutes: true,
-								name: `${channelTypeName}`,
-								reactions: true,
-								replies: false,
-								search: true,
-								read_events: true,
-								typing_events: true,
-							};
-							expect(data.channel.config).like(expectedData);
-							done();
-						})
-						.catch(e => done(e));
-				})
-				.catch(e => done(e));
->>>>>>> e4314b9c
 		});
 
 		it('changing permissions', async function() {
@@ -795,43 +758,18 @@
 			await expectHTTPErrorCode(400, p);
 		});
 
-<<<<<<< HEAD
 		it('changing commands to all', async function() {
 			const response = await client.updateChannelType(channelTypeName, {
 				commands: ['all'],
 			});
-			expect(response.commands).to.have.length(7);
+			expect(response.commands).to.have.length(6);
 		});
 
 		it('changing commands to fun_set', async function() {
 			const response = await client.updateChannelType(channelTypeName, {
 				commands: ['fun_set'],
 			});
-			expect(response.commands).to.have.length(2);
-=======
-		it('changing commands to all', function(done) {
-			client
-				.updateChannelType(channelTypeName, {
-					commands: ['all'],
-				})
-				.then(response => {
-					expect(response.commands).to.have.length(6);
-					done();
-				})
-				.catch(done);
-		});
-
-		it('changing commands to fun_set', function(done) {
-			client
-				.updateChannelType(channelTypeName, {
-					commands: ['fun_set'],
-				})
-				.then(response => {
-					expect(response.commands).to.have.length(1);
-					done();
-				})
-				.catch(done);
->>>>>>> e4314b9c
+			expect(response.commands).to.have.length(1);
 		});
 
 		it('changing the name should fail', async function() {
