--- conflicted
+++ resolved
@@ -1,4 +1,3 @@
-<<<<<<< HEAD
 import {
 	getTestClient,
 	createUsers,
@@ -8,11 +7,6 @@
 	getTestClientForUser,
 	sleep,
 } from './utils';
-=======
-import { getTestClient, createUsers, createUserToken, sleep } from './utils';
-import { assertHTTPErrorCode } from './utils';
-import { getTestClientForUser } from './utils';
->>>>>>> b3259af8
 import { AllowAll, DenyAll } from '../src/permissions';
 import uuidv4 from 'uuid/v4';
 import chai from 'chai';
@@ -131,41 +125,14 @@
 		await client.updateAppSettings({});
 	});
 
-<<<<<<< HEAD
 	it('Using a tampered token fails because of auth enabled', async function() {
-		await expect(client2.setUser(bfadf, bfadfToken)).to.be.rejected;
+		await expect(client2.setUser(user, userToken)).to.be.rejected;
 		client2.disconnect();
 	});
 
 	it('Using dev token fails because of auth enabled', async function() {
-		await expect(client2.setUser(bfadf, client2.devToken(bfadf.id))).to.be.rejected;
+		await expect(client2.setUser(user, client2.devToken(user.id))).to.be.rejected;
 		client2.disconnect();
-=======
-	it('Using a tampered token fails because of auth enabled', function(done) {
-		client2
-			.setUser(user, userToken)
-			.then(() => {
-				client2.disconnect();
-				done('should have failed!');
-			})
-			.catch(() => {
-				client2.disconnect();
-				done();
-			});
-	});
-
-	it('Using dev token fails because of auth enabled', function(done) {
-		client2
-			.setUser(user, client2.devToken(user.id))
-			.then(() => {
-				client2.disconnect();
-				done('should have failed!');
-			})
-			.catch(() => {
-				client2.disconnect();
-				done();
-			});
->>>>>>> b3259af8
 	});
 
 	it('Disable auth checks', async function() {
@@ -175,39 +142,14 @@
 		await sleep(1000);
 	});
 
-<<<<<<< HEAD
 	it('Using a tampered token does not fail because auth is disabled', async function() {
-		await client2.setUser(bfadf, bfadfToken);
+		await client2.setUser(user, userToken);
 		client2.disconnect();
 	});
 
 	it('Using dev token does not fail because auth is disabled', async function() {
-		await client2.setUser(bfadf, client2.devToken(bfadf.id));
+		await client2.setUser(user, client2.devToken(user.id));
 		client2.disconnect();
-=======
-	it('Using a tampered token does not fail because auth is disabled', function(done) {
-		client2
-			.setUser(user, userToken)
-			.then(() => {
-				done();
-				client2.disconnect();
-			})
-			.catch(() => {
-				done('should not have failed!');
-			});
-	});
-
-	it('Using dev token does not fail because auth is disabled', function(done) {
-		client2
-			.setUser(user, client2.devToken(user.id))
-			.then(() => {
-				done();
-				client2.disconnect();
-			})
-			.catch(() => {
-				done('should not have failed!');
-			});
->>>>>>> b3259af8
 	});
 
 	it('Disable permission checks', async function() {
@@ -245,6 +187,11 @@
 			disable_auth_checks: false,
 		});
 		await sleep(1000);
+	});
+
+	it('Using a tampered token fails because auth is back on', async function() {
+		await expect(client2.setUser(user, userToken)).to.be.rejected;
+		client2.disconnect();
 	});
 
 	describe('Push notifications', function() {
@@ -537,11 +484,6 @@
 		});
 	});
 
-<<<<<<< HEAD
-	it('Using a tampered token fails because auth is back on', async function() {
-		await expect(client2.setUser(bfadf, bfadfToken)).to.be.rejected;
-		client2.disconnect();
-=======
 	describe('Push notifications test endpoint', function() {
 		const deviceID = uuidv4();
 		const userID = uuidv4();
@@ -662,20 +604,6 @@
 			});
 			expect(response.rendered_firebase_template).to.eq('{}');
 		});
-	});
-
-	it('Using a tampered token fails because auth is back on', function(done) {
-		client2
-			.setUser(user, userToken)
-			.then(() => {
-				client2.disconnect();
-				done('should have failed!');
-			})
-			.catch(() => {
-				client2.disconnect();
-				done();
-			});
->>>>>>> b3259af8
 	});
 });
 
